--- conflicted
+++ resolved
@@ -67,54 +67,21 @@
     this->disable_p2p_memcpy =
         env<bool>("ARK_DISABLE_P2P_MEMCPY", DEFAULT_ARK_DISABLE_P2P_MEMCPY);
     // If `ARK_DISABLE_GRAPH_OPT=1`, we disable graph optimization.
-<<<<<<< HEAD
     this->disable_graph_opt =
         env<bool>("ARK_DISABLE_GRAPH_OPT", DEFAULT_ARK_DISABLE_GRAPH_OPT);
     // If `ARK_IGNORE_BINARY_CACHE=1`, we ignore compiled binary cache.
     this->ignore_binary_cache =
         env<bool>("ARK_IGNORE_BINARY_CACHE", DEFAULT_ARK_IGNORE_BINARY_CACHE);
+    //
     this->shm_name_prefix =
         env<std::string>("ARK_SHM_NAME_PREFIX", DEFAULT_ARK_SHM_NAME_PREFIX);
-=======
-    const char *disable_graph_opt_ca = getenv("ARK_DISABLE_GRAPH_OPT");
-    if (disable_graph_opt_ca == nullptr) {
-        this->disable_graph_opt = DEFAULT_ARK_DISABLE_GRAPH_OPT;
-    } else if (strncmp(disable_graph_opt_ca, "1", 2) == 0) {
-        this->disable_graph_opt = true;
-    } else {
-        this->disable_graph_opt = false;
-    }
-    //
-    const char *shm_name_prefix_ca = getenv("ARK_SHM_NAME_PREFIX");
-    if (shm_name_prefix_ca == nullptr) {
-        this->shm_name_prefix = DEFAULT_ARK_SHM_NAME_PREFIX;
-    } else {
-        this->shm_name_prefix = shm_name_prefix_ca;
-    }
     // If `ARK_USE_MSLL=1`, we use MSLL.
-    const char *use_msll_ca = getenv("ARK_USE_MSLL");
-    if (use_msll_ca == nullptr) {
-        this->use_msll = DEFAULT_ARK_USE_MSLL;
-    } else if (strncmp(use_msll_ca, "1", 2) == 0) {
-        this->use_msll = true;
-    } else {
-        this->use_msll = false;
-    }
+    this->use_msll = env<bool>("ARK_USE_MSLL", DEFAULT_ARK_USE_MSLL);
     // Get the MSLL include directory path.
-    const char *msll_include_dir_ca = getenv("ARK_MSLL_INCLUDE_DIR");
-    if (msll_include_dir_ca == nullptr) {
-        this->msll_include_dir = DEFAULT_ARK_MSLL_INCLUDE_DIR;
-    } else {
-        this->msll_include_dir = msll_include_dir_ca;
-    }
+    this->msll_include_dir =
+        env<std::string>("ARK_MSLL_INCLUDE_DIR", DEFAULT_ARK_MSLL_INCLUDE_DIR);
     // Get the port number of MSLL.
-    const char *msll_port_ca = getenv("ARK_MSLL_PORT");
-    if (msll_port_ca == nullptr) {
-        this->msll_port = DEFAULT_ARK_MSLL_PORT;
-    } else {
-        this->msll_port = atoi(msll_port_ca);
-    }
->>>>>>> da5aeb4e
+    this->msll_port = env<int>("ARK_MSLL_PORT", DEFAULT_ARK_MSLL_PORT);
 }
 
 // Global Env.
