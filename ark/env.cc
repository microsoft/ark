// Copyright (c) Microsoft Corporation.
// Licensed under the MIT license.

#include <cassert>
#include <cstdlib>
#include <cstring>
#include <iostream>

#include "ark/env.h"

using namespace std;

#define DEFAULT_ARK_ROOT "/usr/local/ark"
#define DEFAULT_ARK_TMP "/tmp/ark"
#define DEFAULT_ARK_HOSTFILE_NAME "hostfile"
#define DEFAULT_ARK_IPC_LISTEN_PORT_BASE 42000
#define DEFAULT_ARK_NUM_RANKS_PER_HOST 8
#define DEFAULT_ARK_SCHEDULER "Default"
#define DEFAULT_ARK_DISABLE_GRAPH_OPT true

namespace ark {

Env::Env()
{
    // Get log level.
    this->log_level = getenv("ARK_LOG_LEVEL");
    // Check if ARK_ROOT is set.
    const char *root_ca = getenv("ARK_ROOT");
    if (root_ca == nullptr) {
        root_ca = DEFAULT_ARK_ROOT;
    }
    this->path_root_dir = root_ca;
    // Set temporal directory path.
    const char *tmp_ca = getenv("ARK_TMP");
    if (tmp_ca == nullptr) {
        this->path_tmp_dir = DEFAULT_ARK_TMP;
    } else {
        this->path_tmp_dir = tmp_ca;
    }
    // If `ARK_KEEP_TMP=1`, we do not remove temporal files in `ARK_TMP`.
    const char *keep_tmp_ca = getenv("ARK_KEEP_TMP");
    if (keep_tmp_ca != nullptr && strncmp(keep_tmp_ca, "1", 2) == 0) {
        this->keep_tmp = true;
    } else {
        this->keep_tmp = false;
    }
    // Get the PCIe name (domain:bus:slot.function) of the FPGA.
    const char *fpga_ca = getenv("ARK_FPGA_DBSF");
    if (fpga_ca == nullptr) {
        this->fpga_dbsf = "";
    } else {
        this->fpga_dbsf = fpga_ca;
    }
    // Get the hostfile path.
    const char *hostfile_ca = getenv("ARK_HOSTFILE");
    if (hostfile_ca == nullptr) {
        this->hostfile = this->path_root_dir + "/" + DEFAULT_ARK_HOSTFILE_NAME;
    } else {
        this->hostfile = hostfile_ca;
    }
    // Get the listen socket port.
    const char *ipc_ca = getenv("ARK_IPC_LISTEN_PORT_BASE");
    if (ipc_ca == nullptr) {
        this->ipc_listen_port_base = DEFAULT_ARK_IPC_LISTEN_PORT_BASE;
    } else {
        this->ipc_listen_port_base = atoi(ipc_ca);
    }
    // Get the number of ranks per host.
    const char *ranks_ca = getenv("ARK_NUM_RANKS_PER_HOST");
    if (ranks_ca == nullptr) {
        this->num_ranks_per_host = DEFAULT_ARK_NUM_RANKS_PER_HOST;
    } else {
        this->num_ranks_per_host = atoi(ranks_ca);
    }
    // If `ARK_DISABLE_IB=1`, we disable IB networking.
    const char *disable_ib_ca = getenv("ARK_DISABLE_IB");
    if ((disable_ib_ca != nullptr) && (strncmp(disable_ib_ca, "1", 2) == 0)) {
        this->disable_ib = true;
    } else {
        this->disable_ib = false;
    }
    // If `ARK_DISABLE_P2P_MEMCPY=1`, we disable P2P CUDA memcpy.
    const char *disable_p2p_memcpy_ca = getenv("ARK_DISABLE_P2P_MEMCPY");
    if ((disable_p2p_memcpy_ca != nullptr) &&
        (strncmp(disable_p2p_memcpy_ca, "1", 2) == 0)) {
        this->disable_p2p_memcpy = true;
    } else {
        this->disable_p2p_memcpy = false;
    }
    // Specify the scheduler implementation. Supports "Default" and "Simple".
    const char *scheduler_ca = getenv("ARK_SCHEDULER");
    if (scheduler_ca == nullptr) {
        this->scheduler = DEFAULT_ARK_SCHEDULER;
    } else {
        this->scheduler = scheduler_ca;
    }
    // If `ARK_DISABLE_GRAPH_OPT=1`, we disable graph optimization.
    const char *disable_graph_opt_ca = getenv("ARK_DISABLE_GRAPH_OPT");
<<<<<<< HEAD
    if ((disable_graph_opt_ca != nullptr) &&
        (strncmp(disable_graph_opt_ca, "1", 2) == 0)) {
=======
    if (disable_graph_opt_ca == nullptr) {
        this->disable_graph_opt = DEFAULT_ARK_DISABLE_GRAPH_OPT;
    } else if (strncmp(disable_graph_opt_ca, "1", 2) == 0) {
>>>>>>> 468d0322
        this->disable_graph_opt = true;
    } else {
        this->disable_graph_opt = false;
    }
}

// Global Env.
Env *_ARK_ENV_GLOBAL = nullptr;

// Get the global Env.
const Env &get_env()
{
    if (_ARK_ENV_GLOBAL == nullptr) {
        _ARK_ENV_GLOBAL = new Env;
        assert(_ARK_ENV_GLOBAL != nullptr);
    }
    return *_ARK_ENV_GLOBAL;
}

} // namespace ark<|MERGE_RESOLUTION|>--- conflicted
+++ resolved
@@ -96,14 +96,9 @@
     }
     // If `ARK_DISABLE_GRAPH_OPT=1`, we disable graph optimization.
     const char *disable_graph_opt_ca = getenv("ARK_DISABLE_GRAPH_OPT");
-<<<<<<< HEAD
-    if ((disable_graph_opt_ca != nullptr) &&
-        (strncmp(disable_graph_opt_ca, "1", 2) == 0)) {
-=======
     if (disable_graph_opt_ca == nullptr) {
         this->disable_graph_opt = DEFAULT_ARK_DISABLE_GRAPH_OPT;
     } else if (strncmp(disable_graph_opt_ca, "1", 2) == 0) {
->>>>>>> 468d0322
         this->disable_graph_opt = true;
     } else {
         this->disable_graph_opt = false;
