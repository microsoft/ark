// Copyright (c) Microsoft Corporation.
// Licensed under the MIT license.

#include "gpu/gpu_buf.h"
#include "gpu/gpu_mgr.h"
#include "include/ark.h"
#include "include/ark_utils.h"
#include "unittest/unittest_utils.h"
#include <cstring>

using namespace std;

ark::unittest::State test_tensor_memcpy()
{
    ark::Model model;
    ark::Dims shape{2, 3, 4, 5};
    ark::Dims ldims{9, 8, 7, 6};
    ark::Dims offs{4, 3, 2, 1};
    ark::Tensor *buffer = model.tensor(ldims, ark::FP32);
    ark::Tensor *tns = model.tensor(shape, ark::FP32, buffer->buf, ldims, offs);

    // Create an executor
    ark::Executor exe{0, 0, 1, model, "test_tensor_memcpy"};
    exe.compile();

<<<<<<< HEAD
    ark::GpuBuf *buf = static_cast<ark::GpuBuf *>(tns->buf->buf);
    UNITTEST_NE(buf, (ark::GpuBuf *)nullptr);
    UNITTEST_EQ(buf->get_bytes(), ldims.size() * sizeof(float));

    // Fill tensor data: {1.0, 2.0, 3.0, ..., 3024.0}
=======
    // Fill buffer data: {1.0, 2.0, 3.0, ..., 3024.0}
>>>>>>> c4d9abcc
    auto data = ark::utils::range_floats(ldims.size());
    buffer->write(data.get());

    // Copy tensor data from GPU to CPU
    float *res = (float *)malloc(shape.size() * sizeof(float));
    UNITTEST_NE(res, (float *)nullptr);
    memset(res, 0, shape.size() * sizeof(float));
    tns->read(res);

    // Validate
    int idx = 0;
    for (int i = 0; i < shape[0]; ++i) {
        for (int j = 0; j < shape[1]; ++j) {
            for (int k = 0; k < shape[2]; ++k) {
                for (int l = 0; l < shape[3]; ++l) {
                    float truth =
                        (i + offs[0]) * (ldims[1] * ldims[2] * ldims[3]) +
                        (j + offs[1]) * (ldims[2] * ldims[3]) +
                        (k + offs[2]) * (ldims[3]) + (l + offs[3]) + 1;
                    UNITTEST_EQ(res[idx], truth);
                    // Modify the value
                    res[idx] *= 2;
                    ++idx;
                }
            }
        }
    }

    // Copy modified tensor data from CPU to GPU
    tns->write(res);

    // Copy buffer data from GPU to CPU
    float *res2 = (float *)malloc(ldims.size() * sizeof(float));
    UNITTEST_NE(res2, (float *)nullptr);
    buffer->read(res2);

    // Validate
    idx = 0;
    for (int i = 0; i < ldims[0]; ++i) {
        for (int j = 0; j < ldims[1]; ++j) {
            for (int k = 0; k < ldims[2]; ++k) {
                for (int l = 0; l < ldims[3]; ++l) {
                    float val = ldims[1] * ldims[2] * ldims[3] * i +
                                ldims[2] * ldims[3] * j + ldims[3] * k + l + 1;
                    if (i >= offs[0] && i < offs[0] + shape[0] &&
                        j >= offs[1] && j < offs[1] + shape[1] &&
                        k >= offs[2] && k < offs[2] + shape[2] &&
                        l >= offs[3] && l < offs[3] + shape[3]) {
                        val *= 2;
                    }
                    UNITTEST_EQ(res2[idx], val);
                    idx++;
                }
            }
        }
    }

    return ark::unittest::SUCCESS;
}

ark::unittest::State test_tensor_layout()
{
    ark::Model model;
    // float buf[2][3][4][5];
    ark::Tensor *tns =
        model.tensor({2, 3, 4, 5}, ark::FP32, nullptr, {8, 7, 6, 5});
    // Refer to each value
    ark::Tensor *ref[2][3][4][5];
    for (int i = 0; i < 2; ++i) {
        for (int j = 0; j < 3; ++j) {
            for (int k = 0; k < 4; ++k) {
                for (int l = 0; l < 5; ++l) {
                    ref[i][j][k][l] =
                        model.tensor({1, 1, 1, 1}, ark::FP32, tns->buf,
                                     tns->ldims, {i, j, k, l}, {});
                }
            }
        }
    }

    // Create an executor
    ark::Executor exe{0, 0, 1, model, "test_tensor_layout"};
    exe.compile();

<<<<<<< HEAD
    ark::GpuBuf *buf = static_cast<ark::GpuBuf *>(tns->buf->buf);
    UNITTEST_NE(buf, (ark::GpuBuf *)nullptr);
    UNITTEST_EQ(buf->get_bytes(), 8 * 7 * 6 * 5 * sizeof(float));

=======
>>>>>>> c4d9abcc
    // Fill tensor data: {1.0, 2.0, 3.0, ..., 120.0}
    auto data = ark::utils::range_floats(2 * 3 * 4 * 5);
    tns->write(data.get());

    // Check reference values
    float ref_val;
    float truth = 1.0f;
    for (int i = 0; i < 2; ++i) {
        for (int j = 0; j < 3; ++j) {
            for (int k = 0; k < 4; ++k) {
                for (int l = 0; l < 5; ++l) {
                    ref[i][j][k][l]->read(&ref_val);
                    UNITTEST_EQ(ref_val, truth);
                    truth += 1.0f;
                }
            }
        }
    }

    return ark::unittest::SUCCESS;
}

int main()
{
    ark::init();
    UNITTEST(test_tensor_memcpy);
    UNITTEST(test_tensor_layout);
    return ark::unittest::SUCCESS;
}<|MERGE_RESOLUTION|>--- conflicted
+++ resolved
@@ -23,15 +23,7 @@
     ark::Executor exe{0, 0, 1, model, "test_tensor_memcpy"};
     exe.compile();
 
-<<<<<<< HEAD
-    ark::GpuBuf *buf = static_cast<ark::GpuBuf *>(tns->buf->buf);
-    UNITTEST_NE(buf, (ark::GpuBuf *)nullptr);
-    UNITTEST_EQ(buf->get_bytes(), ldims.size() * sizeof(float));
-
-    // Fill tensor data: {1.0, 2.0, 3.0, ..., 3024.0}
-=======
     // Fill buffer data: {1.0, 2.0, 3.0, ..., 3024.0}
->>>>>>> c4d9abcc
     auto data = ark::utils::range_floats(ldims.size());
     buffer->write(data.get());
 
@@ -116,13 +108,6 @@
     ark::Executor exe{0, 0, 1, model, "test_tensor_layout"};
     exe.compile();
 
-<<<<<<< HEAD
-    ark::GpuBuf *buf = static_cast<ark::GpuBuf *>(tns->buf->buf);
-    UNITTEST_NE(buf, (ark::GpuBuf *)nullptr);
-    UNITTEST_EQ(buf->get_bytes(), 8 * 7 * 6 * 5 * sizeof(float));
-
-=======
->>>>>>> c4d9abcc
     // Fill tensor data: {1.0, 2.0, 3.0, ..., 120.0}
     auto data = ark::utils::range_floats(2 * 3 * 4 * 5);
     tns->write(data.get());
