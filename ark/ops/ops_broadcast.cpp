// Copyright (c) Microsoft Corporation.
// Licensed under the MIT license.

#include "ops_broadcast.hpp"

#include "ops_common.hpp"
#include "utils/utils_string.hpp"

namespace ark {

ModelOpBroadcast1::ModelOpBroadcast1(const std::string &type_name,
                                     ModelTensorRef input,
                                     ModelTensorRef output)
    : ModelOp(type_name) {
    check_null(input);
    check_null(output);
    check_match_shape(output, broadcast_shape(input->shape(), output->shape()));
    ModelTensorRef result = std::make_shared<ModelTensor>(*output);

    read_tensors_ = {input};
    write_tensors_ = {output};
    result_tensors_ = {result};

    verify();
}

std::string ModelOpBroadcast1::impl_name(const Json &config) const {
    check_fields_config(config, {"NumWarps", "Tile"});
    int num_warps = config.at("NumWarps");
<<<<<<< HEAD
    const auto& tile_shape = config.at("Tile").get<std::vector<DimType>>();
    Dims unit_out_dims(tile_shape);
=======
    Dims unit_out_dims(config.at("Tile").get<std::vector<DimType>>());
>>>>>>> f01afaa4

    return function_name_string(
        pascal_to_snake(type()->type_name()),
        {vec_string(read_tensors_[0]->strides().dims4()),
         vec_string(read_tensors_[0]->shape().dims4()),
         vec_string(write_tensors_[0]->strides().dims4()),
         vec_string(write_tensors_[0]->shape().dims4()),
         vec_string(unit_out_dims.dims4()), std::to_string(num_warps),
         std::to_string(0)});
}

std::vector<ModelOpArg> ModelOpBroadcast1::impl_args([
    [maybe_unused]] const Json &config) const {
    return {result_tensors_[0], read_tensors_[0]};
}

Json ModelOpBroadcast1::default_config([
    [maybe_unused]] const ArchRef arch) const {
    Json config;
    config["NumWarps"] = 1;
    config["SramBytes"] = 0;
    const auto &shape = result_tensors_[0]->shape().dims4();
    size_t tile_x;
    size_t tile_y;
    if (shape[2] > shape[3]) {
        tile_x = 64;
        tile_y = 1;
    } else {
        tile_x = 1;
        tile_y = 64;
    }
    config["Tile"] = {tile_x, tile_y};
    size_t num_tasks = shape[0] * shape[1];
    num_tasks *= (shape[2] + tile_x - 1) / tile_x;
    num_tasks *= (shape[3] + tile_y - 1) / tile_y;
    config["NumTasks"] = num_tasks;
    return config;
}

ModelOpBroadcast2::ModelOpBroadcast2(const std::string &type_name,
                                     ModelTensorRef input, ModelTensorRef other,
                                     ModelTensorRef output)
    : ModelOp(type_name) {
    check_match_data_type(input, other);
    if (output) {
        check_match_data_type(input, output);
    }
    Dims output_shape = broadcast_shape(input->shape(), other->shape());
    if (output) {
        check_match_shape(output, output_shape);
    } else {
        output = std::make_shared<ModelTensor>(
            input->data_type(), std::make_shared<ModelBuffer>(), output_shape);
    }
    ModelTensorRef result = std::make_shared<ModelTensor>(*output);

    read_tensors_ = {input, other};
    write_tensors_ = {output};
    result_tensors_ = {result};

    verify();
}

std::string ModelOpBroadcast2::impl_name(const Json &config) const {
    check_fields_config(config, {"NumWarps", "Tile"});
    int num_warps = config["NumWarps"];
    auto &tile_shape = config["Tile"];

    return function_name_string(
        pascal_to_snake(type()->type_name()),
        {vec_string(read_tensors_[0]->strides().dims4()),
         vec_string(read_tensors_[0]->shape().dims4()),
         vec_string(read_tensors_[1]->strides().dims4()),
         vec_string(read_tensors_[1]->shape().dims4()),
         vec_string(write_tensors_[0]->strides().dims4()),
         vec_string(write_tensors_[0]->shape().dims4()),
         vec_string({1, 1, tile_shape[0], tile_shape[1]}),
         std::to_string(num_warps), std::to_string(0)});
}

std::vector<ModelOpArg> ModelOpBroadcast2::impl_args([
    [maybe_unused]] const Json &config) const {
    std::vector<ModelOpArg> args;
    args.emplace_back(result_tensors_[0]);
    args.emplace_back(read_tensors_[0]);
    args.emplace_back(read_tensors_[1]);
    return args;
}

Json ModelOpBroadcast2::default_config([
    [maybe_unused]] const ArchRef arch) const {
    Json config;
    config["NumWarps"] = 1;
    config["SramBytes"] = 0;
    const auto &shape = result_tensors_[0]->shape().dims4();
    size_t tile_x;
    size_t tile_y;
    if (shape[2] > shape[3]) {
        tile_x = 64;
        tile_y = 1;
    } else {
        tile_x = 1;
        tile_y = 64;
    }
    config["Tile"] = {tile_x, tile_y};
    size_t num_tasks = shape[0] * shape[1];
    num_tasks *= (shape[2] + tile_x - 1) / tile_x;
    num_tasks *= (shape[3] + tile_y - 1) / tile_y;
    config["NumTasks"] = num_tasks;
    return config;
}

}  // namespace ark<|MERGE_RESOLUTION|>--- conflicted
+++ resolved
@@ -27,12 +27,7 @@
 std::string ModelOpBroadcast1::impl_name(const Json &config) const {
     check_fields_config(config, {"NumWarps", "Tile"});
     int num_warps = config.at("NumWarps");
-<<<<<<< HEAD
-    const auto& tile_shape = config.at("Tile").get<std::vector<DimType>>();
-    Dims unit_out_dims(tile_shape);
-=======
     Dims unit_out_dims(config.at("Tile").get<std::vector<DimType>>());
->>>>>>> f01afaa4
 
     return function_name_string(
         pascal_to_snake(type()->type_name()),
