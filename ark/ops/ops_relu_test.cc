// Copyright (c) Microsoft Corporation.
// Licensed under the MIT license.

#include <cmath>

#include "include/ark.h"
#include "include/ark_utils.h"
#include "ops_test_common.h"
#include "unittest/unittest_utils.h"

float relu(float x) { return x > 0 ? x : 0; }

template <typename T>
void baseline_relu(std::vector<void *> &outputs,
                   const std::vector<ark::Dims> &output_shapes,
                   const std::vector<void *> &inputs,
<<<<<<< HEAD
                   const std::vector<ark::Dims> &, int)
{
=======
                   const std::vector<ark::Dims> &) {
>>>>>>> a0e2d2c4
    T *out = static_cast<T *>(outputs[0]);
    T *input = static_cast<T *>(inputs[0]);
    ark::Dims osh = output_shapes[0];
    for (ark::DimType i = 0; i < osh.size(); ++i) {
        out[i] = relu(input[i]);
    }
};

ark::unittest::State test_relu_fp32() {
    ark::Model m;
    ark::Tensor *t = m.tensor(ark::Dims(4, 2, 1024), ark::FP32);
    ark::Tensor *out = m.relu(t);

    auto result =
        ark::op_test("relu_fp32", m, {t}, {out}, baseline_relu<float>);
    UNITTEST_LOG(result);
    UNITTEST_EQ(result.max_diff[0], 0.0f);
    return ark::unittest::SUCCESS;
}

ark::unittest::State test_relu_bf16() {
    ark::Model m;
    ark::Tensor *t = m.tensor(ark::Dims(4, 2, 1024), ark::BF16);
    ark::Tensor *out = m.relu(t);

    auto result = ark::op_test("relu_bf16", m, {t}, {out},
                               baseline_relu<ark::bfloat16_t>);
    UNITTEST_LOG(result);
    UNITTEST_EQ(result.max_diff[0], 0.0f);
    return ark::unittest::SUCCESS;
}

int main() {
    ark::init();
    UNITTEST(test_relu_fp32);
    UNITTEST(test_relu_bf16);
    return ark::unittest::SUCCESS;
}<|MERGE_RESOLUTION|>--- conflicted
+++ resolved
@@ -14,12 +14,7 @@
 void baseline_relu(std::vector<void *> &outputs,
                    const std::vector<ark::Dims> &output_shapes,
                    const std::vector<void *> &inputs,
-<<<<<<< HEAD
-                   const std::vector<ark::Dims> &, int)
-{
-=======
-                   const std::vector<ark::Dims> &) {
->>>>>>> a0e2d2c4
+                   const std::vector<ark::Dims> &, int) {
     T *out = static_cast<T *>(outputs[0]);
     T *input = static_cast<T *>(inputs[0]);
     ark::Dims osh = output_shapes[0];
