// Copyright (c) Microsoft Corporation.
// Licensed under the MIT license.

#include "env.h"
#include "ipc/ipc_coll.h"
#include "ops_test_common.h"
#include "unittest/unittest_utils.h"

template <typename T, int NumGpus>
void baseline_all_gather(std::vector<void *> &outputs,
                         const std::vector<ark::Dims> &output_shapes,
                         const std::vector<void *> &,
<<<<<<< HEAD
                         const std::vector<ark::Dims> &, int)
{
=======
                         const std::vector<ark::Dims> &) {
>>>>>>> a0e2d2c4
    for (int i = 0; i < NumGpus; ++i) {
        T *out = static_cast<T *>(outputs[i]);
        for (ark::DimType j = 0; j < output_shapes[i].size(); ++j) {
            out[j] = i + 1;
        }
    }
}

<<<<<<< HEAD
template <typename T, int NumGpus>
void baseline_all_gather_mscclpp(std::vector<void *> &outputs,
                                 const std::vector<ark::Dims> &output_shapes,
                                 const std::vector<void *> &,
                                 const std::vector<ark::Dims> &, int)
{
    const int nelems_per_rank = output_shapes[0].size() / NumGpus;
    T *out = static_cast<T *>(outputs[0]);
    for (ark::DimType i = 0; i < output_shapes[0].size(); ++i) {
        out[i] = i / nelems_per_rank + 1;
    }
}

void test_all_gather_4gpus_internal(size_t nelem, int iter)
{
=======
void test_all_gather_4gpus_internal(size_t nelem, int iter) {
>>>>>>> a0e2d2c4
    constexpr int num_gpus = 4;
    for (int gpu_id = 0; gpu_id < num_gpus; ++gpu_id) {
        ark::unittest::spawn_process([gpu_id, nelem, iter]() {
            // Each GPU's data is equal to its GPU ID + 1.
            ark::Model m{gpu_id};
            ark::Tensor *ones = m.tensor(ark::Dims(nelem), ark::FP16);
            ark::Tensor *data = m.scale(ones, float(gpu_id + 1));
            auto outputs = m.all_gather(data, gpu_id, num_gpus);

            auto ones_data = ark::utils::ones<ark::half_t>(ones->shape.size());
            auto result =
                ark::op_test("all_gather", m, {ones}, outputs,
                             baseline_all_gather<ark::half_t, num_gpus>,
                             {ones_data.get()}, true, gpu_id, num_gpus);
            UNITTEST_LOG(result);
            UNITTEST_EQ(result.max_diff[0], 0.0f);
            return ark::unittest::SUCCESS;
        });
    }
    ark::unittest::wait_all_processes();
}

<<<<<<< HEAD
void test_all_gather_8gpus_internal_mscclpp(size_t nelem, int iter) {
    constexpr int num_gpus = 8;
    for (int gpu_id = 0; gpu_id < num_gpus; ++gpu_id) {
        ark::unittest::spawn_process([gpu_id, nelem, num_gpus, iter]() {
            // Each GPU's data is equal to its GPU ID + 1.
            ark::Model m{gpu_id};
            ark::Tensor *ones = m.tensor(ark::Dims(nelem), ark::FP16);
            ark::Tensor *data = m.scale(ones, float(gpu_id + 1));
            auto outputs = m.local_all_gather_mscclpp(data, gpu_id, 0, num_gpus);
            auto ones_data = ark::utils::ones<ark::half_t>(ones->shape.size());
            auto result =
                ark::op_test("all_gather", m, {ones}, {outputs},
                             baseline_all_gather_mscclpp<ark::half_t, num_gpus>,
                             {ones_data.get()}, true, gpu_id, num_gpus, 16);
            ark::op_test_log(result);
            return ark::unittest::SUCCESS;
        });
    }
    ark::unittest::wait_all_processes();
}

ark::unittest::State test_all_gather_4gpus()
{
=======
ark::unittest::State test_all_gather_4gpus() {
>>>>>>> a0e2d2c4
    test_all_gather_4gpus_internal(8, 1);
    test_all_gather_4gpus_internal(8192, 1);
    if (ark::get_env().use_mscclpp) {
        test_all_gather_8gpus_internal_mscclpp(1024 * 1024 * 12, 1);
    }
    return ark::unittest::SUCCESS;
}

int main() {
    ark::init();
    UNITTEST(test_all_gather_4gpus);
    return ark::unittest::SUCCESS;
}<|MERGE_RESOLUTION|>--- conflicted
+++ resolved
@@ -10,12 +10,7 @@
 void baseline_all_gather(std::vector<void *> &outputs,
                          const std::vector<ark::Dims> &output_shapes,
                          const std::vector<void *> &,
-<<<<<<< HEAD
-                         const std::vector<ark::Dims> &, int)
-{
-=======
-                         const std::vector<ark::Dims> &) {
->>>>>>> a0e2d2c4
+                         const std::vector<ark::Dims> &, int) {
     for (int i = 0; i < NumGpus; ++i) {
         T *out = static_cast<T *>(outputs[i]);
         for (ark::DimType j = 0; j < output_shapes[i].size(); ++j) {
@@ -24,13 +19,11 @@
     }
 }
 
-<<<<<<< HEAD
 template <typename T, int NumGpus>
 void baseline_all_gather_mscclpp(std::vector<void *> &outputs,
                                  const std::vector<ark::Dims> &output_shapes,
                                  const std::vector<void *> &,
-                                 const std::vector<ark::Dims> &, int)
-{
+                                 const std::vector<ark::Dims> &, int) {
     const int nelems_per_rank = output_shapes[0].size() / NumGpus;
     T *out = static_cast<T *>(outputs[0]);
     for (ark::DimType i = 0; i < output_shapes[0].size(); ++i) {
@@ -38,11 +31,7 @@
     }
 }
 
-void test_all_gather_4gpus_internal(size_t nelem, int iter)
-{
-=======
 void test_all_gather_4gpus_internal(size_t nelem, int iter) {
->>>>>>> a0e2d2c4
     constexpr int num_gpus = 4;
     for (int gpu_id = 0; gpu_id < num_gpus; ++gpu_id) {
         ark::unittest::spawn_process([gpu_id, nelem, iter]() {
@@ -65,7 +54,6 @@
     ark::unittest::wait_all_processes();
 }
 
-<<<<<<< HEAD
 void test_all_gather_8gpus_internal_mscclpp(size_t nelem, int iter) {
     constexpr int num_gpus = 8;
     for (int gpu_id = 0; gpu_id < num_gpus; ++gpu_id) {
@@ -87,11 +75,7 @@
     ark::unittest::wait_all_processes();
 }
 
-ark::unittest::State test_all_gather_4gpus()
-{
-=======
 ark::unittest::State test_all_gather_4gpus() {
->>>>>>> a0e2d2c4
     test_all_gather_4gpus_internal(8, 1);
     test_all_gather_4gpus_internal(8192, 1);
     if (ark::get_env().use_mscclpp) {
