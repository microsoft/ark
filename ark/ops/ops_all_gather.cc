// Copyright (c) Microsoft Corporation.
// Licensed under the MIT license.

#include "logging.h"
#include "math.h"
#include "model.h"
#include "ops_common.h"
#include <cassert>

namespace ark {

std::vector<Tensor *> Model::all_gather(Tensor *input, int gpu_id, int gpu_num,
                                        const std::vector<Tensor *> &output,
                                        const std::string &)
{
    assert(input != nullptr);
<<<<<<< HEAD
    if (input->ndims() > 1) {
        LOG(WARN,
            "warning: if the send tensor if not contiguous, the all_gather "
            "may not work correctly");
=======
    if (!input->is_sequential()) {
        LOG(WARN, "all_gather may not work correctly if the input tensor is "
                  "not contiguous");
>>>>>>> faa69f53
    }
    if (!output.empty() && output.size() != (size_t)gpu_num) {
        LOG(ERROR, "all_gather output size should be 0 or gpu_num");
    }
    CHECK(gpu_num > 1);

    std::vector<Tensor *> result(gpu_num);

    int base = this->impl->next_eid;
    Tensor *prev_recv = nullptr;
    for (int i = 1; i < gpu_num; i++) {
        int gpu_dst = (gpu_id + i) % gpu_num;
        int gpu_src = (gpu_id + gpu_num - i) % gpu_num;
        Tensor *send_data;
        if (prev_recv != nullptr) {
            send_data = this->identity(input, {prev_recv});
        } else {
            send_data = input;
        }
        Tensor *send_tensor = this->send(send_data, base + gpu_id, gpu_dst);
        Tensor *send_done_tensor = this->send_done(
            this->identity(input, {send_tensor}), base + gpu_id, gpu_dst);
        Tensor *recv_buf;
        if (!output.empty()) {
            CHECK(output.size() > (size_t)gpu_src);
            CHECK(output[gpu_src]->shape == input->shape);
            CHECK(output[gpu_src]->type == input->type);
            recv_buf = output[gpu_src];
        } else {
            recv_buf = this->tensor(input->shape, input->type);
        }
        Tensor *recv = this->recv(this->identity(recv_buf, {send_done_tensor}),
                                  base + gpu_src, gpu_src);
        prev_recv = recv;
        result[gpu_src] = this->identity(recv_buf, {recv});
    }
    result[gpu_id] = this->identity(input, {prev_recv});
    this->impl->next_eid += gpu_num;
    return result;
}

} // namespace ark<|MERGE_RESOLUTION|>--- conflicted
+++ resolved
@@ -14,16 +14,9 @@
                                         const std::string &)
 {
     assert(input != nullptr);
-<<<<<<< HEAD
-    if (input->ndims() > 1) {
-        LOG(WARN,
-            "warning: if the send tensor if not contiguous, the all_gather "
-            "may not work correctly");
-=======
     if (!input->is_sequential()) {
         LOG(WARN, "all_gather may not work correctly if the input tensor is "
                   "not contiguous");
->>>>>>> faa69f53
     }
     if (!output.empty() && output.size() != (size_t)gpu_num) {
         LOG(ERROR, "all_gather output size should be 0 or gpu_num");
