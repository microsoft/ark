// Copyright (c) Microsoft Corporation.
// Licensed under the MIT license.

#ifndef ARK_OPS_TEST_COMMON_H_
#define ARK_OPS_TEST_COMMON_H_

#include "include/ark.h"
#include "include/ark_utils.h"
#include "unittest/unittest_utils.h"
#include <functional>
#include <ostream>
#include <string>

namespace ark {

struct TensorCompareResult
{
    float mse;
    float max_diff;
    float max_error_rate;
};

TensorCompareResult tensor_compare(half_t *ground_truth, half_t *res,
                                   Dims shape, bool print = false);

/// Return mean squared error and max error rate between two float tensors.
/// @param ground_truth ground truth data array.
/// @param res input data array to compare with the ground truth.
/// @param shape shape of the tensor.
/// @param print whether to print wrong values.
/// @return a pair of mean squared error and max error rate.
TensorCompareResult tensor_compare(float *ground_truth, float *res, Dims shape,
                                   bool print = false);

/// Return mean squared error and max error rate between two int tensors.
/// @param ground_truth ground truth data array.
/// @param res input data array to compare with the ground truth.
/// @param shape shape of the tensor.
/// @param print whether to print wrong values.
/// @return a pair of mean squared error and max error rate.
TensorCompareResult tensor_compare(int *ground_truth, int *res, Dims shape,
                                   bool print = false);

/// Return mean squared error and max error rate between two byte tensors.
/// @param ground_truth ground truth data array.
/// @param res input data array to compare with the ground truth.
/// @param shape shape of the tensor.
/// @param print whether to print wrong values.
/// @return a pair of mean squared error and max error rate.
TensorCompareResult tensor_compare(uint8_t *ground_truth, uint8_t *res,
                                   Dims shape, bool print = false);

struct OpsTestResult
{
    std::string test_name;
    int num_warps_per_sm;
    float msec_per_iter;
    std::vector<float> mse;
    std::vector<float> max_diff;
    std::vector<float> max_err_rate;
};

std::ostream &operator<<(std::ostream &os, const OpsTestResult &result);

class OpsTestGpuMem
{
  public:
    OpsTestGpuMem(size_t size);
    ~OpsTestGpuMem();
    void *get() const;
    size_t size() const;

  private:
    size_t size_;
    void *gpu_ptr_;
};

/// A function that takes input arrays and returns the ground truth output
/// arrays
using OpsTestBaseline = std::function<void(
    std::vector<void *> &outputs, const std::vector<ark::Dims> &output_tensors,
    const std::vector<void *> &inputs,
    const std::vector<ark::Dims> &input_tensors)>;

OpsTestResult op_test(const std::string &test_name_prefix, Model &model,
                      const std::vector<Tensor *> &inputs,
                      const std::vector<Tensor *> &outputs,
                      OpsTestBaseline baseline,
<<<<<<< HEAD
                      const std::string &init_method = "random",
                      bool print_on_error = false, int rank = 0, int world_size = 1, int num_warps_per_sm = 8);
=======
                      const std::vector<void *> &inputs_data = {},
                      bool print_on_error = false, int rank = 0,
                      int world_size = 1, int num_warps_per_sm = 8);
>>>>>>> 4c39fd41

OpsTestResult op_test_8(const std::string &test_name_prefix, Model &model,
                        const std::vector<Tensor *> &inputs,
                        const std::vector<Tensor *> &outputs,
                        OpsTestBaseline baseline,
<<<<<<< HEAD
                        const std::string &init_method = "random",
                        bool print_on_error = false, int rank = 0, int world_size = 1);
=======
                        const std::vector<void *> &inputs_data = {},
                        bool print_on_error = false, int rank = 0,
                        int world_size = 1);
>>>>>>> 4c39fd41

OpsTestResult op_test_16(const std::string &test_name_prefix, Model &model,
                         const std::vector<Tensor *> &inputs,
                         const std::vector<Tensor *> &outputs,
                         OpsTestBaseline baseline,
<<<<<<< HEAD
                         const std::string &init_method = "random",
                         bool print_on_error = false, int rank = 0, int world_size = 1);
=======
                         const std::vector<void *> &inputs_data = {},
                         bool print_on_error = false, int rank = 0,
                         int world_size = 1);
>>>>>>> 4c39fd41

OpsTestResult op_test_32(const std::string &test_name_prefix, Model &model,
                         const std::vector<Tensor *> &inputs,
                         const std::vector<Tensor *> &outputs,
                         OpsTestBaseline baseline,
<<<<<<< HEAD
                         const std::string &init_method = "random",
                         bool print_on_error = false, int rank = 0, int world_size = 1);
=======
                         const std::vector<void *> &inputs_data = {},
                         bool print_on_error = false, int rank = 0,
                         int world_size = 1);
>>>>>>> 4c39fd41

void op_test_log(const OpsTestResult &result);

OpsTestGpuMem to_gpu(const void *host_ptr, size_t size);

void *from_gpu(const OpsTestGpuMem &test_gpu_mem, void *host_ptr = nullptr);

void sync_gpu();

} // namespace ark

#endif // ARK_OPS_TEST_COMMON_H_<|MERGE_RESOLUTION|>--- conflicted
+++ resolved
@@ -86,53 +86,33 @@
                       const std::vector<Tensor *> &inputs,
                       const std::vector<Tensor *> &outputs,
                       OpsTestBaseline baseline,
-<<<<<<< HEAD
-                      const std::string &init_method = "random",
-                      bool print_on_error = false, int rank = 0, int world_size = 1, int num_warps_per_sm = 8);
-=======
                       const std::vector<void *> &inputs_data = {},
                       bool print_on_error = false, int rank = 0,
                       int world_size = 1, int num_warps_per_sm = 8);
->>>>>>> 4c39fd41
 
 OpsTestResult op_test_8(const std::string &test_name_prefix, Model &model,
                         const std::vector<Tensor *> &inputs,
                         const std::vector<Tensor *> &outputs,
                         OpsTestBaseline baseline,
-<<<<<<< HEAD
-                        const std::string &init_method = "random",
-                        bool print_on_error = false, int rank = 0, int world_size = 1);
-=======
                         const std::vector<void *> &inputs_data = {},
                         bool print_on_error = false, int rank = 0,
                         int world_size = 1);
->>>>>>> 4c39fd41
 
 OpsTestResult op_test_16(const std::string &test_name_prefix, Model &model,
                          const std::vector<Tensor *> &inputs,
                          const std::vector<Tensor *> &outputs,
                          OpsTestBaseline baseline,
-<<<<<<< HEAD
-                         const std::string &init_method = "random",
-                         bool print_on_error = false, int rank = 0, int world_size = 1);
-=======
                          const std::vector<void *> &inputs_data = {},
                          bool print_on_error = false, int rank = 0,
                          int world_size = 1);
->>>>>>> 4c39fd41
 
 OpsTestResult op_test_32(const std::string &test_name_prefix, Model &model,
                          const std::vector<Tensor *> &inputs,
                          const std::vector<Tensor *> &outputs,
                          OpsTestBaseline baseline,
-<<<<<<< HEAD
-                         const std::string &init_method = "random",
-                         bool print_on_error = false, int rank = 0, int world_size = 1);
-=======
                          const std::vector<void *> &inputs_data = {},
                          bool print_on_error = false, int rank = 0,
                          int world_size = 1);
->>>>>>> 4c39fd41
 
 void op_test_log(const OpsTestResult &result);
 
