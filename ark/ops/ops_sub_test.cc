// Copyright (c) Microsoft Corporation.
// Licensed under the MIT license.

#include "include/ark.h"
#include "include/ark_utils.h"
#include "ops_test_common.h"
#include "unittest/unittest_utils.h"

template <typename T>
void baseline_sub(std::vector<void *> &outputs,
                  const std::vector<ark::Dims> &output_shapes,
                  const std::vector<void *> &inputs,
<<<<<<< HEAD
                  const std::vector<ark::Dims> &input_shapes, int)
{
=======
                  const std::vector<ark::Dims> &input_shapes) {
>>>>>>> a0e2d2c4
    T *out = static_cast<T *>(outputs[0]);
    T *t0 = static_cast<T *>(inputs[0]);
    T *t1 = static_cast<T *>(inputs[1]);

    // NumPy-style broadcasted addition
    ark::Dims osh = output_shapes[0].dims4();
    ark::Dims ish0 = input_shapes[0].dims4();
    ark::Dims ish1 = input_shapes[1].dims4();
    for (ark::DimType n = 0; n < osh[0]; ++n) {
        for (ark::DimType c = 0; c < osh[1]; ++c) {
            for (ark::DimType h = 0; h < osh[2]; ++h) {
                for (ark::DimType w = 0; w < osh[3]; ++w) {
                    out[w + h * osh[3] + c * osh[2] * osh[3] +
                        n * osh[1] * osh[2] * osh[3]] =
                        t0[(w % ish0[3]) + (h % ish0[2]) * ish0[3] +
                           (c % ish0[1]) * ish0[2] * ish0[3] +
                           (n % ish0[0]) * ish0[1] * ish0[2] * ish0[3]] -
                        t1[(w % ish1[3]) + (h % ish1[2]) * ish1[3] +
                           (c % ish1[1]) * ish1[2] * ish1[3] +
                           (n % ish1[0]) * ish1[1] * ish1[2] * ish1[3]];
                }
            }
        }
    }
};

ark::unittest::State test_sub_fp32() {
    ark::Model m;
    ark::Tensor *t0 = m.tensor(ark::Dims(8192), ark::FP32);
    ark::Tensor *t1 = m.tensor(ark::Dims(8192), ark::FP32);
    ark::Tensor *out = m.sub(t0, t1);

    auto result =
        ark::op_test("sub_fp32", m, {t0, t1}, {out}, baseline_sub<float>);
    UNITTEST_LOG(result);
    UNITTEST_EQ(result.max_diff[0], 0.0f);
    return ark::unittest::SUCCESS;
}

int main() {
    ark::init();
    UNITTEST(test_sub_fp32);
    return ark::unittest::SUCCESS;
}<|MERGE_RESOLUTION|>--- conflicted
+++ resolved
@@ -10,12 +10,8 @@
 void baseline_sub(std::vector<void *> &outputs,
                   const std::vector<ark::Dims> &output_shapes,
                   const std::vector<void *> &inputs,
-<<<<<<< HEAD
                   const std::vector<ark::Dims> &input_shapes, int)
 {
-=======
-                  const std::vector<ark::Dims> &input_shapes) {
->>>>>>> a0e2d2c4
     T *out = static_cast<T *>(outputs[0]);
     T *t0 = static_cast<T *>(inputs[0]);
     T *t1 = static_cast<T *>(inputs[1]);
