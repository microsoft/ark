--- conflicted
+++ resolved
@@ -60,16 +60,6 @@
     Dims unit_out_dims{1, 1, tile_out.x, tile_out.y};
     return Op::function_name("ark::reduce_" + type,
                              {{
-<<<<<<< HEAD
-                                 input->ldims.dims4(),   // InDims
-                                 input->shape.dims4(),   // InShape
-                                 output->ldims.dims4(),  // OutDims
-                                 output->shape.dims4(),  // OutShape
-                                 unit_out_dims,          // UnitOutDims
-                                 cfg.num_warps,          // NumWarps
-                                 cfg.smem_bytes,         // SmemBytes
-                                 axis,                   // Axis
-=======
                                  input->ldims.dims4(),  // InDims
                                  input->shape.dims4(),  // InShape
                                  outdims.dims4(),       // OutDims
@@ -78,7 +68,6 @@
                                  cfg.num_warps,         // NumWarps
                                  cfg.smem_bytes,        // SmemBytes
                                  axis,                  // Axis
->>>>>>> effe44d7
                              }});
 }
 
@@ -169,13 +158,8 @@
     } else {
         if (output->shape != reduced_shape) {
             ERR(InvalidUsageError, "invalid output shape ", output->shape,
-<<<<<<< HEAD
-                " with input shape ", input->shape, " and reduction axis ",
-                axis);
-=======
                 " with input shape ", input->shape, ", reduction axis ", axis,
                 ", and keepdims ", keepdims);
->>>>>>> effe44d7
         }
         if (output == input) {
             ERR(InvalidUsageError,
