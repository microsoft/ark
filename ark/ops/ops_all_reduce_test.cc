// Copyright (c) Microsoft Corporation.
// Licensed under the MIT license.

#include "ops_test_common.h"
#include "unittest/unittest_utils.h"
#include <type_traits>

template <typename T, int NumGpus>
void baseline_all_reduce(std::vector<void *> &outputs,
                         const std::vector<ark::Dims> &output_shapes,
                         const std::vector<void *> &,
                         const std::vector<ark::Dims> &)
{
    // Calculate sum from 1 to NumGpus.
    T expected = 0;
    for (int i = 1; i <= NumGpus; ++i) {
        expected += i;
    }

    T *out = static_cast<T *>(outputs[0]);
    ark::DimType nelem = output_shapes[0].size();
    for (ark::DimType i = 0; i < nelem; ++i) {
<<<<<<< HEAD
        out[i] = NumGpus;
=======
        out[i] = expected;
>>>>>>> 4c39fd41
    }
}

void test_all_reduce_4gpus_internal(size_t nelem, int iter)
{
    constexpr int num_gpus = 4;
    for (int gpu_id = 0; gpu_id < num_gpus; ++gpu_id) {
        ark::unittest::spawn_process([gpu_id, nelem, num_gpus, iter]() {
            // Each GPU's data is equal to its GPU ID + 1.
            ark::Model m{gpu_id};
            ark::Tensor *ones = m.tensor(ark::Dims(nelem), ark::FP16);
<<<<<<< HEAD
            ark::Tensor *data = ones;//m.scale(ones, float(gpu_id + 1));
            ark::Tensor *output = m.all_reduce(data, gpu_id, num_gpus);

            auto result = ark::op_test("all_reduce", m, {ones}, {output},
                                       baseline_all_reduce<ark::half_t, num_gpus>, "ones", true, gpu_id, num_gpus);
=======
            ark::Tensor *data = m.scale(ones, float(gpu_id + 1));
            ark::Tensor *output = m.all_reduce(data, gpu_id, num_gpus);

            auto ones_data = ark::utils::ones<ark::half_t>(ones->shape.size());
            auto result =
                ark::op_test("all_reduce", m, {ones}, {output},
                             baseline_all_reduce<ark::half_t, num_gpus>,
                             {ones_data.get()}, true, gpu_id, num_gpus);
>>>>>>> 4c39fd41
            ark::op_test_log(result);
            return ark::unittest::SUCCESS;
        });
    }
    ark::unittest::wait_all_processes();
}

ark::unittest::State test_all_reduce_4gpus()
{
<<<<<<< HEAD
    // test_all_reduce_4gpus_internal(8, 1);
=======
    test_all_reduce_4gpus_internal(8, 1);
>>>>>>> 4c39fd41
    test_all_reduce_4gpus_internal(8192, 1);
    return ark::unittest::SUCCESS;
}

int main()
{
    ark::init();
    UNITTEST(test_all_reduce_4gpus);
    return ark::unittest::SUCCESS;
}<|MERGE_RESOLUTION|>--- conflicted
+++ resolved
@@ -20,11 +20,7 @@
     T *out = static_cast<T *>(outputs[0]);
     ark::DimType nelem = output_shapes[0].size();
     for (ark::DimType i = 0; i < nelem; ++i) {
-<<<<<<< HEAD
-        out[i] = NumGpus;
-=======
         out[i] = expected;
->>>>>>> 4c39fd41
     }
 }
 
@@ -36,13 +32,6 @@
             // Each GPU's data is equal to its GPU ID + 1.
             ark::Model m{gpu_id};
             ark::Tensor *ones = m.tensor(ark::Dims(nelem), ark::FP16);
-<<<<<<< HEAD
-            ark::Tensor *data = ones;//m.scale(ones, float(gpu_id + 1));
-            ark::Tensor *output = m.all_reduce(data, gpu_id, num_gpus);
-
-            auto result = ark::op_test("all_reduce", m, {ones}, {output},
-                                       baseline_all_reduce<ark::half_t, num_gpus>, "ones", true, gpu_id, num_gpus);
-=======
             ark::Tensor *data = m.scale(ones, float(gpu_id + 1));
             ark::Tensor *output = m.all_reduce(data, gpu_id, num_gpus);
 
@@ -51,7 +40,6 @@
                 ark::op_test("all_reduce", m, {ones}, {output},
                              baseline_all_reduce<ark::half_t, num_gpus>,
                              {ones_data.get()}, true, gpu_id, num_gpus);
->>>>>>> 4c39fd41
             ark::op_test_log(result);
             return ark::unittest::SUCCESS;
         });
@@ -61,11 +49,7 @@
 
 ark::unittest::State test_all_reduce_4gpus()
 {
-<<<<<<< HEAD
-    // test_all_reduce_4gpus_internal(8, 1);
-=======
     test_all_reduce_4gpus_internal(8, 1);
->>>>>>> 4c39fd41
     test_all_reduce_4gpus_internal(8192, 1);
     return ark::unittest::SUCCESS;
 }
