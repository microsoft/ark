// Copyright (c) Microsoft Corporation.
// Licensed under the MIT license.

#include "gpu/gpu_kernel.h"
#include "include/ark.h"
#include "include/ark_utils.h"
#include "logging.h"
#include "unittest/unittest_utils.h"
#include <cassert>

using namespace std;

// m,n,k: Problem size. CAUTION: `m` and `n` are assumed to be multiple of 16.
// bs_a: Batch size of left-side matrix.
// bs_b: Batch size of right-side matrix.
// iter: Number of iterations.
void test_matmul_internal(unsigned int m, unsigned int n, unsigned int k,
                          unsigned int bs_a, unsigned int bs_b, int split_k = 1,
                          int gran_lev = -1, unsigned int iter = 1)
{
    assert(bs_a == bs_b || bs_a == 1 || bs_b == 1);
    unsigned int bs_res = bs_a > bs_b ? bs_a : bs_b;

    ark::GpuMgr *mgr = ark::get_gpu_mgr(0);
    ark::GpuMgrCtx *ctx = mgr->create_context("test_simple_matmul_nt", 0, 1);

    size_t buf_a_sz =
        (size_t)bs_a * (size_t)m * (size_t)k * sizeof(ark::half_t);
    size_t buf_b_sz =
        (size_t)bs_b * (size_t)k * (size_t)n * sizeof(ark::half_t);
    size_t buf_res_sz =
        (size_t)bs_res * (size_t)m * (size_t)n * sizeof(ark::half_t);

    // Reserved GPU buffers for execution of a manually written kernel,
    // `simple_matmul_nt`.
    ark::GpuBuf *buf_a = ctx->mem_alloc(buf_a_sz);
    ark::GpuBuf *buf_b = ctx->mem_alloc(buf_b_sz);
    ark::GpuBuf *buf_gt = ctx->mem_alloc(buf_res_sz);
    // ark::GpuBuf *buf_res = ctx->mem_alloc(buf_res_sz);

    ctx->freeze();

    bool is_relu = false;

    // Define `simple_matmul_nt` kernel to generate the ground truth.
    ark::GpuKernel gk{"simple_matmul_nt",
                      {ark::unittest::get_kernel_code("simple_matmul_nt")},
                      {n / 16, m / 16, 1},
                      {16, 16, 1},
                      0,
                      {buf_gt, buf_a, buf_b},
                      {},
                      {{&m, sizeof(m)},
                       {&n, sizeof(n)},
                       {&k, sizeof(k)},
                       {&is_relu, sizeof(is_relu)}},
                      ""};
    gk.compile(mgr->get_gpu_info());
    gk.load();

    // Generate random data for tests.
    ark::srand();
    auto data_a = ark::utils::rand_halfs(buf_a_sz / sizeof(ark::half_t), 0.001);
    auto data_b = ark::utils::rand_halfs(buf_b_sz / sizeof(ark::half_t), 0.001);
    ark::gpu_memcpy(buf_a, data_a.get(), buf_a_sz);
    ark::gpu_memcpy(buf_b, data_b.get(), buf_b_sz);

    // Run the GPU kernel.
    ark::GpuStream s = ctx->create_stream();
    int ret = gk.launch(s);
    UNITTEST_EQ(ret, 0);
    ret = ctx->sync_stream(s);
    UNITTEST_EQ(ret, 0);

    // Copy the ground truth results into CPU memory.
    void *gt = malloc(buf_res_sz);
    UNITTEST_NE(gt, (void *)nullptr);
    ark::gpu_memcpy(gt, buf_gt, buf_res_sz);

    // Declare an equivalent matmul using Model APIs.
    ark::Model model;
    ark::Tensor *tns_a = model.tensor({m, k}, ark::FP16);
    ark::Tensor *tns_b = model.tensor({k, n}, ark::FP16);
    ark::Tensor *tns_res = model.matmul(tns_a, tns_b, nullptr, split_k, false,
                                        false, "matmul", gran_lev);

    mgr->destroy_context(ctx);

    //
    ark::Executor exe{0, 0, 1, model, "test_matmul_nt"};
    exe.compile();

<<<<<<< HEAD
    // Get the auto-scheduled buffers.
    ark::GpuBuf *buf_tns_a = static_cast<ark::GpuBuf *>(tns_a->buf->buf);
    ark::GpuBuf *buf_tns_b = static_cast<ark::GpuBuf *>(tns_b->buf->buf);
    ark::GpuBuf *buf_tns_res = static_cast<ark::GpuBuf *>(tns_res->buf->buf);

    UNITTEST_NE(buf_tns_a, (ark::GpuBuf *)nullptr);
    UNITTEST_NE(buf_tns_b, (ark::GpuBuf *)nullptr);

    // Set data.
    ark::gpu_memcpy(buf_tns_a, data_a.get(), buf_a_sz);
    ark::gpu_memcpy(buf_tns_b, data_b.get(), buf_b_sz);
=======
    tns_a->write(data_a.get());
    tns_b->write(data_b.get());
>>>>>>> c4d9abcc

    exe.launch();
    exe.run(iter);
    float elapsed = exe.stop();

    // Copy results of the loop kernel routine into CPU memory.
    void *res = malloc(buf_res_sz);
    UNITTEST_NE(res, (void *)nullptr);
    tns_res->read(res);

    // Calculate CPU results
    // float temp;
    // unsigned int h;
    // unsigned int w;
    // for (unsigned int i = 0; i < (size_t)bs_res * (size_t)m * (size_t)n; ++i)
    // {
    //     temp = 0;
    //     h = i % m;
    //     w = i / m;
    //     for (unsigned int j = 0; j < k; ++j) {
    //         temp += (float)(data_a.get()[j * m + h]) * (float)(data_b.get()[j
    //         * n + w]);
    //     }
    //     ((ark::half_t *)gt)[i] = ark::half_t(temp);
    // }

    // Compare results with the ground truth.
    auto p =
        ark::utils::cmp_matrix((ark::half_t *)gt, (ark::half_t *)res, m, n);
    float max_err = p.second;
    LOG(ark::INFO, "matmul:", m, 'x', n, 'x', k, "(split_k=", split_k,
        ",gran_lev=", gran_lev, ") ", setprecision(4), " mse ", p.first,
        " max_err ", max_err * 100, "%", " elapsed ", elapsed, "ms iter ",
        iter);

    free(res);
    free(gt);

    UNITTEST_EQ(max_err, 0.0);
}

ark::unittest::State test_matmul_gran0()
{
    test_matmul_internal(/*m=*/64, /*n=*/64, /*k=*/32, /*bs_a=*/1, /*bs_b=*/1,
                         /*split_k=*/1, /*gran_lev=*/0);
    test_matmul_internal(/*m=*/128, /*n=*/64, /*k=*/32, /*bs_a=*/1, /*bs_b=*/1,
                         /*split_k=*/1, /*gran_lev=*/0);
    test_matmul_internal(/*m=*/64, /*n=*/128, /*k=*/32, /*bs_a=*/1, /*bs_b=*/1,
                         /*split_k=*/1, /*gran_lev=*/0);
    test_matmul_internal(/*m=*/128, /*n=*/128, /*k=*/32, /*bs_a=*/1, /*bs_b=*/1,
                         /*split_k=*/1, /*gran_lev=*/0);

    test_matmul_internal(/*m=*/64, /*n=*/64, /*k=*/64, /*bs_a=*/1, /*bs_b=*/1,
                         /*split_k=*/1, /*gran_lev=*/0);
    test_matmul_internal(/*m=*/128, /*n=*/64, /*k=*/64, /*bs_a=*/1, /*bs_b=*/1,
                         /*split_k=*/1, /*gran_lev=*/0);
    test_matmul_internal(/*m=*/64, /*n=*/128, /*k=*/64, /*bs_a=*/1, /*bs_b=*/1,
                         /*split_k=*/1, /*gran_lev=*/0);
    test_matmul_internal(/*m=*/128, /*n=*/128, /*k=*/64, /*bs_a=*/1, /*bs_b=*/1,
                         /*split_k=*/1, /*gran_lev=*/0);
    test_matmul_internal(/*m=*/256, /*n=*/128, /*k=*/64, /*bs_a=*/1, /*bs_b=*/1,
                         /*split_k=*/1, /*gran_lev=*/0);

    test_matmul_internal(/*m=*/128, /*n=*/128, /*k=*/256, /*bs_a=*/1,
                         /*bs_b=*/1, /*split_k=*/1, /*gran_lev=*/0);

    test_matmul_internal(/*m=*/128, /*n=*/4096, /*k=*/1024, /*bs_a=*/1,
                         /*bs_b=*/1, /*split_k=*/1, /*gran_lev=*/0);
    return ark::unittest::SUCCESS;
}

ark::unittest::State test_matmul_gran1()
{
    test_matmul_internal(/*m=*/64, /*n=*/64, /*k=*/32, /*bs_a=*/1, /*bs_b=*/1,
                         /*split_k=*/1, /*gran_lev=*/1);
    test_matmul_internal(/*m=*/128, /*n=*/64, /*k=*/32, /*bs_a=*/1, /*bs_b=*/1,
                         /*split_k=*/1, /*gran_lev=*/1);
    test_matmul_internal(/*m=*/64, /*n=*/128, /*k=*/32, /*bs_a=*/1, /*bs_b=*/1,
                         /*split_k=*/1, /*gran_lev=*/1);
    test_matmul_internal(/*m=*/128, /*n=*/128, /*k=*/32, /*bs_a=*/1, /*bs_b=*/1,
                         /*split_k=*/1, /*gran_lev=*/1);

    test_matmul_internal(/*m=*/64, /*n=*/64, /*k=*/64, /*bs_a=*/1, /*bs_b=*/1,
                         /*split_k=*/1, /*gran_lev=*/1);
    test_matmul_internal(/*m=*/128, /*n=*/64, /*k=*/64, /*bs_a=*/1, /*bs_b=*/1,
                         /*split_k=*/1, /*gran_lev=*/1);
    test_matmul_internal(/*m=*/64, /*n=*/128, /*k=*/64, /*bs_a=*/1, /*bs_b=*/1,
                         /*split_k=*/1, /*gran_lev=*/1);
    test_matmul_internal(/*m=*/128, /*n=*/128, /*k=*/64, /*bs_a=*/1, /*bs_b=*/1,
                         /*split_k=*/1, /*gran_lev=*/1);
    test_matmul_internal(/*m=*/256, /*n=*/128, /*k=*/64, /*bs_a=*/1, /*bs_b=*/1,
                         /*split_k=*/1, /*gran_lev=*/1);

    test_matmul_internal(/*m=*/128, /*n=*/128, /*k=*/256, /*bs_a=*/1,
                         /*bs_b=*/1, /*split_k=*/1, /*gran_lev=*/1);

    test_matmul_internal(/*m=*/128, /*n=*/4096, /*k=*/1024, /*bs_a=*/1,
                         /*bs_b=*/1, /*split_k=*/1, /*gran_lev=*/1);
    return ark::unittest::SUCCESS;
}

ark::unittest::State test_matmul_gran2()
{
    test_matmul_internal(/*m=*/64, /*n=*/64, /*k=*/32, /*bs_a=*/1, /*bs_b=*/1,
                         /*split_k=*/1, /*gran_lev=*/2);
    test_matmul_internal(/*m=*/128, /*n=*/64, /*k=*/32, /*bs_a=*/1, /*bs_b=*/1,
                         /*split_k=*/1, /*gran_lev=*/2);
    test_matmul_internal(/*m=*/64, /*n=*/128, /*k=*/32, /*bs_a=*/1, /*bs_b=*/1,
                         /*split_k=*/1, /*gran_lev=*/2);
    test_matmul_internal(/*m=*/128, /*n=*/128, /*k=*/32, /*bs_a=*/1, /*bs_b=*/1,
                         /*split_k=*/1, /*gran_lev=*/2);

    test_matmul_internal(/*m=*/64, /*n=*/64, /*k=*/64, /*bs_a=*/1, /*bs_b=*/1,
                         /*split_k=*/1, /*gran_lev=*/2);
    test_matmul_internal(/*m=*/128, /*n=*/64, /*k=*/64, /*bs_a=*/1, /*bs_b=*/1,
                         /*split_k=*/1, /*gran_lev=*/2);
    test_matmul_internal(/*m=*/64, /*n=*/128, /*k=*/64, /*bs_a=*/1, /*bs_b=*/1,
                         /*split_k=*/1, /*gran_lev=*/2);
    test_matmul_internal(/*m=*/128, /*n=*/128, /*k=*/64, /*bs_a=*/1, /*bs_b=*/1,
                         /*split_k=*/1, /*gran_lev=*/2);
    test_matmul_internal(/*m=*/256, /*n=*/128, /*k=*/64, /*bs_a=*/1, /*bs_b=*/1,
                         /*split_k=*/1, /*gran_lev=*/2);

    test_matmul_internal(/*m=*/128, /*n=*/128, /*k=*/256, /*bs_a=*/1,
                         /*bs_b=*/1, /*split_k=*/1,
                         /*gran_lev=*/2);

    test_matmul_internal(/*m=*/128, /*n=*/4096, /*k=*/1024, /*bs_a=*/1,
                         /*bs_b=*/1, /*split_k=*/1, /*gran_lev=*/2);
    return ark::unittest::SUCCESS;
}

ark::unittest::State test_matmul_gran3()
{
    test_matmul_internal(/*m=*/64, /*n=*/64, /*k=*/32, /*bs_a=*/1, /*bs_b=*/1,
                         /*split_k=*/1, /*gran_lev=*/3);
    test_matmul_internal(/*m=*/128, /*n=*/64, /*k=*/32, /*bs_a=*/1, /*bs_b=*/1,
                         /*split_k=*/1, /*gran_lev=*/3);
    test_matmul_internal(/*m=*/64, /*n=*/128, /*k=*/32, /*bs_a=*/1, /*bs_b=*/1,
                         /*split_k=*/1, /*gran_lev=*/3);
    test_matmul_internal(/*m=*/128, /*n=*/128, /*k=*/32, /*bs_a=*/1, /*bs_b=*/1,
                         /*split_k=*/1, /*gran_lev=*/3);

    test_matmul_internal(/*m=*/64, /*n=*/64, /*k=*/64, /*bs_a=*/1, /*bs_b=*/1,
                         /*split_k=*/1, /*gran_lev=*/3);
    test_matmul_internal(/*m=*/128, /*n=*/64, /*k=*/64, /*bs_a=*/1, /*bs_b=*/1,
                         /*split_k=*/1, /*gran_lev=*/3);
    test_matmul_internal(/*m=*/64, /*n=*/128, /*k=*/64, /*bs_a=*/1, /*bs_b=*/1,
                         /*split_k=*/1, /*gran_lev=*/3);
    test_matmul_internal(/*m=*/128, /*n=*/128, /*k=*/64, /*bs_a=*/1, /*bs_b=*/1,
                         /*split_k=*/1, /*gran_lev=*/3);
    test_matmul_internal(/*m=*/256, /*n=*/128, /*k=*/64, /*bs_a=*/1, /*bs_b=*/1,
                         /*split_k=*/1, /*gran_lev=*/3);

    test_matmul_internal(/*m=*/128, /*n=*/128, /*k=*/256, /*bs_a=*/1,
                         /*bs_b=*/1, /*split_k=*/1, /*gran_lev=*/3);

    test_matmul_internal(/*m=*/128, /*n=*/4096, /*k=*/1024, /*bs_a=*/1,
                         /*bs_b=*/1, /*split_k=*/1, /*gran_lev=*/3);
    return ark::unittest::SUCCESS;
}

ark::unittest::State test_matmul_split()
{
    test_matmul_internal(/*m=*/64, /*n=*/64, /*k=*/64, /*bs_a=*/1, /*bs_b=*/1,
                         /*split_k=*/2, /*gran_lev=*/2);
    test_matmul_internal(/*m=*/128, /*n=*/64, /*k=*/64, /*bs_a=*/1, /*bs_b=*/1,
                         /*split_k=*/2, /*gran_lev=*/2);
    test_matmul_internal(/*m=*/64, /*n=*/128, /*k=*/64, /*bs_a=*/1, /*bs_b=*/1,
                         /*split_k=*/2, /*gran_lev=*/2);
    test_matmul_internal(/*m=*/128, /*n=*/128, /*k=*/64, /*bs_a=*/1, /*bs_b=*/1,
                         /*split_k=*/2, /*gran_lev=*/2);
    test_matmul_internal(/*m=*/128, /*n=*/128, /*k=*/256, /*bs_a=*/1,
                         /*bs_b=*/1, /*split_k=*/2, /*gran_lev=*/2);
    test_matmul_internal(/*m=*/128, /*n=*/4096, /*k=*/1024, /*bs_a=*/1,
                         /*bs_b=*/1, /*split_k=*/2, /*gran_lev=*/2);

    test_matmul_internal(/*m=*/64, /*n=*/64, /*k=*/128, /*bs_a=*/1, /*bs_b=*/1,
                         /*split_k=*/4, /*gran_lev=*/2);
    test_matmul_internal(/*m=*/128, /*n=*/64, /*k=*/128, /*bs_a=*/1, /*bs_b=*/1,
                         /*split_k=*/4, /*gran_lev=*/2);
    test_matmul_internal(/*m=*/64, /*n=*/128, /*k=*/128, /*bs_a=*/1, /*bs_b=*/1,
                         /*split_k=*/4, /*gran_lev=*/2);
    test_matmul_internal(/*m=*/128, /*n=*/128, /*k=*/128, /*bs_a=*/1,
                         /*bs_b=*/1, /*split_k=*/4, /*gran_lev=*/2);
    test_matmul_internal(/*m=*/128, /*n=*/128, /*k=*/256, /*bs_a=*/1,
                         /*bs_b=*/1, /*split_k=*/4, /*gran_lev=*/2);
    test_matmul_internal(/*m=*/128, /*n=*/4096, /*k=*/1024, /*bs_a=*/1,
                         /*bs_b=*/1, /*split_k=*/4, /*gran_lev=*/2);

    test_matmul_internal(/*m=*/128, /*n=*/4096, /*k=*/1024, /*bs_a=*/1,
                         /*bs_b=*/1, /*split_k=*/4, /*gran_lev=*/0);
    test_matmul_internal(/*m=*/128, /*n=*/4096, /*k=*/1024, /*bs_a=*/1,
                         /*bs_b=*/1, /*split_k=*/4, /*gran_lev=*/1);
    test_matmul_internal(/*m=*/128, /*n=*/4096, /*k=*/1024, /*bs_a=*/1,
                         /*bs_b=*/1, /*split_k=*/4, /*gran_lev=*/2);

    test_matmul_internal(/*m=*/128, /*n=*/4096, /*k=*/1024, /*bs_a=*/1,
                         /*bs_b=*/1, /*split_k=*/3, /*gran_lev=*/0);
    test_matmul_internal(/*m=*/128, /*n=*/4096, /*k=*/1024, /*bs_a=*/1,
                         /*bs_b=*/1, /*split_k=*/3, /*gran_lev=*/1);
    test_matmul_internal(/*m=*/128, /*n=*/4096, /*k=*/1024, /*bs_a=*/1,
                         /*bs_b=*/1, /*split_k=*/3, /*gran_lev=*/2);
    test_matmul_internal(/*m=*/128, /*n=*/4096, /*k=*/1024, /*bs_a=*/1,
                         /*bs_b=*/1, /*split_k=*/3, /*gran_lev=*/2);

    test_matmul_internal(/*m=*/128, /*n=*/4096, /*k=*/1024, /*bs_a=*/1,
                         /*bs_b=*/1, /*split_k=*/5, /*gran_lev=*/0);
    test_matmul_internal(/*m=*/128, /*n=*/4096, /*k=*/1024, /*bs_a=*/1,
                         /*bs_b=*/1, /*split_k=*/5, /*gran_lev=*/1);
    test_matmul_internal(/*m=*/128, /*n=*/4096, /*k=*/1024, /*bs_a=*/1,
                         /*bs_b=*/1, /*split_k=*/5, /*gran_lev=*/2);
    test_matmul_internal(/*m=*/128, /*n=*/4096, /*k=*/1024, /*bs_a=*/1,
                         /*bs_b=*/1, /*split_k=*/5, /*gran_lev=*/2);

    test_matmul_internal(/*m=*/128, /*n=*/4096, /*k=*/1024, /*bs_a=*/1,
                         /*bs_b=*/1, /*split_k=*/6, /*gran_lev=*/0);
    test_matmul_internal(/*m=*/128, /*n=*/4096, /*k=*/1024, /*bs_a=*/1,
                         /*bs_b=*/1, /*split_k=*/6, /*gran_lev=*/1);
    test_matmul_internal(/*m=*/128, /*n=*/4096, /*k=*/1024, /*bs_a=*/1,
                         /*bs_b=*/1, /*split_k=*/6, /*gran_lev=*/2);
    test_matmul_internal(/*m=*/128, /*n=*/4096, /*k=*/1024, /*bs_a=*/1,
                         /*bs_b=*/1, /*split_k=*/6, /*gran_lev=*/2);

    test_matmul_internal(/*m=*/128, /*n=*/4096, /*k=*/1024, /*bs_a=*/1,
                         /*bs_b=*/1, /*split_k=*/7, /*gran_lev=*/0);
    test_matmul_internal(/*m=*/128, /*n=*/4096, /*k=*/1024, /*bs_a=*/1,
                         /*bs_b=*/1, /*split_k=*/7, /*gran_lev=*/1);
    test_matmul_internal(/*m=*/128, /*n=*/4096, /*k=*/1024, /*bs_a=*/1,
                         /*bs_b=*/1, /*split_k=*/7, /*gran_lev=*/2);
    test_matmul_internal(/*m=*/128, /*n=*/4096, /*k=*/1024, /*bs_a=*/1,
                         /*bs_b=*/1, /*split_k=*/7, /*gran_lev=*/2);

    test_matmul_internal(/*m=*/128, /*n=*/4096, /*k=*/1024, /*bs_a=*/1,
                         /*bs_b=*/1, /*split_k=*/8, /*gran_lev=*/0);
    test_matmul_internal(/*m=*/128, /*n=*/4096, /*k=*/1024, /*bs_a=*/1,
                         /*bs_b=*/1, /*split_k=*/8, /*gran_lev=*/1);
    test_matmul_internal(/*m=*/128, /*n=*/4096, /*k=*/1024, /*bs_a=*/1,
                         /*bs_b=*/1, /*split_k=*/8, /*gran_lev=*/2);
    test_matmul_internal(/*m=*/128, /*n=*/4096, /*k=*/1024, /*bs_a=*/1,
                         /*bs_b=*/1, /*split_k=*/8, /*gran_lev=*/2);

    return ark::unittest::SUCCESS;
}

ark::unittest::State test_matmul_perf()
{
    test_matmul_internal(/*m=*/64, /*n=*/64, /*k=*/64, /*bs_a=*/1, /*bs_b=*/1,
                         /*split_k=*/1, /*gran_lev=*/-1, /*iter=*/1000);
    test_matmul_internal(/*m=*/64, /*n=*/128, /*k=*/64, /*bs_a=*/1, /*bs_b=*/1,
                         /*split_k=*/1, /*gran_lev=*/-1, /*iter=*/1000);
    test_matmul_internal(/*m=*/128, /*n=*/64, /*k=*/64, /*bs_a=*/1, /*bs_b=*/1,
                         /*split_k=*/1, /*gran_lev=*/-1, /*iter=*/1000);
    test_matmul_internal(/*m=*/128, /*n=*/128, /*k=*/64, /*bs_a=*/1, /*bs_b=*/1,
                         /*split_k=*/1, /*gran_lev=*/-1, /*iter=*/1000);
    test_matmul_internal(/*m=*/256, /*n=*/128, /*k=*/64, /*bs_a=*/1, /*bs_b=*/1,
                         /*split_k=*/1, /*gran_lev=*/-1, /*iter=*/1000);
    return ark::unittest::SUCCESS;
}

int main()
{
    ark::init();
    UNITTEST(test_matmul_gran0);
    UNITTEST(test_matmul_gran1);
    UNITTEST(test_matmul_gran2);
    // UNITTEST(test_matmul_gran3);
    UNITTEST(test_matmul_split);
    UNITTEST(test_matmul_perf);
    return ark::unittest::SUCCESS;
}<|MERGE_RESOLUTION|>--- conflicted
+++ resolved
@@ -90,22 +90,8 @@
     ark::Executor exe{0, 0, 1, model, "test_matmul_nt"};
     exe.compile();
 
-<<<<<<< HEAD
-    // Get the auto-scheduled buffers.
-    ark::GpuBuf *buf_tns_a = static_cast<ark::GpuBuf *>(tns_a->buf->buf);
-    ark::GpuBuf *buf_tns_b = static_cast<ark::GpuBuf *>(tns_b->buf->buf);
-    ark::GpuBuf *buf_tns_res = static_cast<ark::GpuBuf *>(tns_res->buf->buf);
-
-    UNITTEST_NE(buf_tns_a, (ark::GpuBuf *)nullptr);
-    UNITTEST_NE(buf_tns_b, (ark::GpuBuf *)nullptr);
-
-    // Set data.
-    ark::gpu_memcpy(buf_tns_a, data_a.get(), buf_a_sz);
-    ark::gpu_memcpy(buf_tns_b, data_b.get(), buf_b_sz);
-=======
     tns_a->write(data_a.get());
     tns_b->write(data_b.get());
->>>>>>> c4d9abcc
 
     exe.launch();
     exe.run(iter);
