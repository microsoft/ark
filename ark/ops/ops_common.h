--- conflicted
+++ resolved
@@ -126,19 +126,6 @@
     OP_RECV,
     OP_SEND_MM,
     OP_RECV_MM,
-<<<<<<< HEAD
-    OP_SEND_MSCCLPP,
-    OP_SEND_DONE_MSCCLPP,
-    OP_RECV_MSCCLPP,
-    OP_EMBEDDING,
-    OP_DEVICE_SYNC_MSCCLPP,
-    OP_READ_AND_REDUCE_MSCCLPP,
-    OP_GATHER_FROM_PEERS_MSCCLPP,
-    OP_CAST,
-    OP_PUT_PACKET_MSCCLPP,
-    OP_REDUCE_AND_WRITE_PACKET_MSCCLPP,
-    OP_GET_FROM_PACKET_MSCCLPP,
-=======
     OP_SEND_MSLL,
     OP_SEND_DONE_MSLL,
     OP_RECV_MSLL,
@@ -150,7 +137,6 @@
     OP_PUT_PACKET_MSLL,
     OP_REDUCE_AND_WRITE_PACKET_MSLL,
     OP_GET_FROM_PACKET_MSLL,
->>>>>>> e7bd04de
 } OpType;
 
 /// Type of hardware architecture support.
@@ -515,43 +501,24 @@
     OpArgs function_call_args(const OpConfig &cfg) const;
 };
 
-<<<<<<< HEAD
-class MscclppSendOp : public Op {
-   public:
-    MscclppSendOp(const std::string &prec_type, Tensor *input, Tensor *recvbuf,
-                  int sid, int rank, int dst_rank, size_t bytes,
-                  const std::string &name);
-=======
 class MsllSendOp : public Op {
    public:
     MsllSendOp(const std::string &prec_type, Tensor *input, Tensor *recvbuf,
                int sid, int rank, int dst_rank, size_t bytes,
                const std::string &name);
->>>>>>> e7bd04de
     std::string function_name(const OpConfig &cfg) const;
     // The args determined by the scheduler.
     OpArgs function_call_args(const OpConfig &cfg) const;
 };
 
-<<<<<<< HEAD
-class MscclppRecvOp : public Op {
-   public:
-    MscclppRecvOp(const std::string &prec_type, Tensor *output,
-                  int sid, int rank, int src_rank, size_t bytes,
-                  const std::string &name);
-=======
 class MsllRecvOp : public Op {
    public:
     MsllRecvOp(const std::string &prec_type, Tensor *output, int sid, int rank,
                int src_rank, size_t bytes, const std::string &name);
->>>>>>> e7bd04de
-    std::string function_name(const OpConfig &cfg) const;
-    OpArgs function_call_args(const OpConfig &cfg) const;
-};
-
-<<<<<<< HEAD
-class MscclppSendDoneOp : public Op {
-=======
+    std::string function_name(const OpConfig &cfg) const;
+    OpArgs function_call_args(const OpConfig &cfg) const;
+};
+
 class MsllSendDoneOp : public Op {
    public:
     MsllSendDoneOp(const std::string &prec_type, Tensor *input, int rank,
@@ -583,10 +550,8 @@
    public:
     MsllGatherFromPeersOp(const std::string &prec_type, Tensor *local_buf,
                           Tensor *trans_region_local,
-                          std::vector<Tensor *> remote_bufs,
-                          Tensor *trans_region_remote, int sid, int rank,
-                          int npeers, size_t chunkBytes,
-                          const std::string &name);
+                          std::vector<Tensor *> remote_bufs, int sid, int rank,
+                          int npeers, size_t stride, const std::string &name);
     std::string function_name(const OpConfig &cfg) const;
     OpArgs function_call_args(const OpConfig &cfg) const;
 };
@@ -622,76 +587,6 @@
     OpArgs function_call_args(const OpConfig &cfg) const;
 };
 
-class SoftmaxOp : public Op {
->>>>>>> e7bd04de
-   public:
-    MscclppSendDoneOp(const std::string &prec_type, Tensor *input, int rank,
-                      int dst_rank, const std::string &name);
-    std::string function_name(const OpConfig &cfg) const;
-    OpArgs function_call_args(const OpConfig &cfg) const;
-};
-
-class MscclppDeviceSyncOp : public Op {
-   public:
-    MscclppDeviceSyncOp(const std::string &prec_type, Tensor *input,
-                        Tensor *output, int nranks, const std::string &name);
-    std::string function_name(const OpConfig &cfg) const;
-    OpArgs function_call_args(const OpConfig &cfg) const;
-};
-
-class MscclppReadAndReduceOp : public Op {
-   public:
-    MscclppReadAndReduceOp(const std::string &prec_type, Tensor *local_buf,
-                           Tensor *cal_region_local,
-                           std::vector<Tensor *> remote_bufs, int sid, int rank,
-                           int npeers, size_t offset, size_t bytes,
-                           const std::string &name);
-    std::string function_name(const OpConfig &cfg) const;
-    OpArgs function_call_args(const OpConfig &cfg) const;
-};
-
-class MscclppGatherFromPeersOp : public Op {
-   public:
-    MscclppGatherFromPeersOp(const std::string &prec_type, Tensor *local_buf,
-                             Tensor *trans_region_local,
-                             std::vector<Tensor *> remote_bufs, int sid,
-                             int rank, int npeers, size_t stride,
-                             const std::string &name);
-    std::string function_name(const OpConfig &cfg) const;
-    OpArgs function_call_args(const OpConfig &cfg) const;
-};
-
-class MscclppPutPacketOp : public Op {
-   public:
-    MscclppPutPacketOp(const std::string &prec_type, Tensor *input,
-                       Tensor *local_tmp_buf, Tensor *recv_buf, int id,
-                       int rank, int dst_rank, size_t dst_offset, int flag,
-                       const std::string &name);
-    std::string function_name(const OpConfig &cfg) const;
-    OpArgs function_call_args(const OpConfig &cfg) const;
-};
-
-class MscclppReduceAndWritePacketOp : public Op {
-   public:
-    MscclppReduceAndWritePacketOp(const std::string &prec_type,
-                                  std::vector<Tensor *> inputs, Tensor *output,
-                                  int id, int rank, int npeers,
-                                  size_t elems_per_rank, size_t scratch_offset,
-                                  size_t remote_dst_offset, int flag,
-                                  const std::string &name);
-    std::string function_name(const OpConfig &cfg) const;
-    OpArgs function_call_args(const OpConfig &cfg) const;
-};
-
-class MscclppGetFromPacketOp : public Op {
-   public:
-    MscclppGetFromPacketOp(const std::string &prec_type, Tensor *input,
-                           Tensor *output, size_t src_offset, size_t dst_offset,
-                           size_t npackets, int flag, const std::string &name);
-    std::string function_name(const OpConfig &cfg) const;
-    OpArgs function_call_args(const OpConfig &cfg) const;
-};
-
 class SoftmaxOp : public Op
 {
   public:
