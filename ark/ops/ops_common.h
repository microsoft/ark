// Copyright (c) Microsoft Corporation.
// Licensed under the MIT license.

#ifndef ARK_OPS_COMMON_H_
#define ARK_OPS_COMMON_H_

#include <map>
#include <ostream>
#include <vector>

#include "include/ark.h"

namespace ark {

/// Return the output shape of broadcasting between two shapes.
/// Follow NumPy rules.
/// https://numpy.org/doc/stable/user/basics.broadcasting.html
/// @param dims1 The first shape.
/// @param dims2 The second shape.
Dims broadcast(const Dims &dims1, const Dims &dims2);

/// Type of operator argument.
typedef enum {
    OP_ARG_INT,
    OP_ARG_INT64,
    OP_ARG_UINT64,
    OP_ARG_BOOL,
    OP_ARG_FLOAT,
    OP_ARG_DIMS,
    OP_ARG_TENSOR,
} OpArgType;

/// Stores an arbitrary type of argument given to an operator.
struct OpArg {
    OpArg(int arg);
    OpArg(long long int arg);
    OpArg(uint64_t arg);
    OpArg(bool arg);
    OpArg(float arg);
    OpArg(const Dims &arg);
    OpArg(Tensor *arg);
    OpArg(const OpArg &);
    ~OpArg();

    void get(int *arg) const;
    void get(long long int *arg) const;
    void get(uint64_t *arg) const;
    void get(bool *arg) const;
    void get(float *arg) const;
    void get(Dims *arg) const;
    void get(Tensor **arg) const;

    OpArgType type;
    void *val;

    friend bool operator<(const OpArg &oa1, const OpArg &oa2);
    friend bool operator==(const OpArg &oa1, const OpArg &oa2);
};

class Op;

/// Stores a list of @ref OpArg.
class OpArgs {
   public:
    OpArgs(const std::vector<OpArg> &args = {});
    OpArgs(const OpArgs &) = default;
    ~OpArgs(){};

    OpArgs &operator=(const OpArgs &opargs);

    void put(const OpArg &arg);

    void get(int *arg, size_t idx) const;
    void get(long long int *arg, size_t idx) const;
    void get(uint64_t *arg, size_t idx) const;
    void get(bool *arg, size_t idx) const;
    void get(float *arg, size_t idx) const;
    void get(Dims *arg, size_t idx) const;
    void get(Tensor **arg, size_t idx) const;

    const std::vector<OpArg> &get_args() const;

   protected:
    std::vector<OpArg> args;

    friend class Op;
    friend bool operator<(const OpArgs &opargs1, const OpArgs &opargs2);
    friend bool operator==(const OpArgs &opargs1, const OpArgs &opargs2);
    friend bool operator!=(const OpArgs &opargs1, const OpArgs &opargs2);
};

/// Type of @ref Op.
typedef enum {
    OP_UNKNOWN = 0,
    OP_TENSOR,
    OP_REFER,
    OP_RESHAPE,
    OP_MERGE,
    OP_REDUCE_E_SUM,
    OP_REDUCE_E_MEAN,
    OP_REDUCE_E_MAX,
    OP_REDUCE_W_SUM,
    OP_REDUCE_W_MEAN,
    OP_REDUCE_W_MAX,
    OP_LAYERNORM,
    OP_RMSNORM,
    OP_SOFTMAX,
    OP_SCALE,
    OP_RELU,
    OP_GELU,
    OP_SIGMOID,
    OP_EXP,
    OP_SQRT,
    OP_MATMUL,
    OP_MAX_POOL,
    OP_ADD,
    OP_SUB,
    OP_MUL,
    OP_DIV,
    OP_ROPE,
    OP_IM2COL,
    OP_TRANSPOSE,
    OP_SEND,
    OP_SEND_DONE,
    OP_RECV,
    OP_SEND_MM,
    OP_RECV_MM,
    OP_EMBEDDING,
    OP_CAST,
} OpType;

/// Type of precision of @ref Op.
typedef enum {
    OP_PREC_NONE,
    OP_PREC_ANY,
    OP_PREC_FP16,
    OP_PREC_FP32,
} OpPrecType;

/// Type of hardware architecture support.
typedef enum {
    OP_ARCH_CUDA_ANY,
    OP_ARCH_CUDA_60,
    OP_ARCH_CUDA_70,
    OP_ARCH_CUDA_80,
    OP_ARCH_CUDA_90,
} OpArchType;

struct Tensor;

/// 2-dimensional op tile
struct OpTile {
    DimType x;
    DimType y;
};

/// Configurations for execution of a @ref Op.
struct OpConfig {
    int num_warps = 0;
    int smem_bytes = 0;
    std::vector<OpTile> input_tiles;
    std::vector<OpTile> output_tiles;
    bool sync_pre = false;
    bool sync_post = false;
};

/// Key to find a list of OpConfigs from OpConfigMap.
struct OpConfigKey {
    OpArchType arch_type;
    OpPrecType prec_type;
};

bool operator<(const OpConfigKey &ops1, const OpConfigKey &ops2);

bool operator==(const OpConfigKey &ops1, const OpConfigKey &ops2);

/// Map from OpConfigKey to a list of OpConfigs.
class OpConfigMap {
   public:
    OpConfigMap(std::initializer_list<
                std::pair<const OpConfigKey, const std::vector<OpConfig>>>
                    ilist);
    ~OpConfigMap(){};

    const std::vector<OpConfig> &get(const OpConfigKey &key) const;

   private:
    const std::map<OpConfigKey, const std::vector<OpConfig>> cfg_map;
};

/// Operator.
class Op {
   public:
    /// Construct an operator.
    Op() = default;

    /// Construct an operator.
    /// @param type the type of the @ref Op.
    /// @param prec_type the precision type of the @ref Op.
    /// @param inputs the input tensors of the @ref Op, including execution
    /// dependencies.
    /// @param output_refs the output reference tensors of the @ref Op. Output
    /// tensors are created based on these references.
    /// @param args the arguments of the @ref Op.
    /// @param name the name of the @ref Op.
    /// @param cfg_map the configuration map of the @ref Op
    /// @param gran_lev the granularity level of the @ref Op. Larger values
    /// should indicate finer-grained Ops. If it is -1, the granularity level
    /// will be automatically determined by the scheduler.
    /// @param force_inline whether to force inline the kernel of @ref Op.
    Op(const OpType &type, const OpPrecType &prec_type,
       const std::vector<Tensor *> &inputs,
       const std::vector<Tensor *> &output_refs, const OpArgs &args,
       const std::string &name, const OpConfigMap *cfg_map = nullptr,
       int gran_lev = -1, bool force_inline = false);

    /// Construct an operator.
    Op(const Op &) = default;

    /// Destruct the operator.
    ~Op(){};

    /// Return the kernel function name of the operator. Includes the template
    /// arguments of the kernel, if any.
    /// @param cfg the configuration of the operator.
    /// @return the kernel function name of the operator.
    std::string function_name(const OpConfig &) const;

    /// Return the kernel function's runtime arguments of the operator.
    /// @param cfg the configuration of the operator.
    /// @return the runtime arguments of the kernel function.
    OpArgs function_call_args(const OpConfig &) const;

    /// Returns true if the operator is virtual (i.e., performs no computation).
    bool is_virtual() const;

    /// Returns true if the operator is a communication operator.
    bool is_comm() const;

    /// Type of the operator.
    OpType type;
    /// Precision type of the operator.
    OpPrecType prec_type;
    /// The input tensors of the operator.
    std::vector<Tensor *> inputs;
    /// The output tensors of the operator.
    std::vector<Tensor *> outputs;
    /// The reference tensors of the output tensors.
    std::vector<Tensor *> output_refs;
    /// Additional arguments of the operator.
    OpArgs args;
    /// Name of the operator.
    std::string name;
    /// Map from OpConfigKey to a list of OpConfigs.
    const OpConfigMap *cfg_map;
    /// Granularity level of the operator.
    int gran_lev;
    /// Force inlining of the operator kernel.
    bool force_inline;

    friend bool operator<(const Op &op1, const Op &op2);
    friend bool operator==(const Op &op1, const Op &op2);

   protected:
    static std::string function_name(const std::string &kernel_name,
                                     const OpArgs &template_args);
};

std::ostream &operator<<(std::ostream &os, const OpType &s);

/// List all operator classes below.

class AddOp : public Op {
   public:
    AddOp(OpPrecType prec_type, Tensor *input, Tensor *other, Tensor *output,
          const std::string &name);
    std::string function_name(const OpConfig &cfg) const;
};

class SubOp : public Op {
   public:
    SubOp(OpPrecType prec_type, Tensor *input, Tensor *other, Tensor *output,
          const std::string &name);
    std::string function_name(const OpConfig &cfg) const;
};

class MulOp : public Op {
   public:
    MulOp(OpPrecType prec_type, Tensor *input, Tensor *other, Tensor *output,
          const std::string &name);
    std::string function_name(const OpConfig &cfg) const;
};

class DivOp : public Op {
   public:
    DivOp(OpPrecType prec_type, Tensor *input, Tensor *other, Tensor *output,
          const std::string &name);
    std::string function_name(const OpConfig &cfg) const;
};

class GeluOp : public Op {
   public:
    GeluOp(OpPrecType prec_type, Tensor *input, Tensor *output,
           const std::string &name);
    std::string function_name(const OpConfig &cfg) const;
};

class ExpOp : public Op {
   public:
    ExpOp(OpPrecType prec_type, Tensor *input, Tensor *output,
          const std::string &name);
    std::string function_name(const OpConfig &cfg) const;
};

class SqrtOp : public Op {
   public:
    SqrtOp(OpPrecType prec_type, Tensor *input, Tensor *output,
           const std::string &name);
    std::string function_name(const OpConfig &cfg) const;
};

class RopeOp : public Op {
   public:
    RopeOp(OpPrecType prec_type, Tensor *input, Tensor *other, Tensor *output,
           const std::string &name);
    std::string function_name(const OpConfig &cfg) const;
};

class Im2colOp : public Op {
   public:
    Im2colOp(OpPrecType prec_type, Tensor *input, Tensor *output,
             int kernel_height, int kernel_width, int stride_height,
             int stride_width, int pad_height, int pad_width,
             int dilation_height, int dilation_width, const std::string &name);
    std::string function_name(const OpConfig &cfg) const;
};

class LayernormOp : public Op {
   public:
    LayernormOp(OpPrecType prec_type, Tensor *input, Tensor *output,
                const std::string &name);
    std::string function_name(const OpConfig &cfg) const;
};

class RMSnormOp : public Op {
   public:
    RMSnormOp(OpPrecType prec_type, Tensor *input, Tensor *output,
              const std::string &name);
    std::string function_name(const OpConfig &cfg) const;
};

class MatmulOp : public Op {
   public:
    MatmulOp(OpPrecType prec_type, Tensor *mat_a, Tensor *mat_b, Tensor *mat_y,
             Dims nca, Dims ncb, Dims problem_size, Dims leading_dims,
             bool is_column_a, bool is_column_b, const std::string &name,
             int gran_lev);
    std::string function_name(const OpConfig &cfg) const;
};

class MaxPoolOp : public Op {
   public:
    MaxPoolOp(OpPrecType prec_type, Tensor *input, Tensor *output,
              DimType kernel_size, DimType stride, const std::string &name);
};

class ReduceOp : public Op {
   public:
    ReduceOp(const OpType &type, const OpPrecType &prec_type,
             const std::vector<Tensor *> &inputs,
             const std::vector<Tensor *> &outputs, const OpArgs &args,
             const std::string &name, const OpConfigMap *cfg_map, int gran_lev);

   protected:
    std::string function_name(const OpConfig &cfg,
                              const std::string &type) const;
};

class ReduceWSumOp : public ReduceOp {
   public:
    ReduceWSumOp(OpPrecType prec_type, Tensor *input, Tensor *output, int axis,
                 const std::string &name);
    std::string function_name(const OpConfig &cfg) const;
};

class ReduceESumOp : public ReduceOp {
   public:
    ReduceESumOp(OpPrecType prec_type, Tensor *input, Tensor *output, int axis,
                 const std::string &name);
    std::string function_name(const OpConfig &cfg) const;
};

class ReduceWMaxOp : public ReduceOp {
   public:
    ReduceWMaxOp(OpPrecType prec_type, Tensor *input, Tensor *output, int axis,
                 const std::string &name);
    std::string function_name(const OpConfig &cfg) const;
};

class ReduceEMaxOp : public ReduceOp {
   public:
    ReduceEMaxOp(OpPrecType prec_type, Tensor *input, Tensor *output, int axis,
                 const std::string &name);
    std::string function_name(const OpConfig &cfg) const;
};

class ReduceWMeanOp : public ReduceOp {
   public:
    ReduceWMeanOp(OpPrecType prec_type, Tensor *input, Tensor *output, int axis,
                  const std::string &name);
    std::string function_name(const OpConfig &cfg) const;
};

class ReduceEMeanOp : public ReduceOp {
   public:
    ReduceEMeanOp(OpPrecType prec_type, Tensor *input, Tensor *output, int axis,
                  const std::string &name);
    std::string function_name(const OpConfig &cfg) const;
};

class ReluOp : public Op {
   public:
    ReluOp(OpPrecType prec_type, Tensor *input, Tensor *output,
           const std::string &name);
    std::string function_name(const OpConfig &cfg) const;
};

class SigmoidOp : public Op {
   public:
    SigmoidOp(OpPrecType prec_type, Tensor *input, Tensor *output,
              const std::string &name);
    std::string function_name(const OpConfig &cfg) const;
};

class ReshapeOp : public Op {
   public:
    ReshapeOp(OpPrecType prec_type, Tensor *input, Tensor *output,
              const std::string &name);
};

class ScaleOp : public Op {
   public:
    ScaleOp(OpPrecType prec_type, Tensor *input, Tensor *output, float val,
            const std::string &name);
    std::string function_name(const OpConfig &cfg) const;
    OpArgs function_call_args(const OpConfig &) const;
};

class SendMMOp : public Op {
   public:
    SendMMOp(OpPrecType prec_type, Tensor *input, Tensor *recvbuf,
             Tensor *send_ready_flag, Tensor *output, int id, int gpu_dst,
             size_t bytes, const std::string &name);
    std::string function_name(const OpConfig &cfg) const;
    OpArgs function_call_args(const OpConfig &cfg) const;
};

class RecvMMOp : public Op {
   public:
    RecvMMOp(OpPrecType prec_type, Tensor *input, Tensor *recvbuf,
             Tensor *send_ready_flag, Tensor *output, int id, int gpu_src,
             size_t bytes, const std::string &name);
    std::string function_name(const OpConfig &cfg) const;
    OpArgs function_call_args(const OpConfig &cfg) const;
};

<<<<<<< HEAD
class SendOp : public Op
{
  public:
    SendOp(OpPrecType prec_type, Tensor *input, int sid, int rank, int dst_rank,
           size_t bytes, const std::string &name);
=======
class SendOp : public Op {
   public:
    SendOp(OpPrecType prec_type, Tensor *input, Tensor *output, int sid,
           int rank, int dst_rank, size_t bytes, const std::string &name);
>>>>>>> 0499b40e
    std::string function_name(const OpConfig &cfg) const;
    OpArgs function_call_args(const OpConfig &cfg) const;
};

<<<<<<< HEAD
class SendDoneOp : public Op
{
  public:
    SendDoneOp(OpPrecType prec_type, Tensor *input, int sid, int rank,
               int dst_rank, const std::string &name);
=======
class SendDoneOp : public Op {
   public:
    SendDoneOp(OpPrecType prec_type, Tensor *input, Tensor *output, int sid,
               int rank, int dst_rank, const std::string &name);
>>>>>>> 0499b40e
    std::string function_name(const OpConfig &cfg) const;
    OpArgs function_call_args(const OpConfig &cfg) const;
};

<<<<<<< HEAD
class RecvOp : public Op
{
  public:
    RecvOp(OpPrecType prec_type, Tensor *output, int sid, int rank,
           int src_rank, size_t bytes, const std::string &name);
=======
class RecvOp : public Op {
   public:
    RecvOp(OpPrecType prec_type, Tensor *input, Tensor *output, int sid,
           int rank, int src_rank, size_t bytes, const std::string &name);
>>>>>>> 0499b40e
    std::string function_name(const OpConfig &cfg) const;
    OpArgs function_call_args(const OpConfig &cfg) const;
};

class SoftmaxOp : public Op {
   public:
    SoftmaxOp(OpPrecType prec_type, Tensor *input, Tensor *output,
              const std::string &name);
    std::string function_name(const OpConfig &cfg) const;
};

class TensorOp : public Op {
   public:
    TensorOp(const std::vector<Tensor *> &deps, Tensor *output,
             const std::string &name);
};

class TransposeOp : public Op {
   public:
    TransposeOp(OpPrecType prec_type, Tensor *input, Tensor *output,
                int tp_type, const std::string &name);
    std::string function_name(const OpConfig &cfg) const;
};

class EmbeddingOp : public Op {
   public:
    EmbeddingOp(OpPrecType prec_type, Tensor *input, Tensor *weight,
                Tensor *output, const std::string &name);
    std::string function_name(const OpConfig &cfg) const;
};

class CastOp : public Op {
   public:
    CastOp(Tensor *input, Tensor *output, const std::string &name);
    std::string function_name(const OpConfig &cfg) const;
};

}  // namespace ark

#endif  // ARK_OPS_COMMON_H_<|MERGE_RESOLUTION|>--- conflicted
+++ resolved
@@ -464,50 +464,26 @@
     OpArgs function_call_args(const OpConfig &cfg) const;
 };
 
-<<<<<<< HEAD
-class SendOp : public Op
-{
+class SendOp : public Op {
   public:
     SendOp(OpPrecType prec_type, Tensor *input, int sid, int rank, int dst_rank,
            size_t bytes, const std::string &name);
-=======
-class SendOp : public Op {
-   public:
-    SendOp(OpPrecType prec_type, Tensor *input, Tensor *output, int sid,
-           int rank, int dst_rank, size_t bytes, const std::string &name);
->>>>>>> 0499b40e
     std::string function_name(const OpConfig &cfg) const;
     OpArgs function_call_args(const OpConfig &cfg) const;
 };
 
-<<<<<<< HEAD
-class SendDoneOp : public Op
-{
+class SendDoneOp : public Op {
   public:
     SendDoneOp(OpPrecType prec_type, Tensor *input, int sid, int rank,
                int dst_rank, const std::string &name);
-=======
-class SendDoneOp : public Op {
-   public:
-    SendDoneOp(OpPrecType prec_type, Tensor *input, Tensor *output, int sid,
-               int rank, int dst_rank, const std::string &name);
->>>>>>> 0499b40e
     std::string function_name(const OpConfig &cfg) const;
     OpArgs function_call_args(const OpConfig &cfg) const;
 };
 
-<<<<<<< HEAD
-class RecvOp : public Op
-{
+class RecvOp : public Op {
   public:
     RecvOp(OpPrecType prec_type, Tensor *output, int sid, int rank,
            int src_rank, size_t bytes, const std::string &name);
-=======
-class RecvOp : public Op {
-   public:
-    RecvOp(OpPrecType prec_type, Tensor *input, Tensor *output, int sid,
-           int rank, int src_rank, size_t bytes, const std::string &name);
->>>>>>> 0499b40e
     std::string function_name(const OpConfig &cfg) const;
     OpArgs function_call_args(const OpConfig &cfg) const;
 };
