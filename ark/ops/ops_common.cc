--- conflicted
+++ resolved
@@ -463,11 +463,6 @@
         return static_cast<const SigmoidOp *>(this)->function_name(cfg);
     case OP_GELU:
         return static_cast<const GeluOp *>(this)->function_name(cfg);
-<<<<<<< HEAD
-    case OP_SIGMOID:
-        return static_cast<const SigmoidOp *>(this)->function_name(cfg);
-=======
->>>>>>> 93ef2abc
     case OP_EXP:
         return static_cast<const ExpOp *>(this)->function_name(cfg);
     case OP_SQRT:
