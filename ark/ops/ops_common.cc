// Copyright (c) Microsoft Corporation.
// Licensed under the MIT license.

#include "ops_common.h"
#include "include/ark.h"
#include "json.h"
#include "logging.h"
#include <algorithm>
#include <ostream>

using namespace std;

namespace ark {

Dims broadcast(const Dims &dims1, const Dims &dims2)
{
    std::vector<DimType> output_dims_reversed;
    int ndims = std::max(dims1.ndims(), dims2.ndims());
    for (int i = 1; i < ndims + 1; ++i) {
        int d1 = (i - 1 < dims1.ndims()) ? dims1[-i] : 1;
        int d2 = (i - 1 < dims2.ndims()) ? dims2[-i] : 1;
        if (d1 == d2) {
            output_dims_reversed.push_back(d1);
        } else if (d1 == 1) {
            output_dims_reversed.push_back(d2);
        } else if (d2 == 1) {
            output_dims_reversed.push_back(d1);
        } else {
            LOG(ERROR, "input and other cannot be broadcasted: ", dims1, ", ",
                dims2);
        }
    }
    std::reverse(output_dims_reversed.begin(), output_dims_reversed.end());
    return Dims{output_dims_reversed};
}

bool operator<(const OpConfigKey &ops1, const OpConfigKey &ops2)
{
    if (ops1.arch_type != ops2.arch_type) {
        return ops1.arch_type < ops2.arch_type;
    } else {
        return ops1.prec_type < ops2.prec_type;
    }
}

bool operator==(const OpConfigKey &ops1, const OpConfigKey &ops2)
{
    return ops1.arch_type == ops2.arch_type && ops1.prec_type == ops2.prec_type;
}

OpConfigMap::OpConfigMap(
    std::initializer_list<
        std::pair<const OpConfigKey, const std::vector<OpConfig>>>
        ilist)
    : cfg_map{ilist}
{
}

// A dummy OpConfig vector to return when no config is found
static const std::vector<OpConfig> NoneConfigs;

const std::vector<OpConfig> &OpConfigMap::get(const OpConfigKey &key) const
{
    auto search = this->cfg_map.find(key);
    if (search != this->cfg_map.end()) {
        return search->second;
    }
    search = this->cfg_map.find({key.arch_type, OP_PREC_ANY});
    if (search != this->cfg_map.end()) {
        return search->second;
    }
    search = this->cfg_map.find({OP_ARCH_CUDA_ANY, key.prec_type});
    if (search != this->cfg_map.end()) {
        return search->second;
    }
    search = this->cfg_map.find({OP_ARCH_CUDA_ANY, OP_PREC_ANY});
    if (search == this->cfg_map.end()) {
        return NoneConfigs;
    }
    return search->second;
}

ostream &operator<<(ostream &os, const OpType &s)
{
    // clang-format off
    switch (s) {
    case OP_UNKNOWN:       os << "OP_UNKNOWN";       break;
    case OP_TENSOR:        os << "OP_TENSOR";        break;
    case OP_REFER:         os << "OP_REFER";         break;
    case OP_RESHAPE:       os << "OP_RESHAPE";       break;
    case OP_MERGE:         os << "OP_MERGE";         break;
    case OP_REDUCE_E_SUM:  os << "OP_REDUCE_E_SUM";  break;
    case OP_REDUCE_E_MEAN: os << "OP_REDUCE_E_MEAN"; break;
    case OP_REDUCE_E_MAX:  os << "OP_REDUCE_E_MAX";  break;
    case OP_REDUCE_W_SUM:  os << "OP_REDUCE_W_SUM";  break;
    case OP_REDUCE_W_MEAN: os << "OP_REDUCE_W_MEAN"; break;
    case OP_REDUCE_W_MAX:  os << "OP_REDUCE_W_MAX";  break;
    case OP_SCALE:         os << "OP_SCALE";         break;
    case OP_MATMUL:        os << "OP_MATMUL";        break;
    case OP_MAX_POOL:      os << "OP_MAX_POOL";      break;
    case OP_ADD:           os << "OP_ADD";           break;
    case OP_SUB:           os << "OP_SUB";           break;
    case OP_MUL:           os << "OP_MUL";           break;
    case OP_DIV:           os << "OP_DIV";           break;
    case OP_IM2COL:        os << "OP_IM2COL";        break;
    case OP_TRANSPOSE:     os << "OP_TRANSPOSE";     break;
    case OP_SEND:          os << "OP_SEND";          break;
    case OP_SEND_DONE:     os << "OP_SEND_DONE";     break;
    case OP_SEND_MM:       os << "OP_SEND_MM";       break;
    case OP_RECV:          os << "OP_RECV";          break;
    case OP_RECV_MM:       os << "OP_RECV_MM";       break;
    case OP_LAYERNORM:     os << "OP_LAYERNORM";     break;
    case OP_RMSNORM:       os << "OP_RMSNORM";       break;
    case OP_SOFTMAX:       os << "OP_SOFTMAX";       break;
    case OP_RELU:          os << "OP_RELU";          break;
    case OP_SIGMOID:       os << "OP_SIGMOID";       break;
    case OP_GELU:          os << "OP_GELU";          break;
    case OP_EXP:           os << "OP_EXP";           break;
    case OP_SQRT:          os << "OP_SQRT";          break;
<<<<<<< HEAD
    case OP_SEND_MSCCLPP:      os << "OP_SEND_MSCCLPP";  break;
    case OP_SEND_DONE_MSCCLPP: os << "OP_SEND_DONE_MSCCLPP"; break;
    case OP_RECV_MSCCLPP:      os << "OP_RECV_MSCCLPP";  break;
=======
    case OP_ROPE:          os << "OP_ROPE";          break;
    case OP_EMBEDDING:     os << "OP_EMBEDDING";     break;
>>>>>>> 4c39fd41
    }
    // clang-format on
    return os;
}

OpArg::OpArg(int arg) : type{OP_ARG_INT}, val{new int{arg}}
{
    assert(this->val != nullptr);
}
OpArg::OpArg(DimType arg) : type{OP_ARG_INT64}, val{new DimType{arg}}
{
    assert(this->val != nullptr);
}
OpArg::OpArg(uint64_t arg) : type{OP_ARG_UINT64}, val{new uint64_t{arg}}
{
    assert(this->val != nullptr);
}
OpArg::OpArg(bool arg) : type{OP_ARG_BOOL}, val{new bool{arg}}
{
    assert(this->val != nullptr);
}
OpArg::OpArg(float arg) : type{OP_ARG_FLOAT}, val{new float{arg}}
{
    assert(this->val != nullptr);
}
OpArg::OpArg(const Dims &arg) : type{OP_ARG_DIMS}, val{new Dims{arg}}
{
    assert(this->val != nullptr);
}
OpArg::OpArg(Tensor *arg) : type{OP_ARG_TENSOR}, val{arg}
{
    assert(this->val != nullptr);
}
OpArg::OpArg(const OpArg &arg) : type{arg.type}
{
    if (this->type == OP_ARG_INT) {
        this->val = new int{*(int *)arg.val};
    } else if (this->type == OP_ARG_INT64) {
        this->val = new DimType{*(DimType *)arg.val};
    } else if (this->type == OP_ARG_UINT64) {
        this->val = new uint64_t{*(uint64_t *)arg.val};
    } else if (this->type == OP_ARG_BOOL) {
        this->val = new bool{*(bool *)arg.val};
    } else if (this->type == OP_ARG_FLOAT) {
        this->val = new float{*(float *)arg.val};
    } else if (this->type == OP_ARG_DIMS) {
        this->val = new Dims{*(Dims *)arg.val};
    } else if (this->type == OP_ARG_TENSOR) {
        this->val = arg.val;
    } else {
        LOG(ERROR, "invalid argument type ", this->type);
    }
}
OpArg::~OpArg()
{
    if (this->type == OP_ARG_INT) {
        delete static_cast<int *>(this->val);
    } else if (this->type == OP_ARG_INT64) {
        delete static_cast<DimType *>(this->val);
    } else if (this->type == OP_ARG_UINT64) {
        delete static_cast<uint64_t *>(this->val);
    } else if (this->type == OP_ARG_BOOL) {
        delete static_cast<bool *>(this->val);
    } else if (this->type == OP_ARG_FLOAT) {
        delete static_cast<float *>(this->val);
    } else if (this->type == OP_ARG_DIMS) {
        delete static_cast<Dims *>(this->val);
    } else if (this->type == OP_ARG_TENSOR) {
        // Do nothing
    }
}
void OpArg::get(int *arg) const
{
    if (this->type != OP_ARG_INT) {
        LOG(ERROR, "invalid argument type ", this->type);
    }
    *arg = *static_cast<int *>(this->val);
}

void OpArg::get(long long int *arg) const
{
    if (this->type != OP_ARG_INT64) {
        LOG(ERROR, "invalid argument type ", this->type);
    }
    *arg = *static_cast<long long int *>(this->val);
}

void OpArg::get(uint64_t *arg) const
{
    if (this->type != OP_ARG_UINT64) {
        LOG(ERROR, "invalid argument type ", this->type);
    }
    *arg = *static_cast<uint64_t *>(this->val);
}

void OpArg::get(bool *arg) const
{
    if (this->type != OP_ARG_BOOL) {
        LOG(ERROR, "invalid argument type ", this->type);
    }
    *arg = *static_cast<bool *>(this->val);
}

void OpArg::get(float *arg) const
{
    if (this->type != OP_ARG_FLOAT) {
        LOG(ERROR, "invalid argument type ", this->type);
    }
    *arg = *static_cast<float *>(this->val);
}

void OpArg::get(Dims *arg) const
{
    if (this->type != OP_ARG_DIMS) {
        LOG(ERROR, "invalid argument type ", this->type);
    }
    *arg = *static_cast<Dims *>(this->val);
}

void OpArg::get(Tensor **arg) const
{
    if (this->type != OP_ARG_TENSOR) {
        LOG(ERROR, "invalid argument type ", this->type);
    }
    *arg = static_cast<Tensor *>(this->val);
}

bool operator<(const OpArg &oa1, const OpArg &oa2)
{
    if (oa1.type != oa2.type) {
        return oa1.type < oa2.type;
    }
    assert(oa1.val != nullptr);
    assert(oa2.val != nullptr);
    switch (oa1.type) {
    case OP_ARG_INT:
        return *(int *)oa1.val < *(int *)oa2.val;
    case OP_ARG_INT64:
        return *(DimType *)oa1.val < *(DimType *)oa2.val;
    case OP_ARG_UINT64:
        return *(uint64_t *)oa1.val < *(uint64_t *)oa2.val;
    case OP_ARG_BOOL:
        return *(bool *)oa1.val < *(bool *)oa2.val;
    case OP_ARG_FLOAT:
        return *(float *)oa1.val < *(float *)oa2.val;
    case OP_ARG_DIMS:
        return *(Dims *)oa1.val < *(Dims *)oa2.val;
    case OP_ARG_TENSOR:
        return (uintptr_t)oa1.val < (uintptr_t)oa2.val;
    }
    assert(false);
    return false;
}
bool operator==(const OpArg &oa1, const OpArg &oa2)
{
    if (oa1.type != oa2.type) {
        return false;
    }
    assert(oa1.val != nullptr);
    assert(oa2.val != nullptr);
    switch (oa1.type) {
    case OP_ARG_INT:
        return *(int *)oa1.val == *(int *)oa2.val;
    case OP_ARG_INT64:
        return *(DimType *)oa1.val == *(DimType *)oa2.val;
    case OP_ARG_UINT64:
        return *(uint64_t *)oa1.val == *(uint64_t *)oa2.val;
    case OP_ARG_BOOL:
        return *(bool *)oa1.val == *(bool *)oa2.val;
    case OP_ARG_FLOAT:
        return *(float *)oa1.val == *(float *)oa2.val;
    case OP_ARG_DIMS:
        return *(Dims *)oa1.val == *(Dims *)oa2.val;
    case OP_ARG_TENSOR:
        return oa1.val == oa2.val;
    }
    assert(false);
    return false;
}

OpArgs::OpArgs(const std::vector<OpArg> &args) : args{args}
{
}

OpArgs &OpArgs::operator=(const OpArgs &opargs)
{
    if (this != &opargs) {
        this->args = opargs.args;
    }
    return *this;
}

void OpArgs::put(const OpArg &arg)
{
    this->args.emplace_back(arg);
}

void OpArgs::get(int *arg, size_t idx) const
{
    if (this->args.size() <= idx) {
        LOG(ERROR, "invalid argument index ", idx, " size ", this->args.size());
    }
    if (this->args[idx].type != OP_ARG_INT) {
        LOG(ERROR, "invalid argument type ", this->args[idx].type);
    }
    *arg = *static_cast<int *>(this->args[idx].val);
}

void OpArgs::get(long long int *arg, size_t idx) const
{
    if (this->args.size() <= idx) {
        LOG(ERROR, "invalid argument index ", idx, " size ", this->args.size());
    }
    if (this->args[idx].type != OP_ARG_INT64) {
        LOG(ERROR, "invalid argument type ", this->args[idx].type);
    }
    *arg = *static_cast<long long int *>(this->args[idx].val);
}

void OpArgs::get(uint64_t *arg, size_t idx) const
{
    if (this->args.size() <= idx) {
        LOG(ERROR, "invalid argument index ", idx, " size ", this->args.size());
    }
    if (this->args[idx].type != OP_ARG_UINT64) {
        LOG(ERROR, "invalid argument type ", this->args[idx].type);
    }
    *arg = *static_cast<uint64_t *>(this->args[idx].val);
}

void OpArgs::get(bool *arg, size_t idx) const
{
    if (this->args.size() <= idx) {
        LOG(ERROR, "invalid argument index ", idx, " size ", this->args.size());
    }
    if (this->args[idx].type != OP_ARG_BOOL) {
        LOG(ERROR, "invalid argument type ", this->args[idx].type);
    }
    *arg = *static_cast<bool *>(this->args[idx].val);
}

void OpArgs::get(float *arg, size_t idx) const
{
    if (this->args.size() <= idx) {
        LOG(ERROR, "invalid argument index ", idx, " size ", this->args.size());
    }
    if (this->args[idx].type != OP_ARG_FLOAT) {
        LOG(ERROR, "invalid argument type ", this->args[idx].type);
    }
    *arg = *static_cast<float *>(this->args[idx].val);
}

void OpArgs::get(Dims *arg, size_t idx) const
{
    if (this->args.size() <= idx) {
        LOG(ERROR, "invalid argument index ", idx, " size ", this->args.size());
    }
    if (this->args[idx].type != OP_ARG_DIMS) {
        LOG(ERROR, "invalid argument type ", this->args[idx].type);
    }
    *arg = *static_cast<Dims *>(this->args[idx].val);
}

void OpArgs::get(Tensor **arg, size_t idx) const
{
    if (this->args.size() <= idx) {
        LOG(ERROR, "invalid argument index ", idx, " size ", this->args.size());
    }
    if (this->args[idx].type != OP_ARG_TENSOR) {
        LOG(ERROR, "invalid argument type ", this->args[idx].type);
    }
    *arg = static_cast<Tensor *>(this->args[idx].val);
}

const std::vector<OpArg> &OpArgs::get_args() const
{
    return this->args;
}

bool operator<(const OpArgs &opargs1, const OpArgs &opargs2)
{
    for (size_t i = 0; i < opargs1.args.size(); ++i) {
        if (opargs1.args[i] == opargs2.args[i]) {
            continue;
        }
        return opargs1.args[i] < opargs2.args[i];
    }
    return false;
}

bool operator==(const OpArgs &opargs1, const OpArgs &opargs2)
{
    for (size_t i = 0; i < opargs1.args.size(); ++i) {
        if (opargs1.args[i] == opargs2.args[i]) {
            continue;
        }
        return false;
    }
    return true;
}

bool operator!=(const OpArgs &opargs1, const OpArgs &opargs2)
{
    return !(opargs1 == opargs2);
}

Op::Op(const OpType &type_, const OpPrecType &prec_type_,
       const vector<Tensor *> &inputs_, const vector<Tensor *> &output_refs_,
       const OpArgs &args_, const string &name_, const OpConfigMap *cfg_map_,
       int gran_lev_, bool force_inline_)
    : type{type_}, prec_type{prec_type_}, inputs{inputs_},
      output_refs{output_refs_}, args{args_}, name{name_}, cfg_map{cfg_map_},
      gran_lev{gran_lev_}, force_inline{force_inline_}
{
    for (auto &tns : inputs_) {
        if (tns == nullptr) {
            LOG(ERROR, "input tensor is null");
        }
    }
    for (auto &tns : output_refs_) {
        if (tns == nullptr) {
            LOG(ERROR, "output reference tensor is null");
        }
    }
}

std::string Op::function_name(const OpConfig &cfg) const
{
    switch (this->type) {
    case OP_REDUCE_E_SUM:
        return static_cast<const ReduceESumOp *>(this)->function_name(cfg);
    case OP_REDUCE_E_MEAN:
        return static_cast<const ReduceEMeanOp *>(this)->function_name(cfg);
    case OP_REDUCE_E_MAX:
        return static_cast<const ReduceEMaxOp *>(this)->function_name(cfg);
    case OP_REDUCE_W_SUM:
        return static_cast<const ReduceWSumOp *>(this)->function_name(cfg);
    case OP_REDUCE_W_MEAN:
        return static_cast<const ReduceWMeanOp *>(this)->function_name(cfg);
    case OP_REDUCE_W_MAX:
        return static_cast<const ReduceWMaxOp *>(this)->function_name(cfg);
    case OP_SCALE:
        return static_cast<const ScaleOp *>(this)->function_name(cfg);
    case OP_MATMUL:
        return static_cast<const MatmulOp *>(this)->function_name(cfg);
    case OP_MAX_POOL:
        return static_cast<const MaxPoolOp *>(this)->function_name(cfg);
    case OP_ADD:
        return static_cast<const AddOp *>(this)->function_name(cfg);
    case OP_SUB:
        return static_cast<const SubOp *>(this)->function_name(cfg);
    case OP_MUL:
        return static_cast<const MulOp *>(this)->function_name(cfg);
    case OP_DIV:
        return static_cast<const DivOp *>(this)->function_name(cfg);
    case OP_IM2COL:
        return static_cast<const Im2colOp *>(this)->function_name(cfg);
    case OP_TRANSPOSE:
        return static_cast<const TransposeOp *>(this)->function_name(cfg);
    case OP_SEND:
        return static_cast<const SendOp *>(this)->function_name(cfg);
    case OP_SEND_DONE:
        return static_cast<const SendDoneOp *>(this)->function_name(cfg);
    case OP_SEND_MM:
        return static_cast<const SendMMOp *>(this)->function_name(cfg);
    case OP_RECV:
        return static_cast<const RecvOp *>(this)->function_name(cfg);
    case OP_RECV_MM:
        return static_cast<const RecvMMOp *>(this)->function_name(cfg);
    case OP_SEND_MSCCLPP:
        return static_cast<const MscclppSendOp *>(this)->function_name(cfg);
    case OP_SEND_DONE_MSCCLPP:
        return static_cast<const MscclppSendDoneOp *>(this)->function_name(cfg);
    case OP_RECV_MSCCLPP:
        return static_cast<const MscclppRecvOp *>(this)->function_name(cfg);
    case OP_LAYERNORM:
        return static_cast<const LayernormOp *>(this)->function_name(cfg);
    case OP_RMSNORM:
        return static_cast<const RMSnormOp *>(this)->function_name(cfg);
    case OP_SOFTMAX:
        return static_cast<const SoftmaxOp *>(this)->function_name(cfg);
    case OP_RELU:
        return static_cast<const ReluOp *>(this)->function_name(cfg);
    case OP_SIGMOID:
        return static_cast<const SigmoidOp *>(this)->function_name(cfg);
    case OP_GELU:
        return static_cast<const GeluOp *>(this)->function_name(cfg);
    case OP_EXP:
        return static_cast<const ExpOp *>(this)->function_name(cfg);
    case OP_SQRT:
        return static_cast<const SqrtOp *>(this)->function_name(cfg);
    case OP_ROPE:
        return static_cast<const RopeOp *>(this)->function_name(cfg);
    case OP_EMBEDDING:
        return static_cast<const EmbeddingOp *>(this)->function_name(cfg);
    default:
        return "";
    }
    // Never reach here.
    return "";
}

OpArgs Op::function_call_args(const OpConfig &cfg) const
{
    switch (this->type) {
    case OP_SCALE:
        return static_cast<const ScaleOp *>(this)->function_call_args(cfg);
    case OP_SEND:
        return static_cast<const SendOp *>(this)->function_call_args(cfg);
    case OP_SEND_DONE:
        return static_cast<const SendDoneOp *>(this)->function_call_args(cfg);
    case OP_RECV:
        return static_cast<const RecvOp *>(this)->function_call_args(cfg);
    case OP_SEND_MM:
        return static_cast<const SendMMOp *>(this)->function_call_args(cfg);
    case OP_RECV_MM:
        return static_cast<const RecvMMOp *>(this)->function_call_args(cfg);
    case OP_SEND_MSCCLPP:
        return static_cast<const MscclppSendOp *>(this)->function_call_args(
            cfg);
    case OP_SEND_DONE_MSCCLPP:
        return static_cast<const MscclppSendDoneOp *>(this)->function_call_args(
            cfg);
    case OP_RECV_MSCCLPP:
        return static_cast<const MscclppRecvOp *>(this)->function_call_args(
            cfg);
    default:
        OpArgs opargs;
        std::vector<Tensor *> deps = this->outputs;
        deps.insert(deps.end(), this->inputs.begin(), this->inputs.end());
        for (Tensor *tns : deps) {
            opargs.put(tns);
        }
        return opargs;
    }
    // Never reach here.
    return {};
}

std::string Op::function_name(const std::string &kernel_name,
                              const OpArgs &template_args)
{
    std::stringstream ss;
    ss << kernel_name;
    size_t num_args = template_args.args.size();
    if (num_args == 0) {
        return ss.str();
    }
    ss << "<";
    for (size_t i = 0; i < num_args; ++i) {
        auto &arg = template_args.args[i];
        if (arg.type == OP_ARG_INT) {
            int val;
            template_args.get(&val, i);
            ss << val;
        } else if (arg.type == OP_ARG_INT64) {
            long long int val;
            template_args.get(&val, i);
            ss << val;
        } else if (arg.type == OP_ARG_UINT64) {
            uint64_t val;
            template_args.get(&val, i);
            ss << val;
        } else if (arg.type == OP_ARG_BOOL) {
            bool val;
            template_args.get(&val, i);
            ss << val;
        } else if (arg.type == OP_ARG_FLOAT) {
            LOG(ERROR, "float template args are not supported");
        } else if (arg.type == OP_ARG_DIMS) {
            Dims val;
            template_args.get(&val, i);
            ss << "ark::Vec" << val;
        }
        if (i < num_args - 1) {
            ss << ", ";
        }
    }
    ss << ">";
    return ss.str();
}

bool Op::is_virtual() const
{
    return this->cfg_map == nullptr;
}

bool Op::is_comm() const
{
    // NOTE: we treat OP_SEND_MM and OP_RECV_MM as computation as
    // they run over GPU threads.
    return this->type == OP_SEND || this->type == OP_SEND_DONE ||
           this->type == OP_RECV || this->type == OP_SEND_MSCCLPP ||
           this->type == OP_SEND_DONE_MSCCLPP || this->type == OP_RECV_MSCCLPP;
}

bool operator<(const Op &op1, const Op &op2)
{
    if (op1.type < op2.type) {
        return true;
    }
    if (op1.prec_type < op2.prec_type) {
        return true;
    }
    if (op1.args < op2.args) {
        return true;
    }
    return false;
}

bool operator==(const Op &op1, const Op &op2)
{
    if (op1.type != op2.type) {
        return false;
    }
    if (op1.prec_type != op2.prec_type) {
        return false;
    }
    if (op1.args != op2.args) {
        return false;
    }
    return true;
}

} // namespace ark<|MERGE_RESOLUTION|>--- conflicted
+++ resolved
@@ -117,14 +117,11 @@
     case OP_GELU:          os << "OP_GELU";          break;
     case OP_EXP:           os << "OP_EXP";           break;
     case OP_SQRT:          os << "OP_SQRT";          break;
-<<<<<<< HEAD
     case OP_SEND_MSCCLPP:      os << "OP_SEND_MSCCLPP";  break;
     case OP_SEND_DONE_MSCCLPP: os << "OP_SEND_DONE_MSCCLPP"; break;
     case OP_RECV_MSCCLPP:      os << "OP_RECV_MSCCLPP";  break;
-=======
     case OP_ROPE:          os << "OP_ROPE";          break;
     case OP_EMBEDDING:     os << "OP_EMBEDDING";     break;
->>>>>>> 4c39fd41
     }
     // clang-format on
     return os;
