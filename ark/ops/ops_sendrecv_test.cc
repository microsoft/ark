// Copyright (c) Microsoft Corporation.
// Licensed under the MIT license.

#include <numeric>

#include "env.h"
#include "gpu/gpu_kernel.h"
#include "include/ark.h"
#include "ipc/ipc_coll.h"
#include "logging.h"
#include "ops_test_common.h"
#include "unittest/unittest_utils.h"

void test_sendrecv_internal() {
    for (int gpu_id = 0; gpu_id < 2; ++gpu_id) {
        ark::unittest::spawn_process([gpu_id]() {
            //
            ark::Model model{gpu_id};
            ark::Tensor *tns_x;
            if (gpu_id == 0) {
                tns_x = model.tensor({1024}, ark::FP16);
                tns_x = model.send(tns_x, 0, 1, tns_x->shape_bytes());
                model.send_done(tns_x, 0, 1);
            }
            if (gpu_id == 1) {
                tns_x = model.recv(0, 0, /*bytes=*/2048);
            }

            ark::Executor exe{gpu_id, 2, model, "test_sendrecv"};
            exe.compile();

            if (gpu_id == 0) {
                std::vector<ark::half_t> data(1024);
                std::iota(data.begin(), data.end(), 1.0f);
                tns_x->write(data.data());
            }
            exe.launch();
            exe.run(1);
            exe.stop();

            int tmp[2];
            ark::IpcAllGather barrier{"test_sendrecv_barrier", gpu_id, 2, tmp,
                                      sizeof(int)};
            barrier.sync();

            if (gpu_id == 1) {
                std::vector<ark::half_t> data(1024);
                tns_x->read(data.data());
                for (int i = 0; i < 1024; ++i) {
                    UNITTEST_EQ(data[i], ark::half_t(i + 1));
                }
            }
            return ark::unittest::SUCCESS;
        });
    }
<<<<<<< HEAD

    ark::unittest::wait_all_processes();
}

=======

    ark::unittest::wait_all_processes();
}

>>>>>>> effe44d7
ark::unittest::State test_device_sync() {
    for (int gpu_id = 0; gpu_id < 2; ++gpu_id) {
        ark::unittest::spawn_process([gpu_id]() {
            ark::Model model{gpu_id};
            ark::Tensor *tns = model.tensor({1}, ark::FP16);
<<<<<<< HEAD
            model.device_sync_mscclpp(tns, 2);
=======
            model.device_sync_msll(tns, 2);
>>>>>>> effe44d7
            ark::Executor exe{gpu_id, 2, model, "test_device_sync"};
            exe.compile();

            exe.launch();
            exe.run(1);
            exe.stop();
            return ark::unittest::SUCCESS;
        });
    }

    ark::unittest::wait_all_processes();
    return ark::unittest::SUCCESS;
}

ark::unittest::State test_sendrecv() {
    test_sendrecv_internal();
    return ark::unittest::SUCCESS;
}

int main() {
    ark::init();
    UNITTEST(test_sendrecv);
<<<<<<< HEAD
    // if (ark::get_env().use_mscclpp) {
    //     UNITTEST(test_device_sync);
    // }
=======
    if (ark::get_env().use_msll) {
        UNITTEST(test_device_sync);
    }
>>>>>>> effe44d7
    return ark::unittest::SUCCESS;
}<|MERGE_RESOLUTION|>--- conflicted
+++ resolved
@@ -53,27 +53,16 @@
             return ark::unittest::SUCCESS;
         });
     }
-<<<<<<< HEAD
 
     ark::unittest::wait_all_processes();
 }
 
-=======
-
-    ark::unittest::wait_all_processes();
-}
-
->>>>>>> effe44d7
 ark::unittest::State test_device_sync() {
     for (int gpu_id = 0; gpu_id < 2; ++gpu_id) {
         ark::unittest::spawn_process([gpu_id]() {
             ark::Model model{gpu_id};
             ark::Tensor *tns = model.tensor({1}, ark::FP16);
-<<<<<<< HEAD
             model.device_sync_mscclpp(tns, 2);
-=======
-            model.device_sync_msll(tns, 2);
->>>>>>> effe44d7
             ark::Executor exe{gpu_id, 2, model, "test_device_sync"};
             exe.compile();
 
@@ -96,14 +85,8 @@
 int main() {
     ark::init();
     UNITTEST(test_sendrecv);
-<<<<<<< HEAD
-    // if (ark::get_env().use_mscclpp) {
-    //     UNITTEST(test_device_sync);
-    // }
-=======
-    if (ark::get_env().use_msll) {
+    if (ark::get_env().use_mscclpp) {
         UNITTEST(test_device_sync);
     }
->>>>>>> effe44d7
     return ark::unittest::SUCCESS;
 }