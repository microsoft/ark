--- conflicted
+++ resolved
@@ -16,10 +16,7 @@
             ark::Model model{gpu_id};
             ark::Tensor *tns_x;
             if (gpu_id == 0) {
-<<<<<<< HEAD
-=======
                 tns_x = model.tensor({1024}, ark::FP16);
->>>>>>> a0e2d2c4
                 tns_x = model.send(tns_x, 0, 1, tns_x->shape_bytes());
                 model.send_done(tns_x, 0, 1);
             }
@@ -60,7 +57,6 @@
                     UNITTEST_EQ(data[i], ark::half_t(i + 1));
                 }
             }
-<<<<<<< HEAD
             return ark::unittest::SUCCESS;
         });
     }
@@ -80,9 +76,6 @@
             exe.launch();
             exe.run(1);
             exe.stop();
-=======
-
->>>>>>> a0e2d2c4
             return ark::unittest::SUCCESS;
         });
     }
