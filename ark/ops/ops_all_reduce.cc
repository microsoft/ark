// Copyright (c) Microsoft Corporation.
// Licensed under the MIT license.

#include <cassert>

#include "logging.h"
#include "math.h"
#include "model.h"
#include "ops_common.h"

<<<<<<< HEAD
#ifdef ARK_USE_MSLL
#include <msll/packet.hpp>
#endif

constexpr int MSLL_PACKET_SIZE = 16;

=======
#ifdef ARK_USE_MSCCLPP
#include <mscclpp/packet.hpp>
constexpr int MSCCLPP_PACKET_SIZE = sizeof(mscclpp::LLPacket);
#else
constexpr int MSCCLPP_PACKET_SIZE = 16;
#endif

>>>>>>> 37d8e56e
namespace ark {

Tensor *Model::all_reduce(Tensor *input, int gpu_id, int gpu_num,
                          Tensor *output, const std::string &) {
    assert(input != nullptr);
    if (output != nullptr) {
        LOG(ERROR, "all_reduce output is not supported");
    }
    if (!input->is_sequential()) {
        LOG(WARN,
            "all_reduce may not work correctly if the input tensor is "
            "not contiguous");
    }
    int base = this->impl->next_eid;
    Tensor *prev_recv = nullptr;
    Tensor *cumulate = input;
    for (int i = 1; i < gpu_num; i++) {
        int gpu_dst = (gpu_id + i) % gpu_num;
        int gpu_src = (gpu_id + gpu_num - i) % gpu_num;
        Tensor *send_data;
        if (prev_recv != nullptr) {
            send_data = this->identity(input, {prev_recv});
        } else {
            send_data = input;
        }
        send_data = this->send(send_data, base + gpu_id, gpu_dst);
        Tensor *send_done_tensor =
            this->send_done(send_data, base + gpu_id, gpu_dst);
        Tensor *recv_buf = this->tensor(input->shape, input->type);
        recv_buf = this->identity(recv_buf, {send_done_tensor});
        Tensor *recv = this->recv(base + gpu_src, gpu_src, 0, recv_buf);
        prev_recv = recv;
        cumulate = this->add(cumulate, recv);
    }
    this->impl->next_eid += gpu_num;
    return cumulate;
}

<<<<<<< HEAD
Tensor *Model::local_all_reduce_msll(Tensor *input, int gpu_id, int gpu_num,
                                     const std::string &) {
    assert(input != nullptr);
    if (input->ndims() > 1) {
        LOG(ERROR, "supports only 1D input");
    }
=======
Tensor *Model::local_all_reduce_mscclpp(Tensor *input, int gpu_id, int gpu_num,
                                        const std::string &) {
    assert(input != nullptr);
>>>>>>> 37d8e56e
    if (!input->is_sequential()) {
        LOG(WARN,
            "all_reduce may not work correctly if the input tensor is "
            "not contiguous");
    }
<<<<<<< HEAD
    Tensor *out = this->local_reduce_scatter_msll(input, gpu_id, gpu_num);
    return this->local_all_gather_msll(out, gpu_id, gpu_num);
}

Tensor *Model::local_all_reduce_packet_msll(Tensor *input, int gpu_id,
                                            int gpu_num, const std::string &) {
=======
    ark::Dims ori_shape = input->shape;
    Tensor *input_reshaped = this->reshape(input, {input->shape.size()});
    Tensor *out =
        this->local_reduce_scatter_mscclpp(input_reshaped, gpu_id, gpu_num);
    Tensor *res = this->local_all_gather_mscclpp(out, gpu_id, gpu_num);
    return this->reshape(res, ori_shape);
}

Tensor *Model::local_all_reduce_packet_mscclpp(Tensor *input, int gpu_id,
                                               int gpu_num,
                                               const std::string &) {
>>>>>>> 37d8e56e
    assert(input != nullptr);
    // We only support out-of-place all_reduce
    if (input->ndims() > 1) {
        LOG(ERROR, "supports only 1D input");
    }
    if (!input->is_sequential()) {
        LOG(WARN,
            "all_reduce may not work correctly if the input tensor is "
            "not contiguous");
    }
    Tensor *out = this->tensor(input->shape, input->type);
    // only half of the packets are used to store data
<<<<<<< HEAD
    const int num_packets = input->shape_bytes() / (MSLL_PACKET_SIZE / 2);
=======
    const int num_packets =
        input->shape_bytes() / (MSCCLPP_PACKET_SIZE / 2);
>>>>>>> 37d8e56e
    const int scratch_nelems = num_packets *
                               2 /*oringinal data & reduced result*/ *
                               2 /*double buffer*/;
    Dims scratch_shape = {
<<<<<<< HEAD
        static_cast<ark::DimType>(scratch_nelems * MSLL_PACKET_SIZE)};
    Tensor *scratch = this->tensor(scratch_shape, UINT8);
    int npeer = gpu_num - 1;
    std::vector<Tensor *> outputs;
    std::vector<Tensor *> remote_scratchs;
=======
        static_cast<ark::DimType>(scratch_nelems * MSCCLPP_PACKET_SIZE)};
    Tensor *scratch = this->tensor(scratch_shape, UINT8);
    int npeer = gpu_num - 1;
    std::vector<Tensor *> outputs;
    std::vector<Tensor *> remote_scratches;
>>>>>>> 37d8e56e
    size_t nelems_per_rank =
        input->shape_bytes() / input->type_bytes() / gpu_num;
    size_t npackets_per_rank = num_packets / gpu_num;
    int flag = this->impl->reduce_packet_flag;
    size_t scratch_base_offset =
<<<<<<< HEAD
        (flag & 1) ? 0 : num_packets * MSLL_PACKET_SIZE;
    size_t scratch_result_offset = (flag & 1)
                                       ? 2 * num_packets * MSLL_PACKET_SIZE
                                       : 3 * num_packets * MSLL_PACKET_SIZE;
=======
        (flag & 1) ? 0 : num_packets * MSCCLPP_PACKET_SIZE;
    size_t scratch_result_offset =
        (flag & 1) ? 2 * num_packets * MSCCLPP_PACKET_SIZE
                   : 3 * num_packets * MSCCLPP_PACKET_SIZE;
>>>>>>> 37d8e56e
    int id = this->impl->next_eid;
    std::vector<Tensor *> sharded_inputs =
        this->sharding(input, 0, nelems_per_rank);
    std::vector<Tensor *> sharded_outputs =
        this->sharding(out, 0, nelems_per_rank);
    for (int i = 0; i < npeer; ++i) {
        int remote_rank = i < gpu_id ? i : i + 1;
        Tensor *remote_scratch = this->tensor(scratch_shape, UINT8);
<<<<<<< HEAD
        remote_scratchs.push_back(remote_scratch);
        Tensor *out = this->put_packet_msll(
            sharded_inputs[remote_rank], scratch, remote_scratch, id, gpu_id,
            remote_rank,
            scratch_base_offset + npackets_per_rank * gpu_id * MSLL_PACKET_SIZE,
=======
        remote_scratches.push_back(remote_scratch);
        Tensor *out = this->put_packet_mscclpp(
            sharded_inputs[remote_rank], scratch, remote_scratch, id, gpu_id,
            remote_rank,
            scratch_base_offset +
                npackets_per_rank * gpu_id * MSCCLPP_PACKET_SIZE,
>>>>>>> 37d8e56e
            flag);
        outputs.push_back(out);
    }
    Tensor *input_sharded = this->identity(sharded_inputs[gpu_id], outputs);
    // This op should reduce from the scratch buffer and write to the remote.
<<<<<<< HEAD
    Tensor *out_stage2 = this->reduce_and_write_packet_msll(
        input_sharded, scratch, sharded_outputs[gpu_id], remote_scratchs, id,
=======
    Tensor *out_stage2 = this->reduce_and_write_packet_mscclpp(
        input_sharded, scratch, sharded_outputs[gpu_id], remote_scratches, id,
>>>>>>> 37d8e56e
        gpu_id, npeer, nelems_per_rank, scratch_base_offset,
        scratch_result_offset, flag);
    // Get the result from the scratch buffer.
    Tensor *scratch_stage3 = this->identity(scratch, {out_stage2});
    outputs.clear();
    for (int i = 0; i < npeer; ++i) {
        int remote_rank = i < gpu_id ? i : i + 1;
        size_t dst_offset = nelems_per_rank * remote_rank * input->type_bytes();
<<<<<<< HEAD
        size_t src_offset = scratch_result_offset +
                            npackets_per_rank * remote_rank * MSLL_PACKET_SIZE;
        Tensor *res =
            this->get_packet_msll(scratch_stage3, out, src_offset, dst_offset,
                                  npackets_per_rank, flag);
=======
        size_t src_offset =
            scratch_result_offset +
            npackets_per_rank * remote_rank * MSCCLPP_PACKET_SIZE;
        Tensor *res =
            this->get_packet_mscclpp(scratch_stage3, out, src_offset,
                                     dst_offset, npackets_per_rank, flag);
>>>>>>> 37d8e56e
        outputs.push_back(res);
    }
    this->impl->next_eid += 1;
    this->impl->reduce_packet_flag += 1;
    return this->identity(out, outputs);
}

}  // namespace ark<|MERGE_RESOLUTION|>--- conflicted
+++ resolved
@@ -8,22 +8,12 @@
 #include "model.h"
 #include "ops_common.h"
 
-<<<<<<< HEAD
 #ifdef ARK_USE_MSLL
 #include <msll/packet.hpp>
 #endif
 
 constexpr int MSLL_PACKET_SIZE = 16;
 
-=======
-#ifdef ARK_USE_MSCCLPP
-#include <mscclpp/packet.hpp>
-constexpr int MSCCLPP_PACKET_SIZE = sizeof(mscclpp::LLPacket);
-#else
-constexpr int MSCCLPP_PACKET_SIZE = 16;
-#endif
-
->>>>>>> 37d8e56e
 namespace ark {
 
 Tensor *Model::all_reduce(Tensor *input, int gpu_id, int gpu_num,
@@ -62,43 +52,24 @@
     return cumulate;
 }
 
-<<<<<<< HEAD
 Tensor *Model::local_all_reduce_msll(Tensor *input, int gpu_id, int gpu_num,
                                      const std::string &) {
     assert(input != nullptr);
-    if (input->ndims() > 1) {
-        LOG(ERROR, "supports only 1D input");
-    }
-=======
-Tensor *Model::local_all_reduce_mscclpp(Tensor *input, int gpu_id, int gpu_num,
-                                        const std::string &) {
-    assert(input != nullptr);
->>>>>>> 37d8e56e
     if (!input->is_sequential()) {
         LOG(WARN,
             "all_reduce may not work correctly if the input tensor is "
             "not contiguous");
     }
-<<<<<<< HEAD
-    Tensor *out = this->local_reduce_scatter_msll(input, gpu_id, gpu_num);
-    return this->local_all_gather_msll(out, gpu_id, gpu_num);
+    ark::Dims ori_shape = input->shape;
+    Tensor *input_reshaped = this->reshape(input, {input->shape.size()});
+    Tensor *out =
+        this->local_reduce_scatter_msll(input_reshaped, gpu_id, gpu_num);
+    Tensor *res = this->local_all_gather_msll(out, gpu_id, gpu_num);
+    return this->reshape(res, ori_shape);
 }
 
 Tensor *Model::local_all_reduce_packet_msll(Tensor *input, int gpu_id,
                                             int gpu_num, const std::string &) {
-=======
-    ark::Dims ori_shape = input->shape;
-    Tensor *input_reshaped = this->reshape(input, {input->shape.size()});
-    Tensor *out =
-        this->local_reduce_scatter_mscclpp(input_reshaped, gpu_id, gpu_num);
-    Tensor *res = this->local_all_gather_mscclpp(out, gpu_id, gpu_num);
-    return this->reshape(res, ori_shape);
-}
-
-Tensor *Model::local_all_reduce_packet_mscclpp(Tensor *input, int gpu_id,
-                                               int gpu_num,
-                                               const std::string &) {
->>>>>>> 37d8e56e
     assert(input != nullptr);
     // We only support out-of-place all_reduce
     if (input->ndims() > 1) {
@@ -111,45 +82,25 @@
     }
     Tensor *out = this->tensor(input->shape, input->type);
     // only half of the packets are used to store data
-<<<<<<< HEAD
     const int num_packets = input->shape_bytes() / (MSLL_PACKET_SIZE / 2);
-=======
-    const int num_packets =
-        input->shape_bytes() / (MSCCLPP_PACKET_SIZE / 2);
->>>>>>> 37d8e56e
     const int scratch_nelems = num_packets *
                                2 /*oringinal data & reduced result*/ *
                                2 /*double buffer*/;
     Dims scratch_shape = {
-<<<<<<< HEAD
         static_cast<ark::DimType>(scratch_nelems * MSLL_PACKET_SIZE)};
     Tensor *scratch = this->tensor(scratch_shape, UINT8);
     int npeer = gpu_num - 1;
     std::vector<Tensor *> outputs;
-    std::vector<Tensor *> remote_scratchs;
-=======
-        static_cast<ark::DimType>(scratch_nelems * MSCCLPP_PACKET_SIZE)};
-    Tensor *scratch = this->tensor(scratch_shape, UINT8);
-    int npeer = gpu_num - 1;
-    std::vector<Tensor *> outputs;
     std::vector<Tensor *> remote_scratches;
->>>>>>> 37d8e56e
     size_t nelems_per_rank =
         input->shape_bytes() / input->type_bytes() / gpu_num;
     size_t npackets_per_rank = num_packets / gpu_num;
     int flag = this->impl->reduce_packet_flag;
     size_t scratch_base_offset =
-<<<<<<< HEAD
         (flag & 1) ? 0 : num_packets * MSLL_PACKET_SIZE;
     size_t scratch_result_offset = (flag & 1)
                                        ? 2 * num_packets * MSLL_PACKET_SIZE
                                        : 3 * num_packets * MSLL_PACKET_SIZE;
-=======
-        (flag & 1) ? 0 : num_packets * MSCCLPP_PACKET_SIZE;
-    size_t scratch_result_offset =
-        (flag & 1) ? 2 * num_packets * MSCCLPP_PACKET_SIZE
-                   : 3 * num_packets * MSCCLPP_PACKET_SIZE;
->>>>>>> 37d8e56e
     int id = this->impl->next_eid;
     std::vector<Tensor *> sharded_inputs =
         this->sharding(input, 0, nelems_per_rank);
@@ -158,32 +109,18 @@
     for (int i = 0; i < npeer; ++i) {
         int remote_rank = i < gpu_id ? i : i + 1;
         Tensor *remote_scratch = this->tensor(scratch_shape, UINT8);
-<<<<<<< HEAD
-        remote_scratchs.push_back(remote_scratch);
+        remote_scratches.push_back(remote_scratch);
         Tensor *out = this->put_packet_msll(
             sharded_inputs[remote_rank], scratch, remote_scratch, id, gpu_id,
             remote_rank,
             scratch_base_offset + npackets_per_rank * gpu_id * MSLL_PACKET_SIZE,
-=======
-        remote_scratches.push_back(remote_scratch);
-        Tensor *out = this->put_packet_mscclpp(
-            sharded_inputs[remote_rank], scratch, remote_scratch, id, gpu_id,
-            remote_rank,
-            scratch_base_offset +
-                npackets_per_rank * gpu_id * MSCCLPP_PACKET_SIZE,
->>>>>>> 37d8e56e
             flag);
         outputs.push_back(out);
     }
     Tensor *input_sharded = this->identity(sharded_inputs[gpu_id], outputs);
     // This op should reduce from the scratch buffer and write to the remote.
-<<<<<<< HEAD
     Tensor *out_stage2 = this->reduce_and_write_packet_msll(
-        input_sharded, scratch, sharded_outputs[gpu_id], remote_scratchs, id,
-=======
-    Tensor *out_stage2 = this->reduce_and_write_packet_mscclpp(
         input_sharded, scratch, sharded_outputs[gpu_id], remote_scratches, id,
->>>>>>> 37d8e56e
         gpu_id, npeer, nelems_per_rank, scratch_base_offset,
         scratch_result_offset, flag);
     // Get the result from the scratch buffer.
@@ -192,20 +129,11 @@
     for (int i = 0; i < npeer; ++i) {
         int remote_rank = i < gpu_id ? i : i + 1;
         size_t dst_offset = nelems_per_rank * remote_rank * input->type_bytes();
-<<<<<<< HEAD
         size_t src_offset = scratch_result_offset +
                             npackets_per_rank * remote_rank * MSLL_PACKET_SIZE;
         Tensor *res =
             this->get_packet_msll(scratch_stage3, out, src_offset, dst_offset,
                                   npackets_per_rank, flag);
-=======
-        size_t src_offset =
-            scratch_result_offset +
-            npackets_per_rank * remote_rank * MSCCLPP_PACKET_SIZE;
-        Tensor *res =
-            this->get_packet_mscclpp(scratch_stage3, out, src_offset,
-                                     dst_offset, npackets_per_rank, flag);
->>>>>>> 37d8e56e
         outputs.push_back(res);
     }
     this->impl->next_eid += 1;
