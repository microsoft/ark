// Copyright (c) Microsoft Corporation.
// Licensed under the MIT license.

#include "logging.h"
#include "model.h"
#include "env.h"
#include <cassert>

namespace ark {

extern const OpConfigMap CommConfigMap;

SendOp::SendOp(OpPrecType prec_type, Tensor *input, int sid,
               int rank, int dst_rank, size_t bytes, const std::string &name)
    : Op{OP_SEND,
         prec_type,
         {input},
         {input},
         {{sid, rank, dst_rank, bytes}},
         name,
         &CommConfigMap,
         -1,
         true}
{
}

std::string SendOp::function_name(const OpConfig &) const
{
    Tensor *input = this->inputs[0];
    CHECK(input->is_sequential());

    int sid;
    int rank;
    int dst_rank;
    size_t bytes;
    this->args.get(&sid, 0);
    this->args.get(&rank, 1);
    this->args.get(&dst_rank, 2);
    this->args.get(&bytes, 3);

    return Op::function_name("ark::comm::send", {{
                                                    rank,     // Rank
                                                    dst_rank, // DstRank
                                                    sid,      // Sid
                                                    bytes,    // Length
                                                }});
}

OpArgs SendOp::function_call_args(const OpConfig &) const
{
    return {};
}

SendDoneOp::SendDoneOp(OpPrecType prec_type, Tensor *input, Tensor *output,
                       int sid, int rank, int dst_rank, const std::string &name)
    : Op{OP_SEND_DONE,
         prec_type,
         {input},
         {output},
         {{sid, rank, dst_rank}},
         name,
         &CommConfigMap,
         -1,
         true}
{
}

std::string SendDoneOp::function_name(const OpConfig &) const
{
    int sid;
    int rank;
    int dst_rank;
    this->args.get(&sid, 0);
    this->args.get(&rank, 1);
    this->args.get(&dst_rank, 2);

    return Op::function_name("ark::comm::send_done", {{
                                                         rank,     // Rank
                                                         dst_rank, // DstRank
                                                         sid,      // Sid
                                                     }});
}

OpArgs SendDoneOp::function_call_args(const OpConfig &) const
{
    return {};
}

RecvOp::RecvOp(OpPrecType prec_type, Tensor *input, Tensor *output, int sid,
               int rank, int src_rank, size_t bytes, const std::string &name)
    : Op{OP_RECV,
         prec_type,
         {input},
         {output},
         {{sid, rank, src_rank, bytes}},
         name,
         &CommConfigMap,
         -1,
         true}
{
}

std::string RecvOp::function_name(const OpConfig &) const
{
    Tensor *input = this->inputs[0];
    CHECK(input->is_sequential());

    int sid;
    int rank;
    int src_rank;
    this->args.get(&sid, 0);
    this->args.get(&rank, 1);
    this->args.get(&src_rank, 2);

    return Op::function_name("ark::comm::recv", {{
                                                    rank,     // Rank
                                                    src_rank, // DstRank
                                                    sid,      // Sid
                                                }});
}

OpArgs RecvOp::function_call_args(const OpConfig &) const
{
    return {};
}

//
Tensor *Model::send(Tensor *input, int id, int dst_rank, size_t bytes,
                    const std::string &name)
{
    if (get_env().use_mscclpp) {
        return this->send_mscclpp(input, id, dst_rank, bytes, name);
    }
    size_t max_bytes = input->shape_bytes();
    if (max_bytes < bytes) {
        LOG(ERROR, "invalid bytes: ", bytes, ", max: ", max_bytes);
    }
    if (bytes == 0) {
        bytes = max_bytes;
    }
    input->exported = true;

    SendOp op{OP_PREC_NONE,     input,    id,
              this->impl->rank, dst_rank, bytes,  name};
    return this->impl->add_op(op)[0];
}

//
Tensor *Model::send_done(Tensor *input, int id, int dst_rank, Tensor *output,
                         const std::string &name)
{
<<<<<<< HEAD
    if (get_env().use_mscclpp) {
        return this->send_done_mscclpp(input, dst_rank, output, name);
    }
    LOG(DEBUG, "send_done ", input->shape, " ", id);
=======
>>>>>>> 4c39fd41
    if (output == nullptr) {
        output = this->tensor({1, 1, 1, 1}, INT32);
    }
    SendDoneOp op{OP_PREC_NONE,     input,    output, id,
                  this->impl->rank, dst_rank, name};
    return this->impl->add_op(op)[0];
}

//
Tensor *Model::recv(Tensor *input, int id, int src_rank, size_t bytes,
                    Tensor *output, const std::string &name)
{
    if (get_env().use_mscclpp) {
        return this->recv_mscclpp(input, id, src_rank, bytes, output, name);
    }
    assert(input != nullptr);
    size_t max_bytes = input->shape_bytes();
    if (max_bytes < bytes) {
        LOG(ERROR, "invalid bytes: ", bytes, ", max: ", max_bytes);
    }
    if (bytes == 0) {
        bytes = max_bytes;
    }
    input->exported = true;
    if (output == nullptr) {
        output = this->tensor({1, 1, 1, 1}, INT32);
    }
    RecvOp op{OP_PREC_NONE,     input,    output, id,
              this->impl->rank, src_rank, bytes,  name};
    return this->impl->add_op(op)[0];
}

const OpConfigMap CommConfigMap = {
<<<<<<< HEAD
    {{OP_ARCH_CUDA_70, OP_PREC_NONE},
     {
         // NumWarps, SmemBytes, InDepsTiles, OutDepsTiles, SyncPre, SyncPost
         {1, 0, {{-1, -1}}, {{-1, -1}}, true, true},
     }},
    {{OP_ARCH_CUDA_80, OP_PREC_NONE},
=======
    {{OP_ARCH_CUDA_ANY, OP_PREC_NONE},
>>>>>>> 4c39fd41
     {
         // NumWarps, SmemBytes, InDepsTiles, OutDepsTiles, SyncPre, SyncPost
         {1, 0, {{-1, -1}}, {{-1, -1}}, true, true},
     }},
};

} // namespace ark<|MERGE_RESOLUTION|>--- conflicted
+++ resolved
@@ -149,15 +149,12 @@
 Tensor *Model::send_done(Tensor *input, int id, int dst_rank, Tensor *output,
                          const std::string &name)
 {
-<<<<<<< HEAD
+    LOG(DEBUG, "send_done ", input->shape, " ", id);
+    if (output == nullptr) {
+        output = this->tensor({1, 1, 1, 1}, INT32);
+    }
     if (get_env().use_mscclpp) {
         return this->send_done_mscclpp(input, dst_rank, output, name);
-    }
-    LOG(DEBUG, "send_done ", input->shape, " ", id);
-=======
->>>>>>> 4c39fd41
-    if (output == nullptr) {
-        output = this->tensor({1, 1, 1, 1}, INT32);
     }
     SendDoneOp op{OP_PREC_NONE,     input,    output, id,
                   this->impl->rank, dst_rank, name};
@@ -168,9 +165,6 @@
 Tensor *Model::recv(Tensor *input, int id, int src_rank, size_t bytes,
                     Tensor *output, const std::string &name)
 {
-    if (get_env().use_mscclpp) {
-        return this->recv_mscclpp(input, id, src_rank, bytes, output, name);
-    }
     assert(input != nullptr);
     size_t max_bytes = input->shape_bytes();
     if (max_bytes < bytes) {
@@ -183,22 +177,16 @@
     if (output == nullptr) {
         output = this->tensor({1, 1, 1, 1}, INT32);
     }
+    if (get_env().use_mscclpp) {
+        return this->recv_mscclpp(input, id, src_rank, bytes, output, name);
+    }
     RecvOp op{OP_PREC_NONE,     input,    output, id,
               this->impl->rank, src_rank, bytes,  name};
     return this->impl->add_op(op)[0];
 }
 
 const OpConfigMap CommConfigMap = {
-<<<<<<< HEAD
-    {{OP_ARCH_CUDA_70, OP_PREC_NONE},
-     {
-         // NumWarps, SmemBytes, InDepsTiles, OutDepsTiles, SyncPre, SyncPost
-         {1, 0, {{-1, -1}}, {{-1, -1}}, true, true},
-     }},
-    {{OP_ARCH_CUDA_80, OP_PREC_NONE},
-=======
     {{OP_ARCH_CUDA_ANY, OP_PREC_NONE},
->>>>>>> 4c39fd41
      {
          // NumWarps, SmemBytes, InDepsTiles, OutDepsTiles, SyncPre, SyncPost
          {1, 0, {{-1, -1}}, {{-1, -1}}, true, true},
