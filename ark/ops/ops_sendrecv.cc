// Copyright (c) Microsoft Corporation.
// Licensed under the MIT license.

#include <cassert>

#include "env.h"
#include "logging.h"
#include "model.h"
#include "env.h"
#include <cassert>

namespace ark {

extern const OpConfigMap CommConfigMap;

SendOp::SendOp(const std::string &prec_type, Tensor *input, int sid, int rank,
               int dst_rank, size_t bytes, const std::string &name)
    : Op{OP_SEND,
         prec_type,
         {input},
         {input},
         {{sid, rank, dst_rank, bytes}},
         name,
         &CommConfigMap,
         -1,
         true} {}

std::string SendOp::function_name(const OpConfig &) const {
    Tensor *input = this->inputs[0];
    CHECK(input->is_sequential());

    int sid;
    int rank;
    int dst_rank;
    size_t bytes;
    this->args.get(&sid, 0);
    this->args.get(&rank, 1);
    this->args.get(&dst_rank, 2);
    this->args.get(&bytes, 3);

    return Op::function_name("ark::comm::send", {{
                                                    rank,      // Rank
                                                    dst_rank,  // DstRank
                                                    sid,       // Sid
                                                    bytes,     // Length
                                                }});
}

OpArgs SendOp::function_call_args(const OpConfig &) const { return {}; }

SendDoneOp::SendDoneOp(const std::string &prec_type, Tensor *input, int sid,
                       int rank, int dst_rank, const std::string &name)
    : Op{OP_SEND_DONE,
         prec_type,
         {input},
         {input},
         {{sid, rank, dst_rank}},
         name,
         &CommConfigMap,
         -1,
         true} {}

std::string SendDoneOp::function_name(const OpConfig &) const {
    int sid;
    int rank;
    int dst_rank;
    this->args.get(&sid, 0);
    this->args.get(&rank, 1);
    this->args.get(&dst_rank, 2);

    return Op::function_name("ark::comm::send_done", {{
                                                         rank,      // Rank
                                                         dst_rank,  // DstRank
                                                         sid,       // Sid
                                                     }});
}

OpArgs SendDoneOp::function_call_args(const OpConfig &) const { return {}; }

RecvOp::RecvOp(const std::string &prec_type, Tensor *output, int sid, int rank,
               int src_rank, size_t bytes, const std::string &name)
    : Op{OP_RECV, prec_type,      {}, {output}, {{sid, rank, src_rank, bytes}},
         name,    &CommConfigMap, -1, true} {}

std::string RecvOp::function_name(const OpConfig &) const {
    Tensor *output = this->outputs[0];
    CHECK(output->is_sequential());

    int sid;
    int rank;
    int src_rank;
    this->args.get(&sid, 0);
    this->args.get(&rank, 1);
    this->args.get(&src_rank, 2);

    return Op::function_name("ark::comm::recv", {{
                                                    rank,      // Rank
                                                    src_rank,  // DstRank
                                                    sid,       // Sid
                                                }});
}

OpArgs RecvOp::function_call_args(const OpConfig &) const { return {}; }

//
Tensor *Model::send(Tensor *input, int id, int dst_rank, size_t bytes,
<<<<<<< HEAD
                    const std::string &name)
{
    if (get_env().use_mscclpp) {
        return this->send_mscclpp(input, id, dst_rank, bytes, name);
=======
                    const std::string &name) {
    if (get_env().use_msll) {
        return this->send_msll(input, id, dst_rank, bytes, name);
>>>>>>> e7bd04de
    }
    size_t max_bytes = input->shape_bytes();
    if (max_bytes < bytes) {
        ERR(InvalidUsageError, "invalid bytes: ", bytes, ", max: ", max_bytes);
    }
    if (bytes == 0) {
        bytes = max_bytes;
    }
    input->exported = true;
    if (!input->is_sequential()) {
        ERR(InvalidUsageError, "input tensor must be sequential");
    }
    SendOp op{"none", input, id, this->impl->rank, dst_rank, bytes, name};
    return this->impl->add_op(op)[0];
}

//
Tensor *Model::send_done(Tensor *input, int id, int dst_rank,
                         const std::string &name) {
<<<<<<< HEAD
    if (get_env().use_mscclpp) {
        return this->send_done_mscclpp(input, dst_rank, name);
=======
    if (get_env().use_msll) {
        return this->send_done_msll(input, dst_rank, name);
>>>>>>> e7bd04de
    }
    SendDoneOp op{"none", input, id, this->impl->rank, dst_rank, name};
    return this->impl->add_op(op)[0];
}

//
Tensor *Model::recv(int id, int src_rank, size_t bytes, Tensor *output,
                    const std::string &name) {
    if (output == nullptr) {
        if (bytes == 0) {
            ERR(InvalidUsageError, "receive bytes cannot be 0");
        }
        output = this->tensor({DimType(bytes)}, BYTE);
    }
    output->exported = true;
    size_t max_bytes = output->shape_bytes();
    if (max_bytes < bytes) {
        ERR(InvalidUsageError, "invalid bytes: ", bytes, ", max: ", max_bytes);
    }
    if (bytes == 0) {
        bytes = max_bytes;
    }
    if (!output->is_sequential()) {
        ERR(InvalidUsageError, "output tensor must be sequential");
    }
<<<<<<< HEAD
    if (get_env().use_mscclpp) {
        return this->recv_mscclpp(id, src_rank, bytes, output, name);
=======
    if (get_env().use_msll) {
        return this->recv_msll(id, src_rank, bytes, output, name);
>>>>>>> e7bd04de
    }
    RecvOp op{"none", output, id, this->impl->rank, src_rank, bytes, name};
    return this->impl->add_op(op)[0];
}

const OpConfigMap CommConfigMap = {
    {{OP_ARCH_ANY, "none"},
     {
         // NumWarps, SmemBytes, InDepsTiles, OutDepsTiles, SyncPre, SyncPost
         {1, 0, {{-1, -1}}, {{-1, -1}}, true, true},
     }},
};

}  // namespace ark<|MERGE_RESOLUTION|>--- conflicted
+++ resolved
@@ -104,16 +104,9 @@
 
 //
 Tensor *Model::send(Tensor *input, int id, int dst_rank, size_t bytes,
-<<<<<<< HEAD
-                    const std::string &name)
-{
-    if (get_env().use_mscclpp) {
-        return this->send_mscclpp(input, id, dst_rank, bytes, name);
-=======
                     const std::string &name) {
     if (get_env().use_msll) {
         return this->send_msll(input, id, dst_rank, bytes, name);
->>>>>>> e7bd04de
     }
     size_t max_bytes = input->shape_bytes();
     if (max_bytes < bytes) {
@@ -133,13 +126,8 @@
 //
 Tensor *Model::send_done(Tensor *input, int id, int dst_rank,
                          const std::string &name) {
-<<<<<<< HEAD
-    if (get_env().use_mscclpp) {
-        return this->send_done_mscclpp(input, dst_rank, name);
-=======
     if (get_env().use_msll) {
         return this->send_done_msll(input, dst_rank, name);
->>>>>>> e7bd04de
     }
     SendDoneOp op{"none", input, id, this->impl->rank, dst_rank, name};
     return this->impl->add_op(op)[0];
@@ -165,13 +153,8 @@
     if (!output->is_sequential()) {
         ERR(InvalidUsageError, "output tensor must be sequential");
     }
-<<<<<<< HEAD
-    if (get_env().use_mscclpp) {
-        return this->recv_mscclpp(id, src_rank, bytes, output, name);
-=======
     if (get_env().use_msll) {
         return this->recv_msll(id, src_rank, bytes, output, name);
->>>>>>> e7bd04de
     }
     RecvOp op{"none", output, id, this->impl->rank, src_rank, bytes, name};
     return this->impl->add_op(op)[0];
