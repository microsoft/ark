// Copyright (c) Microsoft Corporation.
// Licensed under the MIT license.

#include <cassert>

#include "logging.h"
#include "model.h"

namespace ark {

extern const OpConfigMap CommConfigMap;

<<<<<<< HEAD
SendOp::SendOp(OpPrecType prec_type, Tensor *input, int sid, int rank,
               int dst_rank, size_t bytes, const std::string &name)
=======
SendOp::SendOp(const std::string &prec_type, Tensor *input, Tensor *output,
               int sid, int rank, int dst_rank, size_t bytes,
               const std::string &name)
>>>>>>> be923152
    : Op{OP_SEND,
         prec_type,
         {input},
         {input},
         {{sid, rank, dst_rank, bytes}},
         name,
         &CommConfigMap,
         -1,
         true} {}

std::string SendOp::function_name(const OpConfig &) const {
    Tensor *input = this->inputs[0];
    CHECK(input->is_sequential());

    int sid;
    int rank;
    int dst_rank;
    size_t bytes;
    this->args.get(&sid, 0);
    this->args.get(&rank, 1);
    this->args.get(&dst_rank, 2);
    this->args.get(&bytes, 3);

    return Op::function_name("ark::comm::send", {{
                                                    rank,      // Rank
                                                    dst_rank,  // DstRank
                                                    sid,       // Sid
                                                    bytes,     // Length
                                                }});
}

OpArgs SendOp::function_call_args(const OpConfig &) const { return {}; }

<<<<<<< HEAD
SendDoneOp::SendDoneOp(OpPrecType prec_type, Tensor *input, int sid, int rank,
                       int dst_rank, const std::string &name)
=======
SendDoneOp::SendDoneOp(const std::string &prec_type, Tensor *input,
                       Tensor *output, int sid, int rank, int dst_rank,
                       const std::string &name)
>>>>>>> be923152
    : Op{OP_SEND_DONE,
         prec_type,
         {input},
         {input},
         {{sid, rank, dst_rank}},
         name,
         &CommConfigMap,
         -1,
         true} {}

std::string SendDoneOp::function_name(const OpConfig &) const {
    int sid;
    int rank;
    int dst_rank;
    this->args.get(&sid, 0);
    this->args.get(&rank, 1);
    this->args.get(&dst_rank, 2);

    return Op::function_name("ark::comm::send_done", {{
                                                         rank,      // Rank
                                                         dst_rank,  // DstRank
                                                         sid,       // Sid
                                                     }});
}

OpArgs SendDoneOp::function_call_args(const OpConfig &) const { return {}; }

<<<<<<< HEAD
RecvOp::RecvOp(OpPrecType prec_type, Tensor *output, int sid, int rank,
               int src_rank, size_t bytes, const std::string &name)
=======
RecvOp::RecvOp(const std::string &prec_type, Tensor *input, Tensor *output,
               int sid, int rank, int src_rank, size_t bytes,
               const std::string &name)
>>>>>>> be923152
    : Op{OP_RECV,
         prec_type,
         {},
         {output},
         {{sid, rank, src_rank, bytes}},
         name,
         &CommConfigMap,
         -1,
         true} {}

std::string RecvOp::function_name(const OpConfig &) const {
    Tensor *output = this->outputs[0];
    CHECK(output->is_sequential());

    int sid;
    int rank;
    int src_rank;
    this->args.get(&sid, 0);
    this->args.get(&rank, 1);
    this->args.get(&src_rank, 2);

    return Op::function_name("ark::comm::recv", {{
                                                    rank,      // Rank
                                                    src_rank,  // DstRank
                                                    sid,       // Sid
                                                }});
}

OpArgs RecvOp::function_call_args(const OpConfig &) const { return {}; }

//
Tensor *Model::send(Tensor *input, int id, int dst_rank, size_t bytes,
                    const std::string &name) {
    size_t max_bytes = input->shape_bytes();
    if (max_bytes < bytes) {
        LOG(ERROR, "invalid bytes: ", bytes, ", max: ", max_bytes);
    }
    if (bytes == 0) {
        bytes = max_bytes;
    }
    input->exported = true;
<<<<<<< HEAD
    SendOp op{OP_PREC_NONE, input, id, this->impl->rank, dst_rank, bytes, name};
=======
    if (output == nullptr) {
        output = this->tensor({1, 1, 1, 1}, INT32);
    }
    SendOp op{"none",           input,    output, id,
              this->impl->rank, dst_rank, bytes,  name};
>>>>>>> be923152
    return this->impl->add_op(op)[0];
}

//
Tensor *Model::send_done(Tensor *input, int id, int dst_rank,
                         const std::string &name) {
<<<<<<< HEAD
    SendDoneOp op{OP_PREC_NONE, input, id, this->impl->rank, dst_rank, name};
=======
    if (output == nullptr) {
        output = this->tensor({1, 1, 1, 1}, INT32);
    }
    SendDoneOp op{"none", input, output, id, this->impl->rank, dst_rank, name};
>>>>>>> be923152
    return this->impl->add_op(op)[0];
}

//
Tensor *Model::recv(int id, int src_rank, size_t bytes, Tensor *output,
                    const std::string &name) {
    if (output == nullptr) {
        if (bytes == 0) {
            LOG(ERROR, "receive bytes cannot be 0");
        }
        output = this->tensor({DimType(bytes)}, BYTE);
    }
    output->exported = true;
    size_t max_bytes = output->shape_bytes();
    if (max_bytes < bytes) {
        LOG(ERROR, "invalid bytes: ", bytes, ", max: ", max_bytes);
    }
    if (bytes == 0) {
        bytes = max_bytes;
    }
<<<<<<< HEAD
    RecvOp op{OP_PREC_NONE, output, id,  this->impl->rank,
              src_rank,     bytes,  name};
=======
    input->exported = true;
    if (output == nullptr) {
        output = this->tensor({1, 1, 1, 1}, INT32);
    }
    RecvOp op{"none",           input,    output, id,
              this->impl->rank, src_rank, bytes,  name};
>>>>>>> be923152
    return this->impl->add_op(op)[0];
}

const OpConfigMap CommConfigMap = {
    {{OP_ARCH_CUDA_ANY, "none"},
     {
         // NumWarps, SmemBytes, InDepsTiles, OutDepsTiles, SyncPre, SyncPost
         {1, 0, {{-1, -1}}, {{-1, -1}}, true, true},
     }},
};

}  // namespace ark<|MERGE_RESOLUTION|>--- conflicted
+++ resolved
@@ -10,14 +10,8 @@
 
 extern const OpConfigMap CommConfigMap;
 
-<<<<<<< HEAD
-SendOp::SendOp(OpPrecType prec_type, Tensor *input, int sid, int rank,
+SendOp::SendOp(const std::string &prec_type, Tensor *input, int sid, int rank,
                int dst_rank, size_t bytes, const std::string &name)
-=======
-SendOp::SendOp(const std::string &prec_type, Tensor *input, Tensor *output,
-               int sid, int rank, int dst_rank, size_t bytes,
-               const std::string &name)
->>>>>>> be923152
     : Op{OP_SEND,
          prec_type,
          {input},
@@ -51,14 +45,8 @@
 
 OpArgs SendOp::function_call_args(const OpConfig &) const { return {}; }
 
-<<<<<<< HEAD
-SendDoneOp::SendDoneOp(OpPrecType prec_type, Tensor *input, int sid, int rank,
+SendDoneOp::SendDoneOp(const std::string &prec_type, Tensor *input, int sid, int rank,
                        int dst_rank, const std::string &name)
-=======
-SendDoneOp::SendDoneOp(const std::string &prec_type, Tensor *input,
-                       Tensor *output, int sid, int rank, int dst_rank,
-                       const std::string &name)
->>>>>>> be923152
     : Op{OP_SEND_DONE,
          prec_type,
          {input},
@@ -86,14 +74,8 @@
 
 OpArgs SendDoneOp::function_call_args(const OpConfig &) const { return {}; }
 
-<<<<<<< HEAD
-RecvOp::RecvOp(OpPrecType prec_type, Tensor *output, int sid, int rank,
+RecvOp::RecvOp(const std::string &prec_type, Tensor *output, int sid, int rank,
                int src_rank, size_t bytes, const std::string &name)
-=======
-RecvOp::RecvOp(const std::string &prec_type, Tensor *input, Tensor *output,
-               int sid, int rank, int src_rank, size_t bytes,
-               const std::string &name)
->>>>>>> be923152
     : Op{OP_RECV,
          prec_type,
          {},
@@ -135,29 +117,14 @@
         bytes = max_bytes;
     }
     input->exported = true;
-<<<<<<< HEAD
-    SendOp op{OP_PREC_NONE, input, id, this->impl->rank, dst_rank, bytes, name};
-=======
-    if (output == nullptr) {
-        output = this->tensor({1, 1, 1, 1}, INT32);
-    }
-    SendOp op{"none",           input,    output, id,
-              this->impl->rank, dst_rank, bytes,  name};
->>>>>>> be923152
+    SendOp op{"none", input, id, this->impl->rank, dst_rank, bytes, name};
     return this->impl->add_op(op)[0];
 }
 
 //
 Tensor *Model::send_done(Tensor *input, int id, int dst_rank,
                          const std::string &name) {
-<<<<<<< HEAD
-    SendDoneOp op{OP_PREC_NONE, input, id, this->impl->rank, dst_rank, name};
-=======
-    if (output == nullptr) {
-        output = this->tensor({1, 1, 1, 1}, INT32);
-    }
-    SendDoneOp op{"none", input, output, id, this->impl->rank, dst_rank, name};
->>>>>>> be923152
+    SendDoneOp op{"none", input, id, this->impl->rank, dst_rank, name};
     return this->impl->add_op(op)[0];
 }
 
@@ -178,17 +145,8 @@
     if (bytes == 0) {
         bytes = max_bytes;
     }
-<<<<<<< HEAD
-    RecvOp op{OP_PREC_NONE, output, id,  this->impl->rank,
+    RecvOp op{"none", output, id,  this->impl->rank,
               src_rank,     bytes,  name};
-=======
-    input->exported = true;
-    if (output == nullptr) {
-        output = this->tensor({1, 1, 1, 1}, INT32);
-    }
-    RecvOp op{"none",           input,    output, id,
-              this->impl->rank, src_rank, bytes,  name};
->>>>>>> be923152
     return this->impl->add_op(op)[0];
 }
 
