// Copyright (c) Microsoft Corporation.
// Licensed under the MIT license.

#include <cassert>

#include "env.h"
#include "logging.h"
#include "model.h"

namespace ark {

extern const OpConfigMap CommConfigMap;

SendOp::SendOp(const std::string &prec_type, Tensor *input, int sid, int rank,
               int dst_rank, size_t bytes, const std::string &name)
    : Op{OP_SEND,
         prec_type,
         {input},
         {input},
         {{sid, rank, dst_rank, bytes}},
         name,
         &CommConfigMap,
         -1,
         true} {}

std::string SendOp::function_name(const OpConfig &) const {
    Tensor *input = this->inputs[0];
    CHECK(input->is_sequential());

    int sid;
    int rank;
    int dst_rank;
    size_t bytes;
    this->args.get(&sid, 0);
    this->args.get(&rank, 1);
    this->args.get(&dst_rank, 2);
    this->args.get(&bytes, 3);

    return Op::function_name("ark::comm::send", {{
                                                    rank,      // Rank
                                                    dst_rank,  // DstRank
                                                    sid,       // Sid
                                                    bytes,     // Length
                                                }});
}

OpArgs SendOp::function_call_args(const OpConfig &) const { return {}; }

SendDoneOp::SendDoneOp(const std::string &prec_type, Tensor *input, int sid,
                       int rank, int dst_rank, const std::string &name)
    : Op{OP_SEND_DONE,
         prec_type,
         {input},
         {input},
         {{sid, rank, dst_rank}},
         name,
         &CommConfigMap,
         -1,
         true} {}

std::string SendDoneOp::function_name(const OpConfig &) const {
    int sid;
    int rank;
    int dst_rank;
    this->args.get(&sid, 0);
    this->args.get(&rank, 1);
    this->args.get(&dst_rank, 2);

    return Op::function_name("ark::comm::send_done", {{
                                                         rank,      // Rank
                                                         dst_rank,  // DstRank
                                                         sid,       // Sid
                                                     }});
}

OpArgs SendDoneOp::function_call_args(const OpConfig &) const { return {}; }

RecvOp::RecvOp(const std::string &prec_type, Tensor *output, int sid, int rank,
               int src_rank, size_t bytes, const std::string &name)
    : Op{OP_RECV, prec_type,      {}, {output}, {{sid, rank, src_rank, bytes}},
         name,    &CommConfigMap, -1, true} {}

std::string RecvOp::function_name(const OpConfig &) const {
    Tensor *output = this->outputs[0];
    CHECK(output->is_sequential());

    int sid;
    int rank;
    int src_rank;
    this->args.get(&sid, 0);
    this->args.get(&rank, 1);
    this->args.get(&src_rank, 2);

    return Op::function_name("ark::comm::recv", {{
                                                    rank,      // Rank
                                                    src_rank,  // DstRank
                                                    sid,       // Sid
                                                }});
}

OpArgs RecvOp::function_call_args(const OpConfig &) const { return {}; }

//
Tensor *Model::send(Tensor *input, int id, int dst_rank, size_t bytes,
                    const std::string &name) {
<<<<<<< HEAD
    if (get_env().use_mscclpp) {
        return this->send_mscclpp(input, id, dst_rank, bytes, name);
=======
    if (get_env().use_msll) {
        return this->send_msll(input, id, dst_rank, bytes, name);
>>>>>>> effe44d7
    }
    size_t max_bytes = input->shape_bytes();
    if (max_bytes < bytes) {
        ERR(InvalidUsageError, "invalid bytes: ", bytes, ", max: ", max_bytes);
    }
    if (bytes == 0) {
        bytes = max_bytes;
    }
    input->exported = true;
    if (!input->is_sequential()) {
        ERR(InvalidUsageError, "input tensor must be sequential");
    }
    SendOp op{"none", input, id, this->impl->rank, dst_rank, bytes, name};
    return this->impl->add_op(op)[0];
}

//
Tensor *Model::send_done(Tensor *input, int id, int dst_rank,
                         const std::string &name) {
<<<<<<< HEAD
    if (get_env().use_mscclpp) {
        return this->send_done_mscclpp(input, dst_rank, name);
=======
    if (get_env().use_msll) {
        return this->send_done_msll(input, dst_rank, name);
>>>>>>> effe44d7
    }
    SendDoneOp op{"none", input, id, this->impl->rank, dst_rank, name};
    return this->impl->add_op(op)[0];
}

//
Tensor *Model::recv(int id, int src_rank, size_t bytes, Tensor *output,
                    const std::string &name) {
    if (output == nullptr) {
        if (bytes == 0) {
            ERR(InvalidUsageError, "receive bytes cannot be 0");
        }
        output = this->tensor({DimType(bytes)}, BYTE);
    }
    output->exported = true;
    size_t max_bytes = output->shape_bytes();
    if (max_bytes < bytes) {
        ERR(InvalidUsageError, "invalid bytes: ", bytes, ", max: ", max_bytes);
    }
    if (bytes == 0) {
        bytes = max_bytes;
    }
    if (!output->is_sequential()) {
        ERR(InvalidUsageError, "output tensor must be sequential");
    }
<<<<<<< HEAD
    if (get_env().use_mscclpp) {
        return this->recv_mscclpp(id, src_rank, bytes, output, name);
=======
    if (get_env().use_msll) {
        return this->recv_msll(id, src_rank, bytes, output, name);
>>>>>>> effe44d7
    }
    RecvOp op{"none", output, id, this->impl->rank, src_rank, bytes, name};
    return this->impl->add_op(op)[0];
}

const OpConfigMap CommConfigMap = {
    {{OP_ARCH_ANY, "none"},
     {
         // NumWarps, SmemBytes, InDepsTiles, OutDepsTiles, SyncPre, SyncPost
         {1, 0, {{-1, -1}}, {{-1, -1}}, true, true},
     }},
};

}  // namespace ark<|MERGE_RESOLUTION|>--- conflicted
+++ resolved
@@ -103,13 +103,8 @@
 //
 Tensor *Model::send(Tensor *input, int id, int dst_rank, size_t bytes,
                     const std::string &name) {
-<<<<<<< HEAD
     if (get_env().use_mscclpp) {
         return this->send_mscclpp(input, id, dst_rank, bytes, name);
-=======
-    if (get_env().use_msll) {
-        return this->send_msll(input, id, dst_rank, bytes, name);
->>>>>>> effe44d7
     }
     size_t max_bytes = input->shape_bytes();
     if (max_bytes < bytes) {
@@ -129,13 +124,8 @@
 //
 Tensor *Model::send_done(Tensor *input, int id, int dst_rank,
                          const std::string &name) {
-<<<<<<< HEAD
     if (get_env().use_mscclpp) {
         return this->send_done_mscclpp(input, dst_rank, name);
-=======
-    if (get_env().use_msll) {
-        return this->send_done_msll(input, dst_rank, name);
->>>>>>> effe44d7
     }
     SendDoneOp op{"none", input, id, this->impl->rank, dst_rank, name};
     return this->impl->add_op(op)[0];
@@ -161,13 +151,8 @@
     if (!output->is_sequential()) {
         ERR(InvalidUsageError, "output tensor must be sequential");
     }
-<<<<<<< HEAD
     if (get_env().use_mscclpp) {
         return this->recv_mscclpp(id, src_rank, bytes, output, name);
-=======
-    if (get_env().use_msll) {
-        return this->recv_msll(id, src_rank, bytes, output, name);
->>>>>>> effe44d7
     }
     RecvOp op{"none", output, id, this->impl->rank, src_rank, bytes, name};
     return this->impl->add_op(op)[0];
