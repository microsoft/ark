--- conflicted
+++ resolved
@@ -91,16 +91,9 @@
 
             std::vector<ark::half_t> ones_vec(ones.shape().nelems(),
                                               ark::half_t(1.0f));
-<<<<<<< HEAD
-            auto result =
-                ark::op_test("all_reduce", m, {ones}, {output},
-                             baseline_all_reduce<ark::half_t, NumGpus>,
-                             {ones_vec.data()});
-=======
             auto result = ark::op_test(
                 "all_reduce", m, {ones}, {output},
                 baseline_all_reduce<ark::half_t, NumGpus>, {ones_vec.data()});
->>>>>>> f01afaa4
             UNITTEST_LOG(result);
             UNITTEST_EQ(result.max_diff[0], 0.0f);
             return ark::unittest::SUCCESS;
