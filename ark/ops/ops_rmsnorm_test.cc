// Copyright (c) Microsoft Corporation.
// Licensed under the MIT license.

#include "include/ark.h"
#include "include/ark_utils.h"
#include "ops_test_common.h"
#include "unittest/unittest_utils.h"
#include <cmath>

using namespace std;

template <typename T>
void baseline_rmsnorm(std::vector<void *> &outputs,
                      const std::vector<ark::Dims> &output_shapes,
                      const std::vector<void *> &inputs,
                      const std::vector<ark::Dims> &input_shapes)
{
    T *out = static_cast<T *>(outputs[0]);
    T *input = static_cast<T *>(inputs[0]);

    ark::Dims osh = output_shapes[0].dims4();
    ark::Dims ish = input_shapes[0].dims4();

    for (ark::DimType n = 0; n < ish[0]; ++n) {
        for (ark::DimType c = 0; c < ish[1]; ++c) {
            for (ark::DimType h = 0; h < ish[2]; ++h) {
                float square_sum = 0;
                for (ark::DimType w = 0; w < ish[3]; ++w) {
<<<<<<< HEAD

                    float val =
                        (float)input[n * ish[1] * ish[2] * ish[3] +
                                     c * ish[2] * ish[3] + h * ish[3] + w];
=======
                    float val =
                        float(input[n * ish[1] * ish[2] * ish[3] +
                                    c * ish[2] * ish[3] + h * ish[3] + w]);
>>>>>>> 3aff0397
                    square_sum += val * val;
                }
                float eps = 1e-5;
                float rms = std::sqrt(square_sum / ish[3]) + eps;
                for (ark::DimType w = 0; w < ish[3]; ++w) {
                    out[n * osh[1] * osh[2] * osh[3] + c * osh[2] * osh[3] +
                        h * osh[3] + w] =
<<<<<<< HEAD
                        T(input[n * osh[1] * osh[2] * osh[3] +
                                c * osh[2] * osh[3] + h * osh[3] + w] /
=======
                        T(float(input[n * osh[1] * osh[2] * osh[3] +
                                      c * osh[2] * osh[3] + h * osh[3] + w]) /
>>>>>>> 3aff0397
                          rms);
                }
            }
        }
    }
}

ark::unittest::State test_rmsnorm_fp32()
{
    ark::Model m;
    ark::Tensor *t = m.tensor(ark::Dims(1, 32, 32, 8192), ark::FP32);
    ark::Tensor *out = m.rmsnorm(t);
    auto result =
        ark::op_test("rmsnorm_fp32", m, {t}, {out}, baseline_rmsnorm<float>);
    ark::op_test_log(result);
    return ark::unittest::SUCCESS;
}

ark::unittest::State test_rmsnorm_fp16()
{
    ark::Model model;
    ark::Tensor *input = model.tensor(ark::Dims(1, 32, 32, 8192), ark::FP16);
    ark::Tensor *output = model.rmsnorm(input);
    auto result = ark::op_test("rmsnorm_fp16", model, {input}, {output},
                               baseline_rmsnorm<ark::half_t>);
    ark::op_test_log(result);
    return ark::unittest::SUCCESS;
}

int main()
{
    ark::init();
    UNITTEST(test_rmsnorm_fp32);
    UNITTEST(test_rmsnorm_fp16);
    return ark::unittest::SUCCESS;
}<|MERGE_RESOLUTION|>--- conflicted
+++ resolved
@@ -26,16 +26,9 @@
             for (ark::DimType h = 0; h < ish[2]; ++h) {
                 float square_sum = 0;
                 for (ark::DimType w = 0; w < ish[3]; ++w) {
-<<<<<<< HEAD
-
-                    float val =
-                        (float)input[n * ish[1] * ish[2] * ish[3] +
-                                     c * ish[2] * ish[3] + h * ish[3] + w];
-=======
                     float val =
                         float(input[n * ish[1] * ish[2] * ish[3] +
                                     c * ish[2] * ish[3] + h * ish[3] + w]);
->>>>>>> 3aff0397
                     square_sum += val * val;
                 }
                 float eps = 1e-5;
@@ -43,13 +36,8 @@
                 for (ark::DimType w = 0; w < ish[3]; ++w) {
                     out[n * osh[1] * osh[2] * osh[3] + c * osh[2] * osh[3] +
                         h * osh[3] + w] =
-<<<<<<< HEAD
-                        T(input[n * osh[1] * osh[2] * osh[3] +
-                                c * osh[2] * osh[3] + h * osh[3] + w] /
-=======
                         T(float(input[n * osh[1] * osh[2] * osh[3] +
                                       c * osh[2] * osh[3] + h * osh[3] + w]) /
->>>>>>> 3aff0397
                           rms);
                 }
             }
