// Copyright (c) Microsoft Corporation.
// Licensed under the MIT license.

#include <cassert>
#include <numeric>

#include "include/ark.h"
#include "ops_test_common.h"
#include "unittest/unittest_utils.h"

template <typename T, bool KeepDims = true>
void baseline_reduce_sum_axis0(std::vector<void *> &outputs,
                               const std::vector<ark::Dims> &output_shapes,
                               const std::vector<void *> &inputs,
                               const std::vector<ark::Dims> &input_shapes,
                               int) {
    T *out = static_cast<T *>(outputs[0]);
    T *input = static_cast<T *>(inputs[0]);

    ark::Dims osh = output_shapes[0];
    ark::Dims ish = input_shapes[0].dims4();

    if (KeepDims) {
        assert(osh[0] == 1);
    } else {
        osh.insert(0, 1);
    }
    osh = osh.dims4();

    for (ark::DimType c = 0; c < ish[1]; ++c) {
        for (ark::DimType h = 0; h < ish[2]; ++h) {
            for (ark::DimType w = 0; w < ish[3]; ++w) {
                float sum = 0;
                for (ark::DimType n = 0; n < ish[0]; ++n) {
                    sum += float(input[n * ish[1] * ish[2] * ish[3] +
                                       c * ish[2] * ish[3] + h * ish[3] + w]);
                }
                out[c * osh[2] * osh[3] + h * osh[3] + w] = T(sum);
            }
        }
    }
}

template <typename T, bool KeepDims = true>
void baseline_reduce_sum_axis1(std::vector<void *> &outputs,
                               const std::vector<ark::Dims> &output_shapes,
                               const std::vector<void *> &inputs,
                               const std::vector<ark::Dims> &input_shapes,
                               int) {
    T *out = static_cast<T *>(outputs[0]);
    T *input = static_cast<T *>(inputs[0]);

    ark::Dims osh = output_shapes[0];
    ark::Dims ish = input_shapes[0].dims4();

    if (KeepDims) {
        assert(osh[1] == 1);
    } else {
        osh.insert(1, 1);
    }
    osh = osh.dims4();

    for (ark::DimType n = 0; n < ish[0]; ++n) {
        for (ark::DimType h = 0; h < ish[2]; ++h) {
            for (ark::DimType w = 0; w < ish[3]; ++w) {
                float sum = 0;
                for (ark::DimType c = 0; c < ish[1]; ++c) {
                    sum += float(input[n * ish[1] * ish[2] * ish[3] +
                                       c * ish[2] * ish[3] + h * ish[3] + w]);
                }
                out[n * osh[1] * osh[2] * osh[3] + h * osh[3] + w] = T(sum);
            }
        }
    }
}

template <typename T, bool KeepDims = true>
void baseline_reduce_sum_axis2(std::vector<void *> &outputs,
                               const std::vector<ark::Dims> &output_shapes,
                               const std::vector<void *> &inputs,
                               const std::vector<ark::Dims> &input_shapes,
                               int) {
    T *out = static_cast<T *>(outputs[0]);
    T *input = static_cast<T *>(inputs[0]);

    ark::Dims osh = output_shapes[0];
    ark::Dims ish = input_shapes[0].dims4();

    if (KeepDims) {
        assert(osh[2] == 1);
    } else {
        osh.insert(2, 1);
    }
    osh = osh.dims4();

    for (ark::DimType n = 0; n < ish[0]; ++n) {
        for (ark::DimType c = 0; c < ish[1]; ++c) {
            for (ark::DimType w = 0; w < ish[3]; ++w) {
                float sum = 0;
                for (ark::DimType h = 0; h < ish[2]; ++h) {
                    sum += float(input[n * ish[1] * ish[2] * ish[3] +
                                       c * ish[2] * ish[3] + h * ish[3] + w]);
                }
                out[n * osh[1] * osh[2] * osh[3] + c * osh[2] * osh[3] + w] =
                    T(sum);
            }
        }
    }
};

template <typename T, bool KeepDims = true>
void baseline_reduce_sum_axis3(std::vector<void *> &outputs,
                               const std::vector<ark::Dims> &output_shapes,
                               const std::vector<void *> &inputs,
                               const std::vector<ark::Dims> &input_shapes,
                               int) {
    T *out = static_cast<T *>(outputs[0]);
    T *input = static_cast<T *>(inputs[0]);

    ark::Dims osh = output_shapes[0];
    ark::Dims ish = input_shapes[0].dims4();

    if (KeepDims) {
        assert(osh[3] == 1);
    } else {
        osh.insert(3, 1);
    }
    osh = osh.dims4();

    for (ark::DimType n = 0; n < ish[0]; ++n) {
        for (ark::DimType c = 0; c < ish[1]; ++c) {
            for (ark::DimType h = 0; h < ish[2]; ++h) {
                float sum = 0;
                for (ark::DimType w = 0; w < ish[3]; ++w) {
                    sum += float(input[n * ish[1] * ish[2] * ish[3] +
                                       c * ish[2] * ish[3] + h * ish[3] + w]);
                }
                out[n * osh[1] * osh[2] * osh[3] + c * osh[2] * osh[3] +
                    h * osh[3]] = T(sum);
            }
        }
    }
};

ark::unittest::State test_reduce_axis0() {
    ark::Model m;
    ark::Tensor *t = m.tensor(ark::Dims(7, 2, 4, 1024), ark::FP32);
    ark::Tensor *out = m.reduce_sum(t, /*axis=*/0);

    auto result = ark::op_test("reduce_axis0", m, {t}, {out},
                               baseline_reduce_sum_axis0<float>);
    UNITTEST_LOG(result);
    UNITTEST_EQ(result.max_diff[0], 0.0f);
    return ark::unittest::SUCCESS;
}

ark::unittest::State test_reduce_axis1() {
    ark::Model m;
    ark::Tensor *t = m.tensor(ark::Dims(1, 2, 4, 1024), ark::FP32);
    ark::Tensor *out = m.reduce_sum(t, /*axis=*/1);

    auto result = ark::op_test("reduce_axis1", m, {t}, {out},
                               baseline_reduce_sum_axis1<float>);
    UNITTEST_LOG(result);
    UNITTEST_EQ(result.max_diff[0], 0.0f);
    return ark::unittest::SUCCESS;
}

ark::unittest::State test_reduce_axis2() {
    ark::Model m;
    ark::Tensor *t = m.tensor(ark::Dims(1, 1, 7, 8192), ark::FP32);
    ark::Tensor *out = m.reduce_sum(t, /*axis=*/2);

    auto result = ark::op_test("reduce_axis2", m, {t}, {out},
                               baseline_reduce_sum_axis2<float>);
    UNITTEST_LOG(result);
    UNITTEST_EQ(result.max_diff[0], 0.0f);
    return ark::unittest::SUCCESS;
}

ark::unittest::State test_reduce_axis3() {
    ark::Model m;
    ark::Tensor *t = m.tensor(ark::Dims(1, 1, 2, 8192), ark::FP32);
    ark::Tensor *out = m.reduce_sum(t, /*axis=*/3);

    auto result = ark::op_test("reduce_axis3", m, {t}, {out},
                               baseline_reduce_sum_axis3<float>);
    UNITTEST_LOG(result);
    UNITTEST_TRUE(result.max_err_rate[0] < 1e-4f);
    return ark::unittest::SUCCESS;
}

ark::unittest::State test_reduce_axis3_padded() {
    ark::Model m;
    ark::Tensor *t = m.tensor(ark::Dims(1, 1, 2, 8192), ark::FP32);
    ark::Tensor *out = m.tensor(ark::Dims(1, 1, 2, 1), ark::FP32, nullptr,
                                ark::Dims(1, 1, 2, 32));
    out = m.reduce_sum(t, /*axis=*/3, true, out);

    auto result = ark::op_test("reduce_axis3_padded", m, {t}, {out},
                               baseline_reduce_sum_axis3<float>);
    UNITTEST_LOG(result);
    UNITTEST_TRUE(result.max_err_rate[0] < 1e-4f);
    return ark::unittest::SUCCESS;
}

ark::unittest::State test_reduce_fp16() {
    {
        ark::Model m;
        ark::Tensor *t = m.tensor(ark::Dims(7, 2, 4, 1024), ark::FP16);
        ark::Tensor *out = m.reduce_sum(t, /*axis=*/0);

        auto result = ark::op_test("reduce_fp16_axis0", m, {t}, {out},
                                   baseline_reduce_sum_axis0<ark::half_t>);
        UNITTEST_LOG(result);
        UNITTEST_TRUE(result.max_diff[0] < 1e-2f);
    }
    {
        ark::Model m;
        ark::Tensor *t = m.tensor(ark::Dims(7, 2, 4, 1024), ark::FP16);
        ark::Tensor *out = m.reduce_sum(t, /*axis=*/3);

        auto result = ark::op_test("reduce_fp16_axis3", m, {t}, {out},
                                   baseline_reduce_sum_axis3<ark::half_t>);
        UNITTEST_LOG(result);
    }
    return ark::unittest::SUCCESS;
}

ark::unittest::State test_reduce_bf16() {
    std::vector<ark::bfloat16_t> data_vec(7 * 2 * 4 * 1024);
    for (size_t i = 0; i < data_vec.size(); ++i) {
        data_vec[i] = ark::bfloat16_t((i % 1000) * 1e-4f);
    }

    {
        ark::Model m;
        ark::Tensor *t = m.tensor(ark::Dims(7, 2, 4, 1024), ark::BF16);
        ark::Tensor *out = m.reduce_sum(t, /*axis=*/0);

        auto result = ark::op_test("reduce_bf16_axis0", m, {t}, {out},
                                   baseline_reduce_sum_axis0<ark::bfloat16_t>,
                                   {data_vec.data()});
        UNITTEST_LOG(result);
        UNITTEST_TRUE(result.max_diff[0] < 1e-2f);
    }
    {
        ark::Model m;
        ark::Tensor *t = m.tensor(ark::Dims(7, 2, 4, 1024), ark::BF16);
        ark::Tensor *out = m.reduce_sum(t, /*axis=*/3);

        auto result = ark::op_test("reduce_bf16_axis3", m, {t}, {out},
                                   baseline_reduce_sum_axis3<ark::bfloat16_t>,
                                   {data_vec.data()});
        UNITTEST_LOG(result);
    }
    return ark::unittest::SUCCESS;
}

<<<<<<< HEAD
=======
ark::unittest::State test_reduce_fp16_no_keepdims() {
    {
        ark::Model m;
        ark::Tensor *t = m.tensor(ark::Dims(7, 2, 4, 1024), ark::FP16);
        ark::Tensor *out = m.reduce_sum(t, /*axis=*/0, false);

        UNITTEST_EQ(out->shape, ark::Dims(2, 4, 1024));

        auto result =
            ark::op_test("reduce_fp16_axis0", m, {t}, {out},
                         baseline_reduce_sum_axis0<ark::half_t, false>);
        UNITTEST_LOG(result);
        UNITTEST_TRUE(result.max_diff[0] < 1e-2f);
    }
    {
        ark::Model m;
        ark::Tensor *t = m.tensor(ark::Dims(7, 2, 4, 1024), ark::FP16);
        ark::Tensor *out = m.reduce_sum(t, /*axis=*/3, false);

        UNITTEST_EQ(out->shape, ark::Dims(7, 2, 4));

        auto result =
            ark::op_test("reduce_fp16_axis3", m, {t}, {out},
                         baseline_reduce_sum_axis3<ark::half_t, false>);
        UNITTEST_LOG(result);
    }
    return ark::unittest::SUCCESS;
}

>>>>>>> effe44d7
ark::unittest::State test_reduce_invalid() {
    {
        ark::Model m;
        ark::Tensor *t = m.tensor(ark::Dims(7, 2, 4, 1024), ark::BF16);
        ark::Tensor *out = m.tensor(ark::Dims(1, 2, 4, 1024), ark::FP32);
<<<<<<< HEAD
        UNITTEST_THROW(m.reduce_sum(t, /*axis=*/0, out),
=======
        UNITTEST_THROW(m.reduce_sum(t, /*axis=*/0, true, out),
>>>>>>> effe44d7
                       ark::InvalidUsageError);
    }
    {
        ark::Model m;
        ark::Tensor *t = m.tensor(ark::Dims(7, 2, 4, 1024), ark::BF16);
        ark::Tensor *out = m.tensor(ark::Dims(7, 2, 4, 1), ark::FP32);
<<<<<<< HEAD
        UNITTEST_THROW(m.reduce_sum(t, /*axis=*/3, out),
=======
        UNITTEST_THROW(m.reduce_sum(t, /*axis=*/3, true, out),
>>>>>>> effe44d7
                       ark::InvalidUsageError);
    }
    {
        ark::Model m;
        ark::Tensor *t = m.tensor(ark::Dims(7, 2, 4, 1024), ark::BF16);
        ark::Tensor *out = m.tensor(ark::Dims(1, 2, 4, 512), ark::BF16);
<<<<<<< HEAD
        UNITTEST_THROW(m.reduce_sum(t, /*axis=*/0, out),
=======
        UNITTEST_THROW(m.reduce_sum(t, /*axis=*/0, true, out),
>>>>>>> effe44d7
                       ark::InvalidUsageError);
    }
    {
        ark::Model m;
        ark::Tensor *t = m.tensor(ark::Dims(7, 2, 4, 1024), ark::BF16);
        ark::Tensor *out = m.tensor(ark::Dims(7, 1, 4, 1), ark::BF16);
<<<<<<< HEAD
        UNITTEST_THROW(m.reduce_sum(t, /*axis=*/3, out),
=======
        UNITTEST_THROW(m.reduce_sum(t, /*axis=*/3, true, out),
>>>>>>> effe44d7
                       ark::InvalidUsageError);
    }
    {
        ark::Model m;
        ark::Tensor *t = m.tensor(ark::Dims(7, 2, 4, 1024), ark::BF16);
        ark::Tensor *out = m.tensor(ark::Dims(3, 2, 4, 1024), ark::BF16);
<<<<<<< HEAD
        UNITTEST_THROW(m.reduce_sum(t, /*axis=*/0, out),
=======
        UNITTEST_THROW(m.reduce_sum(t, /*axis=*/0, true, out),
>>>>>>> effe44d7
                       ark::InvalidUsageError);
    }
    {
        ark::Model m;
        ark::Tensor *t = m.tensor(ark::Dims(7, 2, 4, 1024), ark::BF16);
        ark::Tensor *out = m.tensor(ark::Dims(7, 2, 4, 3), ark::BF16);
<<<<<<< HEAD
        UNITTEST_THROW(m.reduce_sum(t, /*axis=*/3, out),
=======
        UNITTEST_THROW(m.reduce_sum(t, /*axis=*/3, true, out),
>>>>>>> effe44d7
                       ark::InvalidUsageError);
    }
    {
        ark::Model m;
        ark::Tensor *t = m.tensor(ark::Dims(7, 2, 4, 1), ark::BF16);
<<<<<<< HEAD
        UNITTEST_THROW(m.reduce_sum(t, /*axis=*/3, t), ark::InvalidUsageError);
=======
        UNITTEST_THROW(m.reduce_sum(t, /*axis=*/3, true, t),
                       ark::InvalidUsageError);
>>>>>>> effe44d7
    }
    return ark::unittest::SUCCESS;
}

int main() {
    ark::init();
    UNITTEST(test_reduce_axis0);
    UNITTEST(test_reduce_axis1);
    UNITTEST(test_reduce_axis2);
    UNITTEST(test_reduce_axis3);
    UNITTEST(test_reduce_axis3_padded);
    UNITTEST(test_reduce_fp16);
    UNITTEST(test_reduce_bf16);
<<<<<<< HEAD
=======
    UNITTEST(test_reduce_fp16_no_keepdims);
>>>>>>> effe44d7
    UNITTEST(test_reduce_invalid);
    return ark::unittest::SUCCESS;
}<|MERGE_RESOLUTION|>--- conflicted
+++ resolved
@@ -257,8 +257,6 @@
     return ark::unittest::SUCCESS;
 }
 
-<<<<<<< HEAD
-=======
 ark::unittest::State test_reduce_fp16_no_keepdims() {
     {
         ark::Model m;
@@ -288,83 +286,54 @@
     return ark::unittest::SUCCESS;
 }
 
->>>>>>> effe44d7
 ark::unittest::State test_reduce_invalid() {
     {
         ark::Model m;
         ark::Tensor *t = m.tensor(ark::Dims(7, 2, 4, 1024), ark::BF16);
         ark::Tensor *out = m.tensor(ark::Dims(1, 2, 4, 1024), ark::FP32);
-<<<<<<< HEAD
-        UNITTEST_THROW(m.reduce_sum(t, /*axis=*/0, out),
-=======
         UNITTEST_THROW(m.reduce_sum(t, /*axis=*/0, true, out),
->>>>>>> effe44d7
                        ark::InvalidUsageError);
     }
     {
         ark::Model m;
         ark::Tensor *t = m.tensor(ark::Dims(7, 2, 4, 1024), ark::BF16);
         ark::Tensor *out = m.tensor(ark::Dims(7, 2, 4, 1), ark::FP32);
-<<<<<<< HEAD
-        UNITTEST_THROW(m.reduce_sum(t, /*axis=*/3, out),
-=======
         UNITTEST_THROW(m.reduce_sum(t, /*axis=*/3, true, out),
->>>>>>> effe44d7
                        ark::InvalidUsageError);
     }
     {
         ark::Model m;
         ark::Tensor *t = m.tensor(ark::Dims(7, 2, 4, 1024), ark::BF16);
         ark::Tensor *out = m.tensor(ark::Dims(1, 2, 4, 512), ark::BF16);
-<<<<<<< HEAD
-        UNITTEST_THROW(m.reduce_sum(t, /*axis=*/0, out),
-=======
         UNITTEST_THROW(m.reduce_sum(t, /*axis=*/0, true, out),
->>>>>>> effe44d7
                        ark::InvalidUsageError);
     }
     {
         ark::Model m;
         ark::Tensor *t = m.tensor(ark::Dims(7, 2, 4, 1024), ark::BF16);
         ark::Tensor *out = m.tensor(ark::Dims(7, 1, 4, 1), ark::BF16);
-<<<<<<< HEAD
-        UNITTEST_THROW(m.reduce_sum(t, /*axis=*/3, out),
-=======
         UNITTEST_THROW(m.reduce_sum(t, /*axis=*/3, true, out),
->>>>>>> effe44d7
                        ark::InvalidUsageError);
     }
     {
         ark::Model m;
         ark::Tensor *t = m.tensor(ark::Dims(7, 2, 4, 1024), ark::BF16);
         ark::Tensor *out = m.tensor(ark::Dims(3, 2, 4, 1024), ark::BF16);
-<<<<<<< HEAD
-        UNITTEST_THROW(m.reduce_sum(t, /*axis=*/0, out),
-=======
         UNITTEST_THROW(m.reduce_sum(t, /*axis=*/0, true, out),
->>>>>>> effe44d7
                        ark::InvalidUsageError);
     }
     {
         ark::Model m;
         ark::Tensor *t = m.tensor(ark::Dims(7, 2, 4, 1024), ark::BF16);
         ark::Tensor *out = m.tensor(ark::Dims(7, 2, 4, 3), ark::BF16);
-<<<<<<< HEAD
-        UNITTEST_THROW(m.reduce_sum(t, /*axis=*/3, out),
-=======
         UNITTEST_THROW(m.reduce_sum(t, /*axis=*/3, true, out),
->>>>>>> effe44d7
                        ark::InvalidUsageError);
     }
     {
         ark::Model m;
         ark::Tensor *t = m.tensor(ark::Dims(7, 2, 4, 1), ark::BF16);
-<<<<<<< HEAD
-        UNITTEST_THROW(m.reduce_sum(t, /*axis=*/3, t), ark::InvalidUsageError);
-=======
         UNITTEST_THROW(m.reduce_sum(t, /*axis=*/3, true, t),
                        ark::InvalidUsageError);
->>>>>>> effe44d7
     }
     return ark::unittest::SUCCESS;
 }
@@ -378,10 +347,7 @@
     UNITTEST(test_reduce_axis3_padded);
     UNITTEST(test_reduce_fp16);
     UNITTEST(test_reduce_bf16);
-<<<<<<< HEAD
-=======
     UNITTEST(test_reduce_fp16_no_keepdims);
->>>>>>> effe44d7
     UNITTEST(test_reduce_invalid);
     return ark::unittest::SUCCESS;
 }