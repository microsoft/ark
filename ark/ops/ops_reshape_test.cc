--- conflicted
+++ resolved
@@ -22,16 +22,6 @@
 
     UNITTEST_EQ(tns1->shape, ark::Dims(5, 4, 3, 2));
 
-<<<<<<< HEAD
-    ark::GpuBuf *buf0 = static_cast<ark::GpuBuf *>(tns0->buf->buf);
-    ark::GpuBuf *buf1 = static_cast<ark::GpuBuf *>(tns1->buf->buf);
-    UNITTEST_NE(buf0, (ark::GpuBuf *)nullptr);
-    UNITTEST_NE(buf1, (ark::GpuBuf *)nullptr);
-    UNITTEST_EQ(buf0->get_bytes(), num_elem * sizeof(float));
-    UNITTEST_EQ(buf1->get_bytes(), num_elem * sizeof(float));
-
-=======
->>>>>>> c4d9abcc
     // Fill tensor data: {1.0, 2.0, 3.0, ..., 120.0}
     auto data = ark::utils::range_floats(num_elem);
     tns0->write(data.get());
