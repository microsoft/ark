--- conflicted
+++ resolved
@@ -213,19 +213,14 @@
                         << "-DARK_COMM_SW=" << (int)use_comm_sw << " ";
             include_args << "-I" << ark_root << "/include "
                          << "-I" << ark_root << "/include/kernels ";
-<<<<<<< HEAD
             if (get_env().use_mscclpp) {
                 define_args << "-DARK_USE_MSCCLPP=1 ";
                 include_args << "-I" << get_env().mscclpp_include_dir << " ";
             }
-            exec_cmd << "-ccbin g++ -std c++17 -lcuda " <<
-                define_args.str() << include_args.str() <<
-=======
             exec_cmd << "-ccbin g++ -std c++17 -lcuda "
                 "--define-macro=ARK_TARGET_CUDA_ARCH=" << arch << " "
                 "--define-macro=ARK_COMM_SW=1 " <<
                 include_args.str() <<
->>>>>>> 4c39fd41
                 "-gencode arch=compute_" << arch
                 << ",code=sm_" << arch << " "
                 "-o " << item.second << ".cubin "
