--- conflicted
+++ resolved
@@ -101,15 +101,9 @@
     args.emplace_back("--define-macro=ARK_TARGET_CUDA_ARCH=" + cc);
     args.emplace_back("-I" + ark_root + "/include");
     args.emplace_back("-I" + ark_root + "/include/kernels");
-<<<<<<< HEAD
-    if (get_env().use_mscclpp) {
-        args.emplace_back("--define-macro=ARK_USE_MSCCLPP=1");
-        args.emplace_back("-I" + get_env().mscclpp_include_dir);
-=======
     if (get_env().use_msll) {
         args.emplace_back("--define-macro=ARK_USE_MSLL=1");
         args.emplace_back("-I" + get_env().msll_include_dir);
->>>>>>> e7bd04de
     }
     args.emplace_back("-gencode arch=compute_" + cc + ",code=sm_" + cc);
     args.emplace_back("-o " + output_file_path);
