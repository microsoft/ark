--- conflicted
+++ resolved
@@ -40,7 +40,6 @@
 
     GpuPtr get_request_ref() const;
 
-<<<<<<< HEAD
     bool is_using_ib() const;
 
     const void *get_proxy_channels_ref() const;
@@ -49,8 +48,6 @@
 
     int get_proxy_channels_num() const;
 
-=======
->>>>>>> 4c39fd41
   protected:
     class Impl;
     std::unique_ptr<Impl> impl;
