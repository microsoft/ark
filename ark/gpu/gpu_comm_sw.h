--- conflicted
+++ resolved
@@ -53,11 +53,7 @@
 
     int get_sm_channels_bytes() const;
 
-<<<<<<< HEAD
-  protected:
-=======
    protected:
->>>>>>> e7bd04de
     class Impl;
     std::unique_ptr<Impl> impl;
 };
