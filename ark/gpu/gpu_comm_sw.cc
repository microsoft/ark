--- conflicted
+++ resolved
@@ -508,11 +508,7 @@
             LOG(ERROR, "Invalid SRC SID ", db.fields.sid, " in GPU ",
                 this->gpu_id);
         }
-<<<<<<< HEAD
         REQUEST_DEBUG("Request SRC: RANK ", this->rank, ", sid ", db.fields.sid,
-=======
-        LOG(DEBUG, "Request SRC: RANK ", this->rank, ", sid ", db.fields.sid,
->>>>>>> 4c2d8dde
             ", ", (void *)src);
         GpuPtr dst = 0;
         // TODO: generalize converting rank to GPU ID.
@@ -521,11 +517,7 @@
         if ((db.fields.rank / nrph) != (this->rank / nrph)) {
             // This GPU is not in this machine.
             gid_dst = -1;
-<<<<<<< HEAD
             REQUEST_DEBUG("Request DST: RANK ", db.fields.rank, ", sid ",
-=======
-            LOG(DEBUG, "Request DST: RANK ", db.fields.rank, ", sid ",
->>>>>>> 4c2d8dde
                 db.fields.sid, ", remote");
         } else {
             dst = this->addr_table[gid_dst][db.fields.sid];
@@ -533,11 +525,7 @@
                 LOG(ERROR, "Invalid DST SID ", db.fields.sid, " in GPU ",
                     gid_dst);
             }
-<<<<<<< HEAD
             REQUEST_DEBUG("Request DST: RANK ", db.fields.rank, ", sid ",
-=======
-            LOG(DEBUG, "Request DST: RANK ", db.fields.rank, ", sid ",
->>>>>>> 4c2d8dde
                 db.fields.sid, ", ", (void *)dst);
         }
         REQUEST_DEBUG("Request LEN: ", db.fields.len);
