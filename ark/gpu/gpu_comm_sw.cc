--- conflicted
+++ resolved
@@ -143,13 +143,11 @@
     //
     std::unique_ptr<IpcSocket> ipc_socket_;
     //
-<<<<<<< HEAD
-    NetIbMgr *net_ib_mgr = nullptr;
-    std::vector<NetIbMr *> sid_mrs;
-    std::map<int, NetIbQp *> qps;
-    std::vector<GpuSendRecvInfo> send_recv_infos;
-    std::map<int, std::vector<NetIbMr::Info>> mris;
-
+    NetIbMgr *net_ib_mgr_ = nullptr;
+    std::vector<NetIbMr *> sid_mrs_;
+    std::map<int, NetIbQp *> qps_;
+    std::vector<GpuSendRecvInfo> send_recv_infos_;
+    std::map<int, std::vector<NetIbMr::Info>> mris_;
 #ifdef ARK_USE_MSCCLPP
     std::shared_ptr<mscclpp::TcpBootstrap> bootstrap;
     std::shared_ptr<mscclpp::Communicator> comm;
@@ -157,13 +155,6 @@
     std::vector<mscclpp::DeviceHandle<mscclpp::SimpleProxyChannel>>
         proxy_channels;
 #endif // ARK_USE_MSCCLPP
-=======
-    NetIbMgr *net_ib_mgr_ = nullptr;
-    std::vector<NetIbMr *> sid_mrs_;
-    std::map<int, NetIbQp *> qps_;
-    std::vector<GpuSendRecvInfo> send_recv_infos_;
-    std::map<int, std::vector<NetIbMr::Info>> mris_;
->>>>>>> 4c39fd41
 };
 
 //
@@ -377,7 +368,34 @@
         if (ret != 0) {
             LOG(ERROR, "NetIbQp::rts failed");
         }
-<<<<<<< HEAD
+        auto &mri_vec = mris_[remote_rank];
+        mri_vec.resize(MAX_NUM_SID);
+        for (size_t sid = 0; sid < mri_vec.size(); ++sid) {
+            mri_vec[sid] = remote_comm_ib_info.sid_mris[sid];
+        }
+    }
+
+    // Sync with remote ranks to make sure the QP is ready.
+    for (int remote_rank : remote_ranks) {
+        int dummy = 0;
+        std::string item_name = "comm_ib_done_" + std::to_string(remote_rank);
+        state = ipc_socket_->add_item(item_name, &dummy, sizeof(dummy));
+        if (state != IpcSocket::State::SUCCESS) {
+            LOG(ERROR, "Failed to add ", item_name);
+        }
+    }
+    for (int remote_rank : remote_ranks) {
+        int remote_gpu_id = remote_rank % num_ranks_per_host;
+        int remote_host_id = remote_rank / num_ranks_per_host;
+        int port = port_base + remote_gpu_id;
+
+        int dummy = 0;
+        std::string item_name = "comm_ib_done_" + std::to_string(rank_);
+        state = ipc_socket_->query_item(get_host(remote_host_id), port,
+                                        item_name, &dummy, sizeof(dummy), true);
+        if (state != IpcSocket::State::SUCCESS) {
+            LOG(ERROR, "Failed to query ", item_name);
+        }
     }
 
 #ifdef ARK_USE_MSCCLPP
@@ -434,81 +452,21 @@
     }
 #endif // ARK_USE_MSCCLPP
 
-    LOG(DEBUG, "RANK ", this->rank, " config done");
-}
-=======
->>>>>>> 4c39fd41
-
-        auto &mri_vec = mris_[remote_rank];
-        mri_vec.resize(MAX_NUM_SID);
-        for (size_t sid = 0; sid < mri_vec.size(); ++sid) {
-            mri_vec[sid] = remote_comm_ib_info.sid_mris[sid];
-        }
-    }
-
-    // Sync with remote ranks to make sure the QP is ready.
-    for (int remote_rank : remote_ranks) {
-        int dummy = 0;
-        std::string item_name = "comm_ib_done_" + std::to_string(remote_rank);
-        state = ipc_socket_->add_item(item_name, &dummy, sizeof(dummy));
-        if (state != IpcSocket::State::SUCCESS) {
-            LOG(ERROR, "Failed to add ", item_name);
-        }
-    }
-    for (int remote_rank : remote_ranks) {
-        int remote_gpu_id = remote_rank % num_ranks_per_host;
-        int remote_host_id = remote_rank / num_ranks_per_host;
-        int port = port_base + remote_gpu_id;
-
-        int dummy = 0;
-        std::string item_name = "comm_ib_done_" + std::to_string(rank_);
-        state = ipc_socket_->query_item(get_host(remote_host_id), port,
-                                        item_name, &dummy, sizeof(dummy), true);
-        if (state != IpcSocket::State::SUCCESS) {
-            LOG(ERROR, "Failed to query ", item_name);
-        }
-    }
-
     LOG(DEBUG, "RANK ", rank_, " config done");
 }
 
 //
 void GpuCommSw::Impl::launch_request_loop()
 {
-<<<<<<< HEAD
 #ifdef ARK_USE_MSCCLPP
     if (get_env().use_mscclpp) {
         this->proxy_service->startProxy();
         return;
     }
 #endif // ARK_USE_MSCCLPP
-
-    const size_t sc_offset = 0;
-    const size_t rc_offset = MAX_NUM_SID * sizeof(int);
-
-    // Get the local SC/RC host addresses.
-    int *sc_href = (int *)this->get_sc_rc_mem(this->gpu_id)->href(sc_offset);
-    assert(sc_href != nullptr);
-    int *rc_href = (int *)this->get_sc_rc_mem(this->gpu_id)->href(rc_offset);
-    assert(rc_href != nullptr);
-
-    // Initialize SCs to ones.
-    for (int i = 0; i < MAX_NUM_SID; ++i) {
-        sc_href[i] = 1;
-    }
-    // Initialize RCs to zeros.
-    for (int i = 0; i < MAX_NUM_SID; ++i) {
-        rc_href[i] = 0;
-    }
-
-    if (this->request_loop_thread == nullptr) {
-        this->run_request_loop_thread = true;
-        this->request_loop_thread = new thread([&, gid = this->gpu_id] {
-=======
     if (request_loop_thread_ == nullptr) {
         run_request_loop_thread_ = true;
         request_loop_thread_ = new thread([&, gid = gpu_id_] {
->>>>>>> 4c39fd41
             //
             GpuState ret = get_gpu_mgr(gid)->set_current();
             if (ret == CUDA_SUCCESS) {
@@ -677,23 +635,16 @@
 //
 void GpuCommSw::Impl::stop_request_loop()
 {
-<<<<<<< HEAD
 #ifdef ARK_USE_MSCCLPP
     if (get_env().use_mscclpp) {
         this->proxy_service->stopProxy();
         return;
     }
 #endif // ARK_USE_MSCCLPP
-    this->run_request_loop_thread = false;
-    if (this->request_loop_thread != nullptr) {
-        if (this->request_loop_thread->joinable()) {
-            this->request_loop_thread->join();
-=======
     run_request_loop_thread_ = false;
     if (request_loop_thread_ != nullptr) {
         if (request_loop_thread_->joinable()) {
             request_loop_thread_->join();
->>>>>>> 4c39fd41
         }
         delete request_loop_thread_;
         request_loop_thread_ = nullptr;
@@ -811,7 +762,6 @@
     return this->impl->get_request_ref();
 }
 
-<<<<<<< HEAD
 bool GpuCommSw::is_using_ib() const
 {
     return this->impl->is_using_ib();
@@ -832,6 +782,4 @@
     return this->impl->get_proxy_channels_num();
 }
 
-=======
->>>>>>> 4c39fd41
 } // namespace ark