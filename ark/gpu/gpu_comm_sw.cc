// Copyright (c) Microsoft Corporation.
// Licensed under the MIT license.

<<<<<<< HEAD
#include <algorithm>
=======
#include "gpu/gpu_comm_sw.h"

#include <sys/mman.h>

>>>>>>> a0e2d2c4
#include <cassert>
#include <cerrno>
#include <list>
#include <map>
#include <memory>
#include <set>
#include <sstream>
#include <string>
#include <thread>
#include <vector>
#include <unordered_map>

#include "cpu_timer.h"
#include "env.h"
#include "gpu/gpu_common.h"
#include "gpu/gpu_logging.h"
#include "gpu/gpu_mgr.h"
#include "ipc/ipc_hosts.h"
#include "ipc/ipc_socket.h"
#include "net/net_ib.h"

#ifdef ARK_USE_MSCCLPP
#include <mscclpp/core.hpp>
#include <mscclpp/proxy_channel.hpp>
#include <mscclpp/sm_channel.hpp>
#endif // ARK_USE_MSCCLPP


using namespace std;

#define DEBUG_REQUEST 0
#define REQUEST_DEBUG(...)           \
    do {                             \
        if (DEBUG_REQUEST) {         \
            LOG(DEBUG, __VA_ARGS__); \
        }                            \
    } while (0);

namespace ark {

// For peer access between GPUs on the same machine.
struct GpuCommMemInfo {
    GpuMem::Info data_info;
    GpuMem::Info sc_rc_info;
    uint64_t sid_offs[MAX_NUM_SID];
};

// For IB connection between GPUs (either inter- or intra-node).
struct GpuCommIbInfo {
    NetIbQp::Info qp_info;
    NetIbMr::Info sid_mris[MAX_NUM_SID];
};

//
struct GpuSendRecvInfo {
    int sid;
    int remote_rank;
    std::size_t bytes;
    bool is_recv;
};

class GpuCommSw::Impl {
   public:
    Impl(const std::string &name, const int gpu_id_, const int rank_,
         const int world_size_, GpuMem *data_mem, GpuMem *sc_rc_mem);
    ~Impl();

    void reg_sendrecv(int sid, int remote_rank, std::size_t bytes,
                      bool is_recv);
    void configure(const std::vector<std::pair<int, size_t>> &export_sid_offs,
                   const std::map<int, std::vector<GpuBuf *>> &import_gid_bufs);

    void request_loop();
    void launch_request_loop();
    void stop_request_loop();

    void set_request(const Request &db);

    GpuMem *get_data_mem(const int gid);
    GpuMem *get_sc_rc_mem(const int gid);
    GpuPtr get_request_ref() const;
    bool is_using_ib() const { return net_ib_mgr_ != nullptr; }

<<<<<<< HEAD
    const void *get_proxy_channels_ref() const
    {
#ifdef ARK_USE_MSCCLPP
        return this->proxy_channels.data();
#else
        return nullptr;
#endif // ARK_USE_MSCCLPP
    }

    int get_proxy_channels_bytes() const
    {
#ifdef ARK_USE_MSCCLPP
        return this->proxy_channels.size() *
               sizeof(mscclpp::DeviceHandle<mscclpp::SimpleProxyChannel>);
#else
        return 0;
#endif // ARK_USE_MSCCLPP
    }

    int get_proxy_channels_num() const
    {
#ifdef ARK_USE_MSCCLPP
        return this->proxy_channels.size();
#else
        return 0;
#endif // ARK_USE_MSCCLPP
    }

    int get_sm_channels_num() const
    {
#ifdef ARK_USE_MSCCLPP
        return this->sm_channel_handles.size();
#else
        return 0;
#endif // ARK_USE_MSCCLPP
    }

    const void *get_sm_channels_ref() const
    {
#ifdef ARK_USE_MSCCLPP
        return this->sm_channel_handles.data();
#else
        return nullptr;
#endif // ARK_USE_MSCCLPP
    }

    int get_sm_channels_bytes() const
    {
#ifdef ARK_USE_MSCCLPP
        return this->sm_channel_handles.size() *
               sizeof(mscclpp::DeviceHandle<mscclpp::SmChannel>);
#else
        return 0;
#endif // ARK_USE_MSCCLPP
    }

  private:
=======
   private:
>>>>>>> a0e2d2c4
    //
    const std::string name_;
    //
    const int gpu_id_;
    const int rank_;
    const int world_size_;
    //
    std::list<std::unique_ptr<GpuMem>> remote_data_mems_storage_;
    std::list<std::unique_ptr<GpuMem>> remote_sc_rc_mems_storage_;
    //
    std::vector<GpuMem *> data_mems_;
    //
    std::vector<GpuMem *> sc_rc_mems_;
    //
    std::vector<std::vector<GpuPtr>> addr_table_;
    //
    Request *request_ = nullptr;
    std::thread *request_loop_thread_ = nullptr;
    volatile bool run_request_loop_thread_ = false;
    //
    std::unique_ptr<IpcSocket> ipc_socket_;
    //
    NetIbMgr *net_ib_mgr_ = nullptr;
    std::vector<NetIbMr *> sid_mrs_;
    std::map<int, NetIbQp *> qps_;
    std::vector<GpuSendRecvInfo> send_recv_infos_;
    std::map<int, std::vector<NetIbMr::Info>> mris_;
#ifdef ARK_USE_MSCCLPP
    std::shared_ptr<mscclpp::TcpBootstrap> bootstrap;
    std::shared_ptr<mscclpp::Communicator> comm;
    std::shared_ptr<mscclpp::ProxyService> proxy_service;
    std::vector<mscclpp::DeviceHandle<mscclpp::SimpleProxyChannel>>
        proxy_channels;
    std::vector<mscclpp::SmChannel> sm_channels;
    std::vector<mscclpp::DeviceHandle<mscclpp::SmChannel>> sm_channel_handles;
#endif // ARK_USE_MSCCLPP
};

//
GpuCommSw::Impl::Impl(const string &name, const int gpu_id, const int rank,
                      const int world_size, GpuMem *data_mem, GpuMem *sc_rc_mem)
    : name_{name},
      gpu_id_{gpu_id},
      rank_{rank},
      world_size_{world_size},
      request_{new Request} {
    // Register `request_` as a mapped & pinned address.
    CULOG(cuMemHostRegister((void *)request_, sizeof(request_),
                            CU_MEMHOSTREGISTER_DEVICEMAP));

    // Reserve entries for GPU communication stack information.
    // Power of 2 larger than `gpu_id_` and at least 8.
    int num_entries = 8;
    while (gpu_id_ >= num_entries) {
        num_entries *= 2;
    }
    data_mems_.resize(num_entries, nullptr);
    sc_rc_mems_.resize(num_entries, nullptr);

    // Create the local stack info.
    data_mems_[gpu_id_] = data_mem;
    sc_rc_mems_[gpu_id_] = sc_rc_mem;

    int port = get_env().ipc_listen_port_base + gpu_id_;
    int host_id = rank_ / get_env().num_ranks_per_host;
    ipc_socket_ = std::make_unique<IpcSocket>(get_host(host_id), port);

    if (!get_env().disable_ib) {
        int num_ib_dev = get_net_ib_device_num();
        // TODO: be aware of GPU-NIC interconnect topology.
        int ib_dev_id = gpu_id_ % num_ib_dev;
        net_ib_mgr_ = get_net_ib_mgr(ib_dev_id);
        sid_mrs_.resize(MAX_NUM_SID, nullptr);
    }

#ifdef ARK_USE_MSCCLPP
    if (get_env().use_mscclpp) {
        std::stringstream ip_port;
        ip_port << get_host(0) << ":" << get_env().mscclpp_port;

        this->bootstrap =
            std::make_shared<mscclpp::TcpBootstrap>(rank, world_size);
        this->bootstrap->initialize(ip_port.str());
        this->comm = std::make_shared<mscclpp::Communicator>(this->bootstrap);
        this->proxy_service = std::make_shared<mscclpp::ProxyService>();
    }
#endif // ARK_USE_MSCCLPP
}

GpuCommSw::Impl::~Impl() {
    this->stop_request_loop();
    if (request_ != nullptr) {
        cuMemHostUnregister((void *)request_);
        delete request_;
    }
}

void GpuCommSw::Impl::reg_sendrecv(int sid, int remote_rank, size_t bytes,
                                   bool is_recv) {
    send_recv_infos_.emplace_back(
        GpuSendRecvInfo{sid, remote_rank, bytes, is_recv});
}

//
void GpuCommSw::Impl::configure(
    const std::vector<std::pair<int, size_t>> &export_sid_offs,
    const std::map<int, std::vector<GpuBuf *>> &import_gid_bufs) {
    // Max requested bytes for each SID. Only for IB.
    std::map<int, size_t> ib_sid_max_bytes;
    for (auto &srinfo : send_recv_infos_) {
        ib_sid_max_bytes[srinfo.sid] =
            max(ib_sid_max_bytes[srinfo.sid], srinfo.bytes);
    }

    //
    GpuMem *data_mem = this->get_data_mem(gpu_id_);
    GpuMem *sc_rc_mem = this->get_sc_rc_mem(gpu_id_);
    GpuCommMemInfo comm_mem_info;
    GpuCommIbInfo comm_ib_info;

    comm_mem_info.data_info.ipc_hdl = data_mem->get_info().ipc_hdl;
    comm_mem_info.data_info.phys_addr = data_mem->get_info().phys_addr;
    comm_mem_info.data_info.bytes = data_mem->get_info().bytes;

    comm_mem_info.sc_rc_info.ipc_hdl = sc_rc_mem->get_info().ipc_hdl;
    comm_mem_info.sc_rc_info.phys_addr = sc_rc_mem->get_info().phys_addr;
    comm_mem_info.sc_rc_info.bytes = sc_rc_mem->get_info().bytes;

    for (auto &p : export_sid_offs) {
        int sid = p.first;
        size_t off = p.second;
        GpuPtr addr = data_mem->ref(off);

        addr_table_[gpu_id_][sid] = addr;
        comm_mem_info.sid_offs[sid] = off;

        if (this->is_using_ib() && sid_mrs_[sid] == nullptr) {
            auto search = ib_sid_max_bytes.find(sid);
            if (search == ib_sid_max_bytes.end()) {
                // This SID is not used for IB.
                continue;
            }
            // Create an MR
            NetIbMr *mr =
                net_ib_mgr_->reg_mr((void *)addr, ib_sid_max_bytes[sid]);
            sid_mrs_[sid] = mr;
            comm_ib_info.sid_mris[sid] = mr->get_info();
        }
    }

    // Share comm_mem_info with other GPUs on the same machine.
    auto state = ipc_socket_->add_item("comm_mem_info", &comm_mem_info,
                                       sizeof(comm_mem_info));
    if (state != IpcSocket::State::SUCCESS) {
        LOG(ERROR, "Failed to post comm_mem_info");
    }
    int num_ranks_per_host = get_env().num_ranks_per_host;
    int my_host_id = rank_ / num_ranks_per_host;
    int port_base = get_env().ipc_listen_port_base;
    for (auto &p : import_gid_bufs) {
        // Get comm_mem_info from other GPUs on the same machine.
        // Only from GPUs that this GPU imports.
        int gpu_id = p.first;
        int port = port_base + gpu_id;

        assert(gpu_id != gpu_id_);

        GpuCommMemInfo remote_comm_mem_info;
        state = ipc_socket_->query_item(get_host(my_host_id), port,
                                        "comm_mem_info", &remote_comm_mem_info,
                                        sizeof(remote_comm_mem_info), true);
        if (state != IpcSocket::State::SUCCESS) {
            LOG(ERROR, "Failed to query comm_mem_info from GPU ", gpu_id);
        }

        // Initialize the remote GPU memory space.
        GpuMem *mem = this->get_data_mem(gpu_id);
        mem->init(remote_comm_mem_info.data_info);
        for (GpuBuf *buf : p.second) {
            int sid = buf->get_id();
            size_t off = remote_comm_mem_info.sid_offs[sid];
            addr_table_[gpu_id][sid] = mem->ref(off);
            buf->set_offset(off);
        }
        mem = this->get_sc_rc_mem(gpu_id);
        mem->init(remote_comm_mem_info.sc_rc_info);
    }

    if (!this->is_using_ib()) {
        return;
    }

    // Create QPs.
    for (auto &srinfo : send_recv_infos_) {
        auto it = qps_.find(srinfo.remote_rank);
        if (it == qps_.end()) {
            NetIbQp *qp = net_ib_mgr_->create_qp();
            if (qp == nullptr) {
                LOG(ERROR, "create_qp failed");
            }
            qps_[srinfo.remote_rank] = qp;
        }
    }

    // Share comm_ib_info with remote ranks.

    std::set<int> remote_ranks;
    for (auto &srinfo : send_recv_infos_) {
        remote_ranks.insert(srinfo.remote_rank);
    }
    for (int remote_rank : remote_ranks) {
        // Set the corresponding QP info.
        comm_ib_info.qp_info = qps_[remote_rank]->get_info();

        std::string item_name = "comm_ib_info_" + std::to_string(remote_rank);
        state = ipc_socket_->add_item(item_name, &comm_ib_info,
                                      sizeof(comm_ib_info));
        if (state != IpcSocket::State::SUCCESS) {
            LOG(ERROR, "Failed to post ", item_name);
        }
    }
    for (int remote_rank : remote_ranks) {
        int remote_gpu_id = remote_rank % num_ranks_per_host;
        int remote_host_id = remote_rank / num_ranks_per_host;
        int port = port_base + remote_gpu_id;

        std::string item_name = "comm_ib_info_" + std::to_string(rank_);

        GpuCommIbInfo remote_comm_ib_info;

        state = ipc_socket_->query_item(get_host(remote_host_id), port,
                                        item_name, &remote_comm_ib_info,
                                        sizeof(remote_comm_ib_info), true);
        if (state != IpcSocket::State::SUCCESS) {
            LOG(ERROR, "Failed to query ", item_name);
        }

        NetIbQp *qp = qps_[remote_rank];
        int ret = qp->rtr(&remote_comm_ib_info.qp_info);
        if (ret != 0) {
            LOG(ERROR, "NetIbQp::rtr failed");
        }
        LOG(DEBUG, "RANK ", rank_, " QP ", qp->get_info().qpn, " <--> RANK ",
            remote_rank, " QP ", remote_comm_ib_info.qp_info.qpn);
        ret = qp->rts();
        if (ret != 0) {
            LOG(ERROR, "NetIbQp::rts failed");
        }
        auto &mri_vec = mris_[remote_rank];
        mri_vec.resize(MAX_NUM_SID);
        for (size_t sid = 0; sid < mri_vec.size(); ++sid) {
            mri_vec[sid] = remote_comm_ib_info.sid_mris[sid];
        }
    }

    // Sync with remote ranks to make sure the QP is ready.
    for (int remote_rank : remote_ranks) {
        int dummy = 0;
        std::string item_name = "comm_ib_done_" + std::to_string(remote_rank);
        state = ipc_socket_->add_item(item_name, &dummy, sizeof(dummy));
        if (state != IpcSocket::State::SUCCESS) {
            LOG(ERROR, "Failed to add ", item_name);
        }
    }
    for (int remote_rank : remote_ranks) {
        int remote_gpu_id = remote_rank % num_ranks_per_host;
        int remote_host_id = remote_rank / num_ranks_per_host;
        int port = port_base + remote_gpu_id;

        int dummy = 0;
        std::string item_name = "comm_ib_done_" + std::to_string(rank_);
        state = ipc_socket_->query_item(get_host(remote_host_id), port,
                                        item_name, &dummy, sizeof(dummy), true);
        if (state != IpcSocket::State::SUCCESS) {
            LOG(ERROR, "Failed to query ", item_name);
        }
    }

#ifdef ARK_USE_MSCCLPP
    if (get_env().use_mscclpp && data_mem->get_bytes() > 0) {
        // need to setup registered memory for the communicator
        int num_ranks_per_node = get_env().num_ranks_per_host;
        const int thisNode = rank_ / num_ranks_per_node;
        auto rankToNode = [&](int rank) { return rank / num_ranks_per_node; };

        mscclpp::Transport IBs[] = {
            mscclpp::Transport::IB0, mscclpp::Transport::IB1,
            mscclpp::Transport::IB2, mscclpp::Transport::IB3,
            mscclpp::Transport::IB4, mscclpp::Transport::IB5,
            mscclpp::Transport::IB6, mscclpp::Transport::IB7};

        const mscclpp::Transport ibTransport = IBs[gpu_id_];
        std::vector<
            mscclpp::NonblockingFuture<std::shared_ptr<mscclpp::Connection>>>
            connectionFutures;
        const mscclpp::TransportFlags all_transports =
            mscclpp::Transport::CudaIpc | ibTransport;
        mscclpp::RegisteredMemory local_reg_memory = this->comm->registerMemory(
            (void *)(data_mem->ref()), data_mem->get_bytes(), all_transports);
        std::vector<mscclpp::NonblockingFuture<mscclpp::RegisteredMemory>>
            remote_reg_memories;
        for (int r = 0; r < this->world_size_; ++r) {
            if (r == rank_) {
                continue;
            }
            mscclpp::Transport transport;
            if (rankToNode(r) == thisNode) {
                transport = mscclpp::Transport::CudaIpc;
            } else {
                transport = ibTransport;
            }
            // order is matter, we need to connect first and then send memory
            connectionFutures.push_back(this->comm->connectOnSetup(r, 0, transport));
            this->comm->sendMemoryOnSetup(local_reg_memory, r, 0);
            auto remote_memory = this->comm->recvMemoryOnSetup(r, 0);
            remote_reg_memories.push_back(remote_memory);
        }
        this->comm->setup();
        std::vector<std::shared_ptr<mscclpp::Connection>> connections;
        std::transform(connectionFutures.begin(), connectionFutures.end(),
                       std::back_inserter(connections),
                       [](const mscclpp::NonblockingFuture<
                           std::shared_ptr<mscclpp::Connection>> &future) {
                           return future.get();
                       });
        for (size_t i = 0; i < connections.size(); ++i) {
            LOG(INFO, "Rank ", rank_, " connected to rank ", i);
            this->proxy_channels.push_back(
                mscclpp::deviceHandle(mscclpp::SimpleProxyChannel(
                    this->proxy_service->proxyChannel(
                        this->proxy_service->buildAndAddSemaphore(
                            *(this->comm), connections[i])),
                    this->proxy_service->addMemory(
                        remote_reg_memories[i].get()),
                    this->proxy_service->addMemory(local_reg_memory))));
        }
        this->comm->setup();

        // setup for sm channel
        std::unordered_map<size_t,
                           std::shared_ptr<mscclpp::SmDevice2DeviceSemaphore>>
            sm_semaphores;
        for (size_t cid = 0; cid < connections.size(); ++cid) {
            if (connections[cid]->transport() == mscclpp::Transport::CudaIpc) {
                sm_semaphores.emplace(
                    cid, std::make_shared<mscclpp::SmDevice2DeviceSemaphore>(
                             *this->comm, connections[cid]));
            }
        }
        this->comm->setup();

        for (size_t cid = 0; cid < connections.size(); ++cid) {
            if (connections[cid]->transport() == mscclpp::Transport::CudaIpc) {
                this->sm_channels.emplace_back(
                    sm_semaphores[cid], remote_reg_memories[cid].get(),
                    local_reg_memory.data(), nullptr);
            }
        }
        auto getChannelDeviceHandle =
            [](const std::vector<mscclpp::SmChannel> &in,
               std::vector<mscclpp::DeviceHandle<mscclpp::SmChannel>> &out) {
                return std::transform(in.begin(), in.end(), out.begin(),
                                      [](const mscclpp::SmChannel &smChannel) {
                                          return mscclpp::deviceHandle(
                                              smChannel);
                                      });
            };
        this->sm_channel_handles.resize(this->sm_channels.size());
        getChannelDeviceHandle(this->sm_channels, this->sm_channel_handles);
    }
#endif // ARK_USE_MSCCLPP

    LOG(DEBUG, "RANK ", rank_, " config done");
}

//
<<<<<<< HEAD
void GpuCommSw::Impl::launch_request_loop()
{
#ifdef ARK_USE_MSCCLPP
    if (get_env().use_mscclpp) {
        this->proxy_service->startProxy();
        return;
    }
#endif // ARK_USE_MSCCLPP
=======
void GpuCommSw::Impl::launch_request_loop() {
>>>>>>> a0e2d2c4
    if (request_loop_thread_ == nullptr) {
        run_request_loop_thread_ = true;
        request_loop_thread_ = new thread([&, gid = gpu_id_] {
            //
            GpuState ret = get_gpu_mgr(gid)->set_current();
            if (ret == CUDA_SUCCESS) {
                //
                this->request_loop();
            } else if (ret != CUDA_ERROR_DEINITIALIZED) {
                CULOG(ret);
            }
        });
        assert(request_loop_thread_ != nullptr);
    } else {
        assert(run_request_loop_thread_);
    }
}

//
void GpuCommSw::Impl::request_loop() {
    const size_t sc_offset = 0;
    const size_t rc_offset = MAX_NUM_SID * sizeof(int);

    // Get the local SC/RC host addresses.
    volatile int *sc_href =
        (volatile int *)this->get_sc_rc_mem(gpu_id_)->href(sc_offset);
    assert(sc_href != nullptr);
    volatile int *rc_href =
        (volatile int *)this->get_sc_rc_mem(gpu_id_)->href(rc_offset);
    assert(rc_href != nullptr);

    for (int r = 0; r < (int)qps_.size(); ++r) {
        NetIbQp *qp = qps_[r];
        if (qp != nullptr) {
            int ret = qp->post_recv(((uint64_t)r * MAX_NUM_SID) + 1);
            if (ret != 0) {
                LOG(ERROR, "post_recv() returns ", ret);
            }
        }
    }

    //
    const bool is_using_p2p_memcpy = !get_env().disable_p2p_memcpy;
    const bool is_using_ib = this->is_using_ib();
    if (!is_using_p2p_memcpy && !is_using_ib) {
        LOG(ERROR, "no method for transport");
    }
    bool is_idle = false;
    unsigned int busy_counter = 0;
    const unsigned int max_busy_counter = 3000000000;
    // Request pointer.
    volatile uint64_t *db_val = &(request_->value);
    // Request processing loop.
    while (run_request_loop_thread_) {
        int wcn = 0;
        if (is_using_ib) {
            wcn = net_ib_mgr_->poll_cq();
        }
        if (wcn > 0) {
            for (int i = 0; i < wcn; ++i) {
                int status = net_ib_mgr_->get_wc_status(i);
                if (status != 0) {
                    LOG(ERROR, "get_wc_status() returns ", status, ": ",
                        net_ib_mgr_->get_wc_status_str(i));
                }
                uint64_t wr_id = net_ib_mgr_->get_wc_wr_id(i);
                if (wr_id & 0x1) {
                    // recv complete
                    unsigned int sid_dst = net_ib_mgr_->get_wc_imm_data(i);
                    rc_href[sid_dst] = 1;
                    NetIbQp *qp = qps_[wr_id / MAX_NUM_SID];
                    if (qp == nullptr) {
                        LOG(ERROR, "Unexpected error");
                    }
                    int ret = qp->post_recv(wr_id);
                    if (ret != 0) {
                        LOG(ERROR, "post_recv() returns ", ret);
                    }
                    LOG(DEBUG, "RC DST: ", sid_dst);
                } else {
                    // send complete
                    unsigned int sid_src = wr_id / MAX_NUM_SID;
                    sc_href[sid_src] = 1;
                    LOG(DEBUG, "SC SRC: ", sid_src);
                }
            }
            is_idle = false;
        } else if (wcn < 0) {
            LOG(ERROR, "poll_cq() returns ", wcn);
        }
        uint64_t v = *db_val;
        if (v == (uint64_t)REQUEST_INVALID) {
            if (wcn == 0) {
                if (is_idle) {
                    if (cpu_ntimer_sleep(0) != 0) {
                        LOG(WARN, "cpu_ntimer_sleep() returns errno ", errno);
                    }
                } else if (++busy_counter > max_busy_counter) {
                    is_idle = true;
                    LOG(DEBUG, "Idle.");
                }
            }
            continue;
        }
        *db_val = (uint64_t)REQUEST_INVALID;
        Request &db = (Request &)v;
        REQUEST_DEBUG("Request arrived.");
        //
        GpuPtr src = addr_table_[gpu_id_][db.fields.sid];
        if (src == 0) {
            LOG(ERROR, "Invalid SRC SID ", db.fields.sid, " in GPU ", gpu_id_);
        }
        REQUEST_DEBUG("Request SRC: RANK ", rank_, ", sid ", db.fields.sid,
                      ", ", (void *)src);
        GpuPtr dst = 0;
        // TODO: generalize converting rank to GPU ID.
        int nrph = get_env().num_ranks_per_host;
        int gid_dst = db.fields.rank % nrph;
        if ((db.fields.rank / nrph) != (rank_ / nrph)) {
            // This GPU is not in this machine.
            gid_dst = -1;
            REQUEST_DEBUG("Request DST: RANK ", db.fields.rank, ", sid ",
                          db.fields.sid, ", remote");
        } else {
            dst = addr_table_[gid_dst][db.fields.sid];
            if (dst == 0) {
                LOG(ERROR, "Invalid DST SID ", db.fields.sid, " in GPU ",
                    gid_dst);
            }
            REQUEST_DEBUG("Request DST: RANK ", db.fields.rank, ", sid ",
                          db.fields.sid, ", ", (void *)dst);
        }
        REQUEST_DEBUG("Request LEN: ", db.fields.len);

        // Transfer data.
        if (is_using_p2p_memcpy && (gid_dst != -1)) {
            CULOG(cuMemcpyDtoD(dst, src, db.fields.len));
            GpuMem *mem = this->get_sc_rc_mem(db.fields.rank);
            volatile int *rc_array = (volatile int *)mem->href(rc_offset);
            if (rc_array != nullptr) {
                rc_array[db.fields.sid] = 1;
            } else {
                GpuPtr rc_ref =
                    mem->ref(rc_offset + db.fields.sid * sizeof(int));
                CULOG(cuMemsetD32(rc_ref, 1, 1));
            }
            sc_href[db.fields.sid] = 1;
        } else {
            NetIbQp *qp = qps_[db.fields.rank];
            int ret = qp->stage_send(
                sid_mrs_[db.fields.sid], &mris_[db.fields.rank][db.fields.sid],
                db.fields.len, (db.fields.sid * MAX_NUM_SID), db.fields.sid);
            if (ret != 1) {
                LOG(ERROR, "stage_send() returns ", ret);
            }
            ret = qp->post_send();
            if (ret != 0) {
                LOG(ERROR, "post_send() returns ", ret);
            }
        }
        REQUEST_DEBUG("Request processed.");
        //
        is_idle = false;
        busy_counter = 0;
    }
}

//
<<<<<<< HEAD
void GpuCommSw::Impl::stop_request_loop()
{
#ifdef ARK_USE_MSCCLPP
    if (get_env().use_mscclpp) {
        this->proxy_service->stopProxy();
        return;
    }
#endif // ARK_USE_MSCCLPP
=======
void GpuCommSw::Impl::stop_request_loop() {
>>>>>>> a0e2d2c4
    run_request_loop_thread_ = false;
    if (request_loop_thread_ != nullptr) {
        if (request_loop_thread_->joinable()) {
            request_loop_thread_->join();
        }
        delete request_loop_thread_;
        request_loop_thread_ = nullptr;
    }
}

//
void GpuCommSw::Impl::set_request(const Request &db) {
    if (request_ != nullptr) {
        *(request_) = db;
    }
}

//
GpuMem *GpuCommSw::Impl::get_data_mem(const int gid) {
    int sz = (int)data_mems_.size();
    assert(sz == (int)sc_rc_mems_.size());
    if (sz <= gid) {
        while (sz <= gid) {
            sz *= 2;
        }
        data_mems_.resize(sz, nullptr);
    }
    GpuMem *dm = data_mems_[gid];
    if (dm == nullptr) {
        remote_data_mems_storage_.emplace_back(std::make_unique<GpuMem>());
        dm = remote_data_mems_storage_.back().get();
        data_mems_[gid] = dm;
    }
    //
    while (addr_table_.size() < data_mems_.size()) {
        addr_table_.emplace_back();
        addr_table_.back().resize(MAX_NUM_SID, 0);
    }
    return dm;
}

//
GpuMem *GpuCommSw::Impl::get_sc_rc_mem(const int gid) {
    int sz = (int)sc_rc_mems_.size();
    assert(sz == (int)sc_rc_mems_.size());
    if (sz <= gid) {
        while (sz <= gid) {
            sz *= 2;
        }
        sc_rc_mems_.resize(sz, nullptr);
    }
    GpuMem *sm = sc_rc_mems_[gid];
    if (sm == nullptr) {
        remote_sc_rc_mems_storage_.emplace_back(std::make_unique<GpuMem>());
        sm = remote_sc_rc_mems_storage_.back().get();
        sc_rc_mems_[gid] = sm;
    }
    return sm;
}

//
GpuPtr GpuCommSw::Impl::get_request_ref() const {
    GpuPtr ref;
    CULOG(cuMemHostGetDevicePointer(&ref, request_, 0));
    return ref;
}

GpuCommSw::GpuCommSw(const std::string &name, const int gpu_id_,
                     const int rank_, const int world_size_, GpuMem *data_mem,
                     GpuMem *sc_rc_mem)
    : impl{std::make_unique<GpuCommSw::Impl>(name, gpu_id_, rank_, world_size_,
                                             data_mem, sc_rc_mem)} {}

GpuCommSw::~GpuCommSw() {}

void GpuCommSw::reg_sendrecv(int sid, int remote_rank, std::size_t bytes,
                             bool is_recv) {
    this->impl->reg_sendrecv(sid, remote_rank, bytes, is_recv);
}

void GpuCommSw::configure(
    const std::vector<std::pair<int, size_t>> &export_sid_offs,
    const std::map<int, std::vector<GpuBuf *>> &import_gid_bufs) {
    this->impl->configure(export_sid_offs, import_gid_bufs);
}

void GpuCommSw::launch_request_loop() { this->impl->launch_request_loop(); }

void GpuCommSw::stop_request_loop() { this->impl->stop_request_loop(); }

void GpuCommSw::set_request(const Request &db) { this->impl->set_request(db); }

GpuMem *GpuCommSw::get_data_mem(const int gid) {
    return this->impl->get_data_mem(gid);
}

GpuPtr GpuCommSw::get_request_ref() const {
    return this->impl->get_request_ref();
}

<<<<<<< HEAD
bool GpuCommSw::is_using_ib() const
{
    return this->impl->is_using_ib();
}

const void *GpuCommSw::get_proxy_channels_ref() const
{
    return this->impl->get_proxy_channels_ref();
}

int GpuCommSw::get_proxy_channels_bytes() const
{
    return this->impl->get_proxy_channels_bytes();
}

int GpuCommSw::get_proxy_channels_num() const
{
    return this->impl->get_proxy_channels_num();
}

const void *GpuCommSw::get_sm_channels_ref() const
{
    return this->impl->get_sm_channels_ref();
}


int GpuCommSw::get_sm_channels_num() const
{
    return this->impl->get_sm_channels_num();

}

int GpuCommSw::get_sm_channels_bytes() const
{
    return this->impl->get_sm_channels_bytes();
}
}// namespace ark
=======
}  // namespace ark
>>>>>>> a0e2d2c4
<|MERGE_RESOLUTION|>--- conflicted
+++ resolved
@@ -1,14 +1,11 @@
 // Copyright (c) Microsoft Corporation.
 // Licensed under the MIT license.
 
-<<<<<<< HEAD
 #include <algorithm>
-=======
 #include "gpu/gpu_comm_sw.h"
 
 #include <sys/mman.h>
 
->>>>>>> a0e2d2c4
 #include <cassert>
 #include <cerrno>
 #include <list>
@@ -92,7 +89,6 @@
     GpuPtr get_request_ref() const;
     bool is_using_ib() const { return net_ib_mgr_ != nullptr; }
 
-<<<<<<< HEAD
     const void *get_proxy_channels_ref() const
     {
 #ifdef ARK_USE_MSCCLPP
@@ -150,9 +146,7 @@
     }
 
   private:
-=======
    private:
->>>>>>> a0e2d2c4
     //
     const std::string name_;
     //
@@ -529,7 +523,6 @@
 }
 
 //
-<<<<<<< HEAD
 void GpuCommSw::Impl::launch_request_loop()
 {
 #ifdef ARK_USE_MSCCLPP
@@ -538,9 +531,6 @@
         return;
     }
 #endif // ARK_USE_MSCCLPP
-=======
-void GpuCommSw::Impl::launch_request_loop() {
->>>>>>> a0e2d2c4
     if (request_loop_thread_ == nullptr) {
         run_request_loop_thread_ = true;
         request_loop_thread_ = new thread([&, gid = gpu_id_] {
@@ -709,7 +699,6 @@
 }
 
 //
-<<<<<<< HEAD
 void GpuCommSw::Impl::stop_request_loop()
 {
 #ifdef ARK_USE_MSCCLPP
@@ -718,9 +707,6 @@
         return;
     }
 #endif // ARK_USE_MSCCLPP
-=======
-void GpuCommSw::Impl::stop_request_loop() {
->>>>>>> a0e2d2c4
     run_request_loop_thread_ = false;
     if (request_loop_thread_ != nullptr) {
         if (request_loop_thread_->joinable()) {
@@ -821,7 +807,6 @@
     return this->impl->get_request_ref();
 }
 
-<<<<<<< HEAD
 bool GpuCommSw::is_using_ib() const
 {
     return this->impl->is_using_ib();
@@ -858,7 +843,4 @@
 {
     return this->impl->get_sm_channels_bytes();
 }
-}// namespace ark
-=======
-}  // namespace ark
->>>>>>> a0e2d2c4
+}// namespace ark