--- conflicted
+++ resolved
@@ -30,20 +30,11 @@
 #include "ipc/ipc_socket.h"
 #include "net/net_ib.h"
 
-<<<<<<< HEAD
-#ifdef ARK_USE_MSCCLPP
-#include <mscclpp/core.hpp>
-#include <mscclpp/proxy_channel.hpp>
-#include <mscclpp/sm_channel.hpp>
-#endif // ARK_USE_MSCCLPP
-
-=======
 #ifdef ARK_USE_MSLL
 #include <msll/core.hpp>
 #include <msll/proxy_channel.hpp>
 #include <msll/sm_channel.hpp>
 #endif  // ARK_USE_MSLL
->>>>>>> e7bd04de
 
 using namespace std;
 
@@ -100,62 +91,6 @@
     GpuPtr get_request_ref() const;
     bool is_using_ib() const { return net_ib_mgr_ != nullptr; }
 
-<<<<<<< HEAD
-    const void *get_proxy_channels_ref() const
-    {
-#ifdef ARK_USE_MSCCLPP
-        return this->proxy_channels.data();
-#else
-        return nullptr;
-#endif // ARK_USE_MSCCLPP
-    }
-
-    int get_proxy_channels_bytes() const
-    {
-#ifdef ARK_USE_MSCCLPP
-        return this->proxy_channels.size() *
-               sizeof(mscclpp::DeviceHandle<mscclpp::SimpleProxyChannel>);
-#else
-        return 0;
-#endif // ARK_USE_MSCCLPP
-    }
-
-    int get_proxy_channels_num() const
-    {
-#ifdef ARK_USE_MSCCLPP
-        return this->proxy_channels.size();
-#else
-        return 0;
-#endif // ARK_USE_MSCCLPP
-    }
-
-    int get_sm_channels_num() const
-    {
-#ifdef ARK_USE_MSCCLPP
-        return this->sm_channel_handles.size();
-#else
-        return 0;
-#endif // ARK_USE_MSCCLPP
-    }
-
-    const void *get_sm_channels_ref() const
-    {
-#ifdef ARK_USE_MSCCLPP
-        return this->sm_channel_handles.data();
-#else
-        return nullptr;
-#endif // ARK_USE_MSCCLPP
-    }
-
-    int get_sm_channels_bytes() const
-    {
-#ifdef ARK_USE_MSCCLPP
-        return this->sm_channel_handles.size() *
-               sizeof(mscclpp::DeviceHandle<mscclpp::SmChannel>);
-#else
-        return 0;
-#endif // ARK_USE_MSCCLPP
-=======
     const void *get_proxy_channels_ref() const {
 #ifdef ARK_USE_MSLL
         return this->proxy_channels.data();
@@ -204,7 +139,6 @@
 #else
         return 0;
 #endif  // ARK_USE_MSLL
->>>>>>> e7bd04de
     }
 
    private:
@@ -236,17 +170,6 @@
     std::map<int, NetIbQp *> qps_;
     std::vector<GpuSendRecvInfo> send_recv_infos_;
     std::map<int, std::vector<NetIbMr::Info>> mris_;
-<<<<<<< HEAD
-#ifdef ARK_USE_MSCCLPP
-    std::shared_ptr<mscclpp::TcpBootstrap> bootstrap;
-    std::shared_ptr<mscclpp::Communicator> comm;
-    std::shared_ptr<mscclpp::ProxyService> proxy_service;
-    std::vector<mscclpp::DeviceHandle<mscclpp::SimpleProxyChannel>>
-        proxy_channels;
-    std::vector<mscclpp::SmChannel> sm_channels;
-    std::vector<mscclpp::DeviceHandle<mscclpp::SmChannel>> sm_channel_handles;
-#endif // ARK_USE_MSCCLPP
-=======
 #ifdef ARK_USE_MSLL
     std::shared_ptr<msll::TcpBootstrap> bootstrap;
     std::shared_ptr<msll::Communicator> comm;
@@ -255,7 +178,6 @@
     std::vector<msll::SmChannel> sm_channels;
     std::vector<msll::DeviceHandle<msll::SmChannel>> sm_channel_handles;
 #endif  // ARK_USE_MSLL
->>>>>>> e7bd04de
 };
 
 //
@@ -298,20 +220,6 @@
         sid_mrs_.resize(MAX_NUM_SID, nullptr);
     }
 
-<<<<<<< HEAD
-#ifdef ARK_USE_MSCCLPP
-    if (get_env().use_mscclpp) {
-        std::stringstream ip_port;
-        ip_port << get_host(0) << ":" << get_env().mscclpp_port;
-
-        this->bootstrap =
-            std::make_shared<mscclpp::TcpBootstrap>(rank, world_size);
-        this->bootstrap->initialize(ip_port.str());
-        this->comm = std::make_shared<mscclpp::Communicator>(this->bootstrap);
-        this->proxy_service = std::make_shared<mscclpp::ProxyService>();
-    }
-#endif // ARK_USE_MSCCLPP
-=======
 #ifdef ARK_USE_MSLL
     if (get_env().use_msll) {
         std::stringstream ip_port;
@@ -324,7 +232,6 @@
         this->proxy_service = std::make_shared<msll::ProxyService>();
     }
 #endif  // ARK_USE_MSLL
->>>>>>> e7bd04de
 }
 
 GpuCommSw::Impl::~Impl() {
@@ -519,35 +426,13 @@
         }
     }
 
-<<<<<<< HEAD
-#ifdef ARK_USE_MSCCLPP
-    if (get_env().use_mscclpp && data_mem->get_bytes() > 0) {
-=======
 #ifdef ARK_USE_MSLL
     if (get_env().use_msll && data_mem->get_bytes() > 0) {
->>>>>>> e7bd04de
         // need to setup registered memory for the communicator
         int num_ranks_per_node = get_env().num_ranks_per_host;
         const int thisNode = rank_ / num_ranks_per_node;
         auto rankToNode = [&](int rank) { return rank / num_ranks_per_node; };
 
-<<<<<<< HEAD
-        mscclpp::Transport IBs[] = {
-            mscclpp::Transport::IB0, mscclpp::Transport::IB1,
-            mscclpp::Transport::IB2, mscclpp::Transport::IB3,
-            mscclpp::Transport::IB4, mscclpp::Transport::IB5,
-            mscclpp::Transport::IB6, mscclpp::Transport::IB7};
-
-        const mscclpp::Transport ibTransport = IBs[gpu_id_];
-        std::vector<
-            mscclpp::NonblockingFuture<std::shared_ptr<mscclpp::Connection>>>
-            connectionFutures;
-        const mscclpp::TransportFlags all_transports =
-            mscclpp::Transport::CudaIpc | ibTransport;
-        mscclpp::RegisteredMemory local_reg_memory = this->comm->registerMemory(
-            (void *)(data_mem->ref()), data_mem->get_bytes(), all_transports);
-        std::vector<mscclpp::NonblockingFuture<mscclpp::RegisteredMemory>>
-=======
         msll::Transport IBs[] = {msll::Transport::IB0, msll::Transport::IB1,
                                  msll::Transport::IB2, msll::Transport::IB3,
                                  msll::Transport::IB4, msll::Transport::IB5,
@@ -561,49 +446,25 @@
         msll::RegisteredMemory local_reg_memory = this->comm->registerMemory(
             (void *)(data_mem->ref()), data_mem->get_bytes(), all_transports);
         std::vector<msll::NonblockingFuture<msll::RegisteredMemory>>
->>>>>>> e7bd04de
             remote_reg_memories;
         for (int r = 0; r < this->world_size_; ++r) {
             if (r == rank_) {
                 continue;
             }
-<<<<<<< HEAD
-            mscclpp::Transport transport;
-            if (rankToNode(r) == thisNode) {
-                transport = mscclpp::Transport::CudaIpc;
-=======
             msll::Transport transport;
             if (rankToNode(r) == thisNode) {
                 transport = msll::Transport::CudaIpc;
->>>>>>> e7bd04de
             } else {
                 transport = ibTransport;
             }
             // order is matter, we need to connect first and then send memory
-<<<<<<< HEAD
-            connectionFutures.push_back(this->comm->connectOnSetup(r, 0, transport));
-=======
             connectionFutures.push_back(
                 this->comm->connectOnSetup(r, 0, transport));
->>>>>>> e7bd04de
             this->comm->sendMemoryOnSetup(local_reg_memory, r, 0);
             auto remote_memory = this->comm->recvMemoryOnSetup(r, 0);
             remote_reg_memories.push_back(remote_memory);
         }
         this->comm->setup();
-<<<<<<< HEAD
-        std::vector<std::shared_ptr<mscclpp::Connection>> connections;
-        std::transform(connectionFutures.begin(), connectionFutures.end(),
-                       std::back_inserter(connections),
-                       [](const mscclpp::NonblockingFuture<
-                           std::shared_ptr<mscclpp::Connection>> &future) {
-                           return future.get();
-                       });
-        for (size_t i = 0; i < connections.size(); ++i) {
-            LOG(INFO, "Rank ", rank_, " connected to rank ", i);
-            this->proxy_channels.push_back(
-                mscclpp::deviceHandle(mscclpp::SimpleProxyChannel(
-=======
         std::vector<std::shared_ptr<msll::Connection>> connections;
         std::transform(
             connectionFutures.begin(), connectionFutures.end(),
@@ -614,7 +475,6 @@
             LOG(INFO, "Rank ", rank_, " connected to rank ", i);
             this->proxy_channels.push_back(
                 msll::deviceHandle(msll::SimpleProxyChannel(
->>>>>>> e7bd04de
                     this->proxy_service->proxyChannel(
                         this->proxy_service->buildAndAddSemaphore(
                             *(this->comm), connections[i])),
@@ -626,77 +486,41 @@
 
         // setup for sm channel
         std::unordered_map<size_t,
-<<<<<<< HEAD
-                           std::shared_ptr<mscclpp::SmDevice2DeviceSemaphore>>
-            sm_semaphores;
-        for (size_t cid = 0; cid < connections.size(); ++cid) {
-            if (connections[cid]->transport() == mscclpp::Transport::CudaIpc) {
-                sm_semaphores.emplace(
-                    cid, std::make_shared<mscclpp::SmDevice2DeviceSemaphore>(
-=======
                            std::shared_ptr<msll::SmDevice2DeviceSemaphore>>
             sm_semaphores;
         for (size_t cid = 0; cid < connections.size(); ++cid) {
             if (connections[cid]->transport() == msll::Transport::CudaIpc) {
                 sm_semaphores.emplace(
                     cid, std::make_shared<msll::SmDevice2DeviceSemaphore>(
->>>>>>> e7bd04de
                              *this->comm, connections[cid]));
             }
         }
         this->comm->setup();
 
         for (size_t cid = 0; cid < connections.size(); ++cid) {
-<<<<<<< HEAD
-            if (connections[cid]->transport() == mscclpp::Transport::CudaIpc) {
-=======
             if (connections[cid]->transport() == msll::Transport::CudaIpc) {
->>>>>>> e7bd04de
                 this->sm_channels.emplace_back(
                     sm_semaphores[cid], remote_reg_memories[cid].get(),
                     local_reg_memory.data(), nullptr);
             }
         }
         auto getChannelDeviceHandle =
-<<<<<<< HEAD
-            [](const std::vector<mscclpp::SmChannel> &in,
-               std::vector<mscclpp::DeviceHandle<mscclpp::SmChannel>> &out) {
-                return std::transform(in.begin(), in.end(), out.begin(),
-                                      [](const mscclpp::SmChannel &smChannel) {
-                                          return mscclpp::deviceHandle(
-                                              smChannel);
-=======
             [](const std::vector<msll::SmChannel> &in,
                std::vector<msll::DeviceHandle<msll::SmChannel>> &out) {
                 return std::transform(in.begin(), in.end(), out.begin(),
                                       [](const msll::SmChannel &smChannel) {
                                           return msll::deviceHandle(smChannel);
->>>>>>> e7bd04de
                                       });
             };
         this->sm_channel_handles.resize(this->sm_channels.size());
         getChannelDeviceHandle(this->sm_channels, this->sm_channel_handles);
     }
-<<<<<<< HEAD
-#endif // ARK_USE_MSCCLPP
-=======
-#endif  // ARK_USE_MSLL
->>>>>>> e7bd04de
+#endif  // ARK_USE_MSLL
 
     LOG(DEBUG, "RANK ", rank_, " config done");
 }
 
 //
-<<<<<<< HEAD
-void GpuCommSw::Impl::launch_request_loop()
-{
-#ifdef ARK_USE_MSCCLPP
-    if (get_env().use_mscclpp) {
-        this->proxy_service->startProxy();
-        return;
-    }
-#endif // ARK_USE_MSCCLPP
-=======
 void GpuCommSw::Impl::launch_request_loop() {
 #ifdef ARK_USE_MSLL
     if (get_env().use_msll) {
@@ -704,7 +528,6 @@
         return;
     }
 #endif  // ARK_USE_MSLL
->>>>>>> e7bd04de
     if (request_loop_thread_ == nullptr) {
         run_request_loop_thread_ = true;
         request_loop_thread_ = new thread([&, gid = gpu_id_] {
@@ -895,16 +718,6 @@
 }
 
 //
-<<<<<<< HEAD
-void GpuCommSw::Impl::stop_request_loop()
-{
-#ifdef ARK_USE_MSCCLPP
-    if (get_env().use_mscclpp) {
-        this->proxy_service->stopProxy();
-        return;
-    }
-#endif // ARK_USE_MSCCLPP
-=======
 void GpuCommSw::Impl::stop_request_loop() {
 #ifdef ARK_USE_MSLL
     if (get_env().use_msll) {
@@ -912,7 +725,6 @@
         return;
     }
 #endif  // ARK_USE_MSLL
->>>>>>> e7bd04de
     run_request_loop_thread_ = false;
     if (request_loop_thread_ != nullptr) {
         if (request_loop_thread_->joinable()) {
@@ -1013,45 +825,6 @@
     return this->impl->get_request_ref();
 }
 
-<<<<<<< HEAD
-bool GpuCommSw::is_using_ib() const
-{
-    return this->impl->is_using_ib();
-}
-
-const void *GpuCommSw::get_proxy_channels_ref() const
-{
-    return this->impl->get_proxy_channels_ref();
-}
-
-int GpuCommSw::get_proxy_channels_bytes() const
-{
-    return this->impl->get_proxy_channels_bytes();
-}
-
-int GpuCommSw::get_proxy_channels_num() const
-{
-    return this->impl->get_proxy_channels_num();
-}
-
-const void *GpuCommSw::get_sm_channels_ref() const
-{
-    return this->impl->get_sm_channels_ref();
-}
-
-
-int GpuCommSw::get_sm_channels_num() const
-{
-    return this->impl->get_sm_channels_num();
-
-}
-
-int GpuCommSw::get_sm_channels_bytes() const
-{
-    return this->impl->get_sm_channels_bytes();
-}
-}// namespace ark
-=======
 bool GpuCommSw::is_using_ib() const { return this->impl->is_using_ib(); }
 
 const void *GpuCommSw::get_proxy_channels_ref() const {
@@ -1077,5 +850,4 @@
 int GpuCommSw::get_sm_channels_bytes() const {
     return this->impl->get_sm_channels_bytes();
 }
-}  // namespace ark
->>>>>>> e7bd04de
+}  // namespace ark