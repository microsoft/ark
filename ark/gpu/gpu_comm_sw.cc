--- conflicted
+++ resolved
@@ -508,11 +508,7 @@
             LOG(ERROR, "Invalid SRC SID ", db.fields.sid, " in GPU ",
                 this->gpu_id);
         }
-<<<<<<< HEAD
-        LOG(DEBUG, "Request SRC: RANK ", this->rank, ", sid ", db.fields.sid,
-=======
         REQUEST_DEBUG("Request SRC: RANK ", this->rank, ", sid ", db.fields.sid,
->>>>>>> b7922e7d
             ", ", (void *)src);
         GpuPtr dst = 0;
         // TODO: generalize converting rank to GPU ID.
@@ -521,11 +517,7 @@
         if ((db.fields.rank / nrph) != (this->rank / nrph)) {
             // This GPU is not in this machine.
             gid_dst = -1;
-<<<<<<< HEAD
-            LOG(DEBUG, "Request DST: RANK ", db.fields.rank, ", sid ",
-=======
             REQUEST_DEBUG("Request DST: RANK ", db.fields.rank, ", sid ",
->>>>>>> b7922e7d
                 db.fields.sid, ", remote");
         } else {
             dst = this->addr_table[gid_dst][db.fields.sid];
@@ -533,11 +525,7 @@
                 LOG(ERROR, "Invalid DST SID ", db.fields.sid, " in GPU ",
                     gid_dst);
             }
-<<<<<<< HEAD
-            LOG(DEBUG, "Request DST: RANK ", db.fields.rank, ", sid ",
-=======
             REQUEST_DEBUG("Request DST: RANK ", db.fields.rank, ", sid ",
->>>>>>> b7922e7d
                 db.fields.sid, ", ", (void *)dst);
         }
         REQUEST_DEBUG("Request LEN: ", db.fields.len);
