--- conflicted
+++ resolved
@@ -123,7 +123,6 @@
     return ark::unittest::SUCCESS;
 }
 
-<<<<<<< HEAD
 // Test accessing remote GPU's memory space.
 ark::unittest::State test_gpu_mgr_remote() {
     int pid0 = ark::unittest::spawn_process([] {
@@ -218,17 +217,12 @@
     return ark::unittest::SUCCESS;
 }
 
-=======
->>>>>>> 4437c8df
 int main() {
     ark::init();
     UNITTEST(test_gpu_mgr_basic);
     UNITTEST(test_gpu_mgr_mem_alloc);
     UNITTEST(test_gpu_mgr_mem_free);
-<<<<<<< HEAD
     UNITTEST(test_gpu_mgr_remote);
     UNITTEST(test_gpu_mgr_2);
-=======
->>>>>>> 4437c8df
     return 0;
 }