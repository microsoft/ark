// Copyright (c) Microsoft Corporation.
// Licensed under the MIT license.

#include "gpu/gpu_kernel.h"

#include <cassert>
#include <cstdlib>
#include <cstring>
#include <fstream>
#include <sstream>

#include "cpu_timer.h"
#include "env.h"
#include "file_io.h"
#include "gpu/gpu_compile.h"
#include "gpu/gpu_logging.h"
#include "include/ark.h"

using namespace std;

//
#define MAX_LOOP_COUNTER 10000000

namespace ark {

//
GpuKernel::GpuKernel(const string &name_, const vector<string> &codes_,
                     const array<unsigned int, 3> &grid_dims,
                     const array<unsigned int, 3> &block_dims,
                     unsigned int smem_bytes_,
                     initializer_list<GpuBuf *> buf_args_,
                     initializer_list<size_t> buf_offs_,
                     initializer_list<pair<void *, size_t>> args,
                     const string &gpubin_)
    : name{name_},
      codes{codes_},
      gd{grid_dims},
      bd{block_dims},
      smem_bytes{smem_bytes_},
      buf_args{buf_args_},
      buf_offs{buf_offs_},
      ptr_args(buf_args.size(), 0),
      num_params{(int)(buf_args.size() + args.size())},
      params{new void *[num_params]},
      gpubin{gpubin_} {
    if (this->name.size() == 0) {
        ERR(InvalidUsageError, "Invalid kernel name: ", this->name);
    }
    assert(this->params != nullptr);
    // Default offset zero.
    if (this->buf_offs.size() == 0) {
        this->buf_offs.resize(buf_args.size(), 0);
    }
    int idx = buf_args.size();
    for (auto &pa : args) {
        void *p = malloc(pa.second);
        assert(p != nullptr);
        if (pa.first != nullptr) {
            ::memcpy(p, pa.first, pa.second);
        }
        this->params[idx++] = p;
    }
}

//
GpuKernel::~GpuKernel() {
    if (this->params != nullptr) {
        for (int i = buf_args.size(); i < this->num_params; ++i) {
            if (this->params[i] != nullptr) {
                free(this->params[i]);
            }
        }
        delete this->params;
        this->params = nullptr;
    }
}

//
void GpuKernel::compile(const GpuInfo &gpu_info) {
    if (this->is_compiled()) {
        return;
    }
    int max_reg_cnt = gpu_info.max_registers_per_block /
                      (this->bd[0] * this->bd[1] * this->bd[2]);
    if (max_reg_cnt >= gpu_info.max_registers_per_thread) {
        max_reg_cnt = gpu_info.max_registers_per_thread - 1;
    }
    //
    if (this->gpubin.empty()) {
        this->gpubin = gpu_compile(this->codes, gpu_info.arch, max_reg_cnt);
    }

    //
    GLOG(gpuModuleLoadData(&this->module, this->gpubin.c_str()));
    GLOG(gpuModuleGetFunction(&this->kernel, this->module, this->name.c_str()));
    //
    int static_smem_size_bytes;
    GLOG(gpuFuncGetAttribute(&static_smem_size_bytes,
                             gpuFuncAttributeSharedSizeBytes, this->kernel));
    int dynamic_smem_size_bytes = smem_bytes - static_smem_size_bytes;
    GLOG(gpuFuncSetAttribute(this->kernel,
                             gpuFuncAttributeMaxDynamicSharedSizeBytes,
                             dynamic_smem_size_bytes));
}

//
GpuState GpuKernel::launch(GpuStream stream) {
    if (!this->is_compiled()) {
        ERR(InvalidUsageError, "Kernel is not compiled yet.");
    }
    auto it_ptr = this->ptr_args.begin();
    auto it_off = this->buf_offs.begin();
    for (GpuBuf *buf : this->buf_args) {
        *it_ptr++ = buf->ref(*it_off++);
    }
    void **params = this->params;
    for (size_t i = 0; i < this->ptr_args.size(); ++i) {
        *params++ = &this->ptr_args[i];
    }
    return gpuModuleLaunchKernel(this->kernel, this->gd[0], this->gd[1],
                                 this->gd[2], this->bd[0], this->bd[1],
                                 this->bd[2], this->smem_bytes, stream,
                                 this->params, nullptr);
}

int GpuKernel::get_function_attribute(gpuFunctionAttribute attr) const {
    if (this->kernel == nullptr) {
        ERR(InvalidUsageError, "Kernel is not compiled yet.");
    }
    int ret;
    GLOG(gpuFuncGetAttribute(&ret, attr, this->kernel));
    return ret;
}

////////////////////////////////////////////////////////////////////////////////

GpuLoopKernel::GpuLoopKernel(const string &name_,
                             const vector<string> &codes_body,
                             unsigned int num_sm, unsigned int num_warp,
                             unsigned int smem_bytes, const string &gpubin_,
                             GpuMgrCtx *ctx_)
    : GpuKernel{name_,
                {},
                {num_sm, 1, 1},
                {num_warp * ctx_->get_gpu_info().threads_per_warp, 1, 1},
                (smem_bytes < 4) ? 4 : smem_bytes,
                {},
                {},
                {{0, sizeof(GpuPtr)}, {0, sizeof(GpuPtr)}},
                gpubin_},
      ctx{ctx_},
      timer_begin{ctx_->create_event(false)},
      timer_end{ctx_->create_event(false)} {
    if (ctx_->set_current() != gpuSuccess) {
        ERR(ExecutorError, "Failed to set the context.");
    }
    this->flag = make_unique<GpuMem>(sizeof(int));
    this->flag_href = (volatile int *)this->flag->href(0);

    *(GpuPtr *)this->params[0] = this->flag->ref(0);

    auto &code_path = get_env().enforce_kernel_code_path;
    if (!code_path.empty()) {
        LOG(INFO, "Enforce kernel code path: ", code_path);
        this->codes.emplace_back(read_file(code_path));
    } else if (codes_body.size() > 0) {
        const string *ark_loop_body_code = nullptr;
        for (auto &code : codes_body) {
            if (code.find("ark_loop_body") == string::npos) {
                //
                // this->codes.emplace_back(body_prefix.str() + code);
            } else {
                ark_loop_body_code = &code;
            }
        }
        assert(ark_loop_body_code != nullptr);

        stringstream ss;
        // clang-format off
        ss <<
        "// THIS KERNEL IS MACHINE-GENERATED BY ARK.\n"
        "#define ARK_THREADS_PER_BLOCK " << this->bd[0] << "\n"
        "__device__ volatile unsigned long long int *" ARK_REQ_NAME ";\n"
        "__device__ volatile unsigned           int *" ARK_SC_NAME ";\n"
        "__device__ volatile unsigned           int *" ARK_RC_NAME ";\n"
        "__device__ int _ITER = 0;\n"
        "#include \"ark_kernels.h\"\n"
        "__device__ ark::sync::State " ARK_LSS_NAME ";\n"
        "__device__ char *" ARK_BUF_NAME ";\n"
        << *ark_loop_body_code <<
        "extern \"C\" __global__ __launch_bounds__(" << this->bd[0] << ", 1)\n"
        "void " << name_ << "(volatile int *_it)\n"
        "{\n"
        "  for (;;) {\n"
        "    if (threadIdx.x == 0 && blockIdx.x == 0) {\n"
        "      int iter;\n"
        "      while ((iter = *_it) == 0) {}\n"
        "      _ITER = iter;\n"
        "    }\n"
        "    ark::sync_gpu<" << num_sm << ">(" ARK_LSS_NAME ");\n"
        "    if (_ITER < 0) {\n"
        "      return;\n"
        "    }\n"
        "    for (int _i = 0; _i < _ITER; ++_i) {\n"
        "      ark_loop_body(_i);\n"
        "      ark::sync_gpu<" << num_sm << ">(" ARK_LSS_NAME ");\n"
        "    }\n"
        "    if (threadIdx.x == 0 && blockIdx.x == 0) {\n"
        "      *_it = 0;\n"
        "    }\n"
        "    ark::sync_gpu<" << num_sm << ">(" ARK_LSS_NAME ");\n"
        "  }\n"
        "}\n";
        // clang-format on
        this->codes.emplace_back(ss.str());
    }
}

void GpuLoopKernel::compile(const GpuInfo &gpu_info) {
    if (this->ctx->set_current() != gpuSuccess) {
        ERR(ExecutorError, "Failed to set the context.");
    }
    if (this->is_compiled()) {
        return;
    }
    // Compile the code.
    GpuKernel::compile(gpu_info);
}

void GpuLoopKernel::load() {
    if (this->ctx->set_current() != gpuSuccess) {
        ERR(ExecutorError, "Failed to set the context.");
    }
    //
    if (!this->is_compiled()) {
        ERR(InvalidUsageError, "Need to compile first before initialization.");
    }
    if (this->stream != nullptr) {
        // Wait until previous works finish.
        this->wait();
    } else {
        // Initialize global variables in the loop kernel.
        GpuPtr buf_ptr_val = this->ctx->get_data_ref();
        GpuPtr lss_ptr_addr;
        GpuPtr buf_ptr_addr;
        size_t tmp = 0;
        GLOG(gpuModuleGetGlobal(&lss_ptr_addr, &tmp, this->module,
                                ARK_LSS_NAME));
        GLOG(gpuModuleGetGlobal(&buf_ptr_addr, &tmp, this->module,
                                ARK_BUF_NAME));
        GLOG(gpuMemsetD32(lss_ptr_addr, 0, 4));
        GLOG(gpuMemcpyHtoD(buf_ptr_addr, &buf_ptr_val, sizeof(GpuPtr)));
        //
        GpuPtr sc_ptr_val = this->ctx->get_sc_ref(0);
        GpuPtr rc_ptr_val = this->ctx->get_rc_ref(0);
        GpuPtr sc_ptr_addr;
        GpuPtr rc_ptr_addr;
        GLOG(gpuModuleGetGlobal(&sc_ptr_addr, &tmp, this->module, ARK_SC_NAME));
        GLOG(gpuModuleGetGlobal(&rc_ptr_addr, &tmp, this->module, ARK_RC_NAME));
        GLOG(gpuMemcpyHtoD(sc_ptr_addr, &sc_ptr_val, sizeof(GpuPtr)));
        GLOG(gpuMemcpyHtoD(rc_ptr_addr, &rc_ptr_val, sizeof(GpuPtr)));
        //
        GpuPtr db_ptr_val = this->ctx->get_request_ref();
        GpuPtr db_ptr_addr;
        GLOG(
            gpuModuleGetGlobal(&db_ptr_addr, &tmp, this->module, ARK_REQ_NAME));
        GLOG(gpuMemcpyHtoD(db_ptr_addr, &db_ptr_val, sizeof(GpuPtr)));
        // set the data buffer pointers of remote gpus

        int nrph = get_env().num_ranks_per_host;
        int nodes_id = this->ctx->get_gpu_id() / nrph;
        // only set the GPU remote data buf pointers of the GPUs on the same
        // node
        for (int i = nodes_id * nrph;
             i < (nodes_id + 1) * nrph && i < this->ctx->get_world_size();
             i++) {
            GpuPtr data_buf_value = this->ctx->get_data_ref(i);
            if (data_buf_value == 0) {
                continue;
            }
            GpuPtr data_buf_ptr;
            string data_buf_name = ARK_BUF_NAME + std::to_string(i);
            gpuError _e = gpuModuleGetGlobal(&data_buf_ptr, &tmp, this->module,
                                             data_buf_name.c_str());
            if (_e == gpuErrorNotFound) {
                LOG(DEBUG, "global variable ", data_buf_name, " not found");
                continue;
            }
            LOG(DEBUG, data_buf_name, " data_buf_ptr=", std::hex, data_buf_ptr,
                " data_buf_value=", data_buf_value);
            GLOG(gpuMemcpyHtoD(data_buf_ptr, &data_buf_value, sizeof(GpuPtr)));
        }
<<<<<<< HEAD
#ifdef ARK_USE_MSCCLPP
        GpuCommSw *comm = this->ctx->get_comm_sw();
        if (get_env().use_mscclpp && comm->get_proxy_channels_num() > 0) {
            GpuPtr channel_addr;
            GLOG(cuModuleGetGlobal(&channel_addr, 0, this->module,
                                    "_ARK_PROXY_CHANS"));
            const void *chans_ref = comm->get_proxy_channels_ref();
            size_t chans_bytes = comm->get_proxy_channels_bytes();
            GLOG(cuMemcpyHtoD(channel_addr, chans_ref, chans_bytes));
        }
        if (get_env().use_mscclpp && comm->get_sm_channels_num() > 0) {
            GpuPtr channel_addr;
            GLOG(cuModuleGetGlobal(&channel_addr, 0, this->module,
                                    "_ARK_SM_CHANS"));
            const void *chans_ref = comm->get_sm_channels_ref();
            size_t chans_bytes = comm->get_sm_channels_bytes();
            GLOG(cuMemcpyHtoD(channel_addr, chans_ref, chans_bytes));
        }
#endif // ARK_USE_MSCCLPP
=======
#ifdef ARK_USE_MSLL
        GpuCommSw *comm = this->ctx->get_comm_sw();
        if (get_env().use_msll && comm->get_proxy_channels_num() > 0) {
            GpuPtr channel_addr;
            CULOG(cuModuleGetGlobal(&channel_addr, 0, this->module,
                                    "_ARK_PROXY_CHANS"));
            const void *chans_ref = comm->get_proxy_channels_ref();
            size_t chans_bytes = comm->get_proxy_channels_bytes();
            CULOG(cuMemcpyHtoD(channel_addr, chans_ref, chans_bytes));
        }
        if (get_env().use_msll && comm->get_sm_channels_num() > 0) {
            GpuPtr channel_addr;
            CULOG(cuModuleGetGlobal(&channel_addr, 0, this->module,
                                    "_ARK_SM_CHANS"));
            const void *chans_ref = comm->get_sm_channels_ref();
            size_t chans_bytes = comm->get_sm_channels_bytes();
            CULOG(cuMemcpyHtoD(channel_addr, chans_ref, chans_bytes));
        }
#endif  // ARK_USE_MSLL
>>>>>>> e7bd04de
    }
}

GpuState GpuLoopKernel::launch(gpuStream stream, bool disable_timing) {
    this->elapsed_msec = -1;
    if (!this->is_compiled()) {
        ERR(InvalidUsageError, "Need to compile first before initialization.");
    } else if (stream == nullptr) {
        ERR(InvalidUsageError, "Given an invalid stream.");
    } else if (this->stream != nullptr) {
        if (this->stream == stream) {
            LOG(WARN, "Ignore launching twice.");
            return gpuSuccess;
        } else {
            ERR(InvalidUsageError, "This loop kernel is already running.");
        }
    }
    if (!disable_timing) {
        GLOG(gpuEventRecord(this->timer_begin, stream));
    }

    this->ctx->get_comm_sw()->launch_request_loop();

    // Initialize loop flags.
    *(this->flag_href) = 0;
    GpuState res = GpuKernel::launch(stream);
    if (res == gpuSuccess) {
        this->stream = stream;
        if (!disable_timing) {
            GLOG(gpuEventRecord(this->timer_end, stream));
            this->is_recording = true;
        }
    }
    return res;
}

void GpuLoopKernel::run(int iter) {
    if (iter > 0) {
        volatile int *href = this->flag_href;
        while (*href > 0) {
        }
        *href = iter;
    }
}

bool GpuLoopKernel::poll() { return *(this->flag_href) <= 0; }

void GpuLoopKernel::wait() {
    volatile int *href = this->flag_href;
    int cnt = MAX_LOOP_COUNTER;
    while (*href > 0) {
        if (--cnt > 0) {
            continue;
        }
        // Check if the kernel encountered an error.
        gpuError res = gpuStreamQuery(this->stream);
        if (res == gpuSuccess) {
            if (*href > 0) {
                LOG(WARN, "Stream is finished but the loop flag is still set.");
                break;
            } else {
                LOG(WARN,
                    "wait() is delayed by a stream query. Regarding "
                    "timing measurements may be inaccurate.");
                break;
            }
        } else if (res == gpuErrorNotReady) {
            cnt = MAX_LOOP_COUNTER;
        } else {
            GLOG(res);
        }
    }
}

void GpuLoopKernel::stop() {
    this->wait();
    *(this->flag_href) = -1;
    GLOG(gpuStreamSynchronize(this->stream));
    if (is_recording) {
        GLOG(gpuEventElapsedTime(&(this->elapsed_msec), this->timer_begin,
                                 this->timer_end));
        this->is_recording = false;
    }
    this->stream = nullptr;
    this->ctx->get_comm_sw()->stop_request_loop();
}

}  // namespace ark<|MERGE_RESOLUTION|>--- conflicted
+++ resolved
@@ -290,27 +290,6 @@
                 " data_buf_value=", data_buf_value);
             GLOG(gpuMemcpyHtoD(data_buf_ptr, &data_buf_value, sizeof(GpuPtr)));
         }
-<<<<<<< HEAD
-#ifdef ARK_USE_MSCCLPP
-        GpuCommSw *comm = this->ctx->get_comm_sw();
-        if (get_env().use_mscclpp && comm->get_proxy_channels_num() > 0) {
-            GpuPtr channel_addr;
-            GLOG(cuModuleGetGlobal(&channel_addr, 0, this->module,
-                                    "_ARK_PROXY_CHANS"));
-            const void *chans_ref = comm->get_proxy_channels_ref();
-            size_t chans_bytes = comm->get_proxy_channels_bytes();
-            GLOG(cuMemcpyHtoD(channel_addr, chans_ref, chans_bytes));
-        }
-        if (get_env().use_mscclpp && comm->get_sm_channels_num() > 0) {
-            GpuPtr channel_addr;
-            GLOG(cuModuleGetGlobal(&channel_addr, 0, this->module,
-                                    "_ARK_SM_CHANS"));
-            const void *chans_ref = comm->get_sm_channels_ref();
-            size_t chans_bytes = comm->get_sm_channels_bytes();
-            GLOG(cuMemcpyHtoD(channel_addr, chans_ref, chans_bytes));
-        }
-#endif // ARK_USE_MSCCLPP
-=======
 #ifdef ARK_USE_MSLL
         GpuCommSw *comm = this->ctx->get_comm_sw();
         if (get_env().use_msll && comm->get_proxy_channels_num() > 0) {
@@ -330,7 +309,6 @@
             CULOG(cuMemcpyHtoD(channel_addr, chans_ref, chans_bytes));
         }
 #endif  // ARK_USE_MSLL
->>>>>>> e7bd04de
     }
 }
 
