--- conflicted
+++ resolved
@@ -101,15 +101,11 @@
 }
 
 //
-<<<<<<< HEAD
 GpuMgr::~GpuMgr()
 {
     this->mgr_ctxs.clear();
     cuCtxDestroy(this->cuda_ctx);
 }
-=======
-GpuMgr::~GpuMgr() {}
->>>>>>> a0e2d2c4
 
 //
 GpuMgrCtx *GpuMgr::create_context(const std::string &name, int rank,
@@ -155,11 +151,6 @@
 //
 GpuMgrCtx::GpuMgrCtx(GpuMgr *gpu_mgr_, int rank_, int world_size_,
                      const std::string &name_)
-<<<<<<< HEAD
-    : gpu_mgr{gpu_mgr_}, rank{rank_}, world_size{world_size_}, name{name_},
-      data_mem{}, sc_rc_mem{2 * MAX_NUM_SID * sizeof(int)}
-{
-=======
     : gpu_mgr{gpu_mgr_},
       rank{rank_},
       world_size{world_size_},
@@ -175,7 +166,6 @@
     for (int i = MAX_NUM_SID; i < 2 * MAX_NUM_SID; ++i) {
         href[i] = 0;
     }
->>>>>>> a0e2d2c4
     // Use the CPU-side software communication stack.
     this->comm_sw = std::make_unique<GpuCommSw>(
         name_, gpu_mgr_->gpu_id, rank_, world_size_, &data_mem, &sc_rc_mem);
@@ -368,13 +358,8 @@
 
     //
     if (total_bytes > 0) {
-<<<<<<< HEAD
-        LOG(INFO, " Rank: ", this->rank, " allocating ", total_bytes, " bytes of GPU memory");
-        this->data_mem.init(total_bytes, false);
-=======
         LOG(INFO, "Allocating ", total_bytes, " bytes of GPU memory");
         this->data_mem.init(total_bytes, expose);
->>>>>>> a0e2d2c4
         // init the data mem
         CULOG(cuMemsetD32(this->data_mem.ref(), 0, total_bytes >> 2));
     }
