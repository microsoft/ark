// Copyright (c) Microsoft Corporation.
// Licensed under the MIT license.

#include <algorithm>
#include <cassert>
#include <string>

#include "ark.h"
#include "gpu/gpu_mgr.h"
#include "logging.h"
#include "math.h"

#define DEBUG_PADDING 0
#define PADDING_DEBUG(...)           \
    do {                             \
        if (DEBUG_PADDING) {         \
            LOG(DEBUG, __VA_ARGS__); \
        }                            \
    } while (0);

namespace ark {

TensorBuf::TensorBuf(const DimType &bytes_, int id_) : bytes{bytes_}, id{id_} {}

size_t TensorBuf::get_buf_offset() const {
    if (this->buf == nullptr) {
        LOG(ERROR, "TensorBuf is not configured yet");
    }
    return static_cast<GpuBuf *>(this->buf)->get_offset();
}

// Tensor constructor
Tensor::Tensor(const Dims &shape_, const TensorType &type_, TensorBuf *buf_,
               const Dims &ldims_, const Dims &offs_, const Dims &pads_,
               bool exported_, int imported_rank_, int id_,
               const std::string &name_)
    : buf{buf_},
      type{type_},
      exported{exported_},
      imported_rank{imported_rank_},
      id{id_},
      name{name_} {
    if (shape_.size() == 0) {
        LOG(ERROR,
            "Tensor shape should consist of positive numbers. Given: ", shape_);
    } else if (shape_.is_no_dim()) {
        // Assume a single-element constant
        this->shape = {1};
    } else {
        this->shape = shape_;
    }
    int ndims = this->shape.ndims();
    if (ldims_.is_no_dim()) {
        this->ldims = this->shape;
    } else {
        if (ndims != ldims_.ndims()) {
            LOG(ERROR,
                "Tensor shape and ldims should have the same number of "
                "dimensions. Given: shape ",
                this->shape, " ldims ", ldims_);
        }
        this->ldims = ldims_;
    }
    if (offs_.is_no_dim()) {
        std::vector<DimType> dims_vec;
        for (int i = 0; i < ndims; ++i) {
            dims_vec.push_back(0);
        }
        this->offs = Dims{dims_vec};
    } else {
        if (ndims != offs_.ndims()) {
            LOG(ERROR,
                "Tensor shape and offs should have the same number of "
                "dimensions. Given: shape ",
                this->shape, " offs ", offs_);
        }
        this->offs = offs_;
    }
    if (pads_.is_no_dim()) {
        std::vector<DimType> dims_vec;
        for (int i = 0; i < ndims; ++i) {
            dims_vec.push_back(1);
        }
        this->pads = Dims{dims_vec};
    } else {
        if (ndims != pads_.ndims()) {
            LOG(ERROR,
                "Tensor shape and pads should have the same number of "
                "dimensions. Given: shape ",
                this->shape, " pads ", pads_);
        }
        this->pads = pads_;
    }
    for (int i = 0; i < ndims; ++i) {
        if (this->ldims[i] % this->pads[i] != 0) {
            LOG(ERROR, "Tensor ldims should be a multiple of pads. ldims ",
                this->ldims, " pads ", this->pads);
        }
    }
    for (int i = 0; i < ndims; ++i) {
        if (this->offs[i] + this->shape[i] > this->ldims[i]) {
            LOG(ERROR, "Tensor exceeds the memory boundary. offs ", this->offs,
                " shape ", this->shape, " ldims ", this->ldims);
        }
    }
}

<<<<<<< HEAD
=======
bool tensor_reshape_helper(const Dims &shape, const Dims &ldims,
                           const Dims &offs, const Dims &new_shape,
                           Dims &new_ldims, Dims &new_offs) {
    // Infer the new ldims and offs
    std::vector<DimType> reverse_ldims;
    std::vector<DimType> reverse_offs;

    int orig_idx = shape.ndims() - 1;
    int new_idx = new_shape.ndims() - 1;
    DimType orig_shape_stack = shape[orig_idx];
    DimType new_shape_stack = new_shape[new_idx];
    DimType orig_ldim_stack = ldims[orig_idx];
    DimType div_stack = 1;
    while (orig_idx >= 0 && new_idx >= 0) {
        if (orig_shape_stack == new_shape_stack) {
            if (orig_ldim_stack % div_stack != 0) {
                return false;
            }
            DimType new_off = offs[orig_idx];
            for (auto i = orig_idx + 1; i < ldims.ndims(); i++) {
                new_off *= ldims[i];
            }
            std::for_each(reverse_ldims.begin(), reverse_ldims.end(),
                          [&new_off](DimType d) { new_off /= d; });
            reverse_ldims.push_back(orig_ldim_stack / div_stack);
            reverse_offs.push_back(new_off);
            div_stack = 1;
            new_idx--;
            orig_idx--;
            if (new_idx >= 0) {
                new_shape_stack = new_shape[new_idx];
            }
            if (orig_idx >= 0) {
                orig_shape_stack = shape[orig_idx];
                orig_ldim_stack = ldims[orig_idx];
            }
        } else if (orig_shape_stack > new_shape_stack) {
            div_stack *= new_shape[new_idx];
            reverse_ldims.push_back(new_shape[new_idx]);
            reverse_offs.push_back(0);
            new_idx--;
            if (new_idx >= 0) {
                new_shape_stack *= new_shape[new_idx];
            }
        } else {
            if (ldims[orig_idx] != shape[orig_idx] || offs[orig_idx] != 0) {
                return false;
            }
            orig_idx--;
            if (orig_idx >= 0) {
                orig_shape_stack *= shape[orig_idx];
                orig_ldim_stack *= ldims[orig_idx];
            }
        }
    }
    while (new_idx >= 0 && new_shape[new_idx] == 1) {
        reverse_ldims.push_back(1);
        reverse_offs.push_back(0);
        new_idx--;
    }
    while (orig_idx >= 0 && shape[orig_idx] == 1) {
        if (ldims[orig_idx] != shape[orig_idx] || offs[orig_idx] != 0) {
            return false;
        }
        orig_idx--;
    }
    if (orig_idx >= 0 || new_idx >= 0) {
        return false;
    }
    std::reverse(reverse_ldims.begin(), reverse_ldims.end());
    std::reverse(reverse_offs.begin(), reverse_offs.end());
    new_ldims = reverse_ldims;
    new_offs = reverse_offs;
    return true;
}

>>>>>>> 39bc1b9d
// Helper for `Tensor::update_pads()`.
static Dims calc_pads(const Dims &tile, const Dims &ldims) {
    // 1. Match the number of dimensions. If `tile` has more dimensions than
    // `ldims`, remove the leading 1s. If `tile` has less dimensions than
    // `ldims`, add 1s to the leading dimensions.
    //
    // 2. Replace -1 in `tile` with 1.
    //

    int ndims = ldims.ndims();
    Dims tile_copy = tile;
    while (tile_copy.ndims() > ndims) {
        if (tile_copy[0] == 1) {
            tile_copy.erase(0);
        } else {
            LOG(ERROR, "invalid tile ", tile, " for ldims ", ldims);
        }
    }
    std::vector<DimType> tmp;
    for (int i = 0; i < ndims - tile_copy.ndims(); ++i) {
        tmp.emplace_back(1);
    }
    for (int i = 0; i < tile_copy.ndims(); ++i) {
        tmp.emplace_back((tile_copy[i] == -1) ? 1 : tile_copy[i]);
    }
    return Dims(tmp);
}

<<<<<<< HEAD
//
void Tensor::update_pads(const Dims &tile, const Dims &ref_ldims,
                         const Dims &ref_padded_ldims) {
    Dims new_pads;
    if (!ref_ldims.is_no_dim()) {
        // `tile` is supposed to be applied for `ref_ldims`, not ldims of
        // this tensor.

        // calculate pads according to `ref_ldims`.
        auto ref_pads = calc_pads(tile, ref_ldims);

        // initialize `new_pads`.
        new_pads = std::vector<DimType>(this->ldims.ndims(), 1);

        // note `ref_pads`, `ref_ldims`, and `ref_padded_ldims` are in
        // the same number of dimensions.
        int ref_ndims = ref_ldims.ndims();
        for (int i = ref_ndims - 1; i >= 0; --i) {
            if ((ref_ldims[i] % ref_pads[i]) == 0) {
                // this does not change the current padding. skip.
                continue;
            }
            // calculate the stride where the new padding will be inserted by
            // this update.
            DimType stride = 1;
            for (int j = i; j < ref_ndims; ++j) {
                stride *= ref_ldims[j];
            }
            // check if this new stride is feasible for ldims of this tensor.
            int dim_idx = -1;
            for (int j = this->ldims.ndims() - 1; j >= 0; --j) {
                if (stride == this->ldims[j]) {
                    // maybe feasible. move on to the next check.
                    dim_idx = j;
                    break;
                } else if (stride % this->ldims[j] == 0) {
                    stride /= this->ldims[j];
                } else {
                    LOG(ERROR, "invalid tile ", tile, " for ldims ",
                        this->ldims, " and ref_ldims ", ref_ldims);
                }
            }
            if (dim_idx == -1) {
                // cannot reach here.
                LOG(ERROR, "unexpected error");
            }
            // check if `ref_padded_ldims` is feasible for this tensor.
            if ((ref_padded_ldims[i] % this->pads[dim_idx]) != 0) {
                // paddings conflict.
                // TODO: we may be able to resolve this conflict by updating
                // the padding of other tensors.
                LOG(ERROR, "the current padding ", this->pads,
                    " is not feasible for ldims ", this->ldims,
                    " and ref_padded_ldims ", ref_padded_ldims);
            }
            if (ref_padded_ldims[i] < this->ldims[dim_idx]) {
                // cannot reach here.
                LOG(ERROR, "unexpected error");
            }

            // the new stride is feasible. calculate the new padding for
            // matching `ref_padded_ldims`.

            DimType a = ref_padded_ldims[i] / this->pads[dim_idx];
            DimType b = this->ldims[dim_idx] / this->pads[dim_idx];
            // `k` is the smallest divisor of `a` such that `b` is in range
            // (a - k, a]. The new padding is `k * this->pads[dim_idx]`.
            DimType k = a - b + 1;
            for (; k <= a; ++k) {
                if (a % k == 0) break;
            }
            DimType new_pad = k * this->pads[dim_idx];
            new_pads[dim_idx] = new_pad;
        }
    } else {
        // `tile` is supposed to be directly applied for ldims of this tensor.
        new_pads = calc_pads(tile, this->ldims);
    }
    for (int i = 0; i < this->ldims.ndims(); ++i) {
        DimType new_udim = math::lcm(this->pads[i], new_pads[i]);
        this->pads[i] = new_udim;
        this->ldims[i] = math::pad(this->ldims[i], new_udim);
=======
static Dims elem_to_bytes(const Dims &elem, const TensorType &type) {
    Dims tmp(elem);
    tmp[-1] *= type.bytes();
    return tmp;
}

//
void Tensor::update_pads(const Dims &tile, const Tensor *ref_tensor,
                         const Dims &ref_orig_ldims) {
    Dims orig_ldims = this->ldims;
    Dims orig_bldims = elem_to_bytes(orig_ldims, this->type);
    Dims ref_orig_bldims;
    if (ref_tensor != nullptr) {
        ref_orig_bldims = elem_to_bytes(ref_orig_ldims, ref_tensor->type);
    }
    if ((ref_tensor == nullptr) || (orig_bldims == ref_orig_bldims)) {
        // `tile` is supposed to be directly applied for ldims of this tensor.
        Dims tile_copy = tile;
        if ((ref_tensor != nullptr) && (this->type != ref_tensor->type)) {
            int this_bytes = this->type.bytes();
            int ref_bytes = ref_tensor->type.bytes();
            if (this_bytes > ref_bytes) {
                if (this_bytes % ref_bytes != 0) {
                    LOG(ERROR, "unexpected error");
                }
                tile_copy[-1] *= this_bytes / ref_bytes;
            } else {
                if (ref_bytes % this_bytes != 0) {
                    LOG(ERROR, "unexpected error");
                }
                if (tile_copy[-1] % (ref_bytes / this_bytes) != 0) {
                    LOG(ERROR, "unexpected error");
                }
                tile_copy[-1] /= (ref_bytes / this_bytes);
            }
        }
        Dims new_pads = calc_pads(tile_copy, this->ldims);
        for (int i = 0; i < this->ldims.ndims(); ++i) {
            DimType new_udim = math::lcm(this->pads[i], new_pads[i]);
            this->pads[i] = new_udim;
            this->ldims[i] = math::pad(this->ldims[i], new_udim);
        }
        PADDING_DEBUG("updated pads: tile ", tile_copy, " orig_ldims ",
                      orig_ldims, " new_pads ", new_pads, " new_ldims ",
                      this->ldims);
        return;
    }

    // `tile` is supposed to be applied for `ref_tensor`, not this tensor.

    if ((orig_ldims.size() != ref_orig_ldims.size()) ||
        (ref_tensor->ldims.size() < orig_ldims.size())) {
        LOG(ERROR, "unexpected error.");
    } else if (ref_tensor->ldims == ref_orig_ldims) {
        // ldims of `ref_tensor` is not changed; nothing to do here
        return;
    }

    // calculate what the ldims of this tensor would be if we reshape a tensor
    // with shape `ref_orig_ldims` and ldims `ref_tensor->ldims` into another
    // shape `this->ldims`.
    Dims ref_bldims = elem_to_bytes(ref_tensor->ldims, ref_tensor->type);
    Dims ref_boffs = elem_to_bytes(ref_tensor->offs, ref_tensor->type);
    Dims target_bldims;
    Dims target_boffs;
    std::stringstream ss;
    ss << "padding conflict detected. ref_orig_bldims=" << ref_orig_bldims
       << " ref_bldims=" << ref_bldims << " ref_boffs=" << ref_boffs
       << " orig_bldims=" << orig_bldims;
    if (!tensor_reshape_helper(ref_orig_bldims, ref_bldims, ref_boffs,
                               orig_bldims, target_bldims, target_boffs)) {
        LOG(ERROR, ss.str());
    } else if (target_bldims[-1] % this->type.bytes() != 0) {
        LOG(ERROR, ss.str());
    }
    Dims target_ldims = target_bldims;
    target_ldims[-1] /= this->type_bytes();
    if (target_ldims.ndims() != this->ldims.ndims()) {
        LOG(ERROR, "unexpected error");
    }
    // check if `target_ldims` is feasible for this tensor.
    for (int i = 0; i < this->ldims.ndims(); ++i) {
        if (target_ldims[i] % this->pads[i] != 0) {
            LOG(ERROR, "the current padding ", this->pads,
                " is not feasible for ldims ", this->ldims,
                " and target_ldims ", target_ldims);
        }
>>>>>>> 39bc1b9d
    }
    this->ldims = target_ldims;
    // no need to update `pads`.
    PADDING_DEBUG("updated pads: tile ", tile, " ref_shape ", ref_tensor->shape,
                  " ref_ldims ", ref_tensor->ldims, " ref_offs ",
                  ref_tensor->offs, " orig_shape ", this->shape, " orig_ldims ",
                  orig_ldims, " new_ldims ", target_ldims);
}

// Offset to the element [i0][i1][i2][i3] of this tensor in the TensorBuf.
DimType Tensor::offset(DimType i0, DimType i1, DimType i2, DimType i3) const {
    auto &l = this->ldims;
    auto &o = this->offs;
    int ndims = this->shape.ndims();
    if (ndims == 0) {
        return 0;
    } else if (ndims == 1) {
        return o[0] + i0;
    } else if (ndims == 2) {
        return ((o[0] + i0) * l[1]) + o[1] + i1;
    } else if (ndims == 3) {
        return ((o[0] + i0) * l[1] * l[2]) + ((o[1] + i1) * l[2]) + o[2] + i2;
    }
    return ((o[0] + i0) * l[1] * l[2] * l[3]) + ((o[1] + i1) * l[2] * l[3]) +
           ((o[2] + i2) * l[3]) + o[3] + i3;
}

// Number of elements in the tensor excluding padding.
DimType Tensor::size() const { return this->shape.size(); }

// Number of dimensions in the tensor.
int Tensor::ndims() const { return this->shape.ndims(); }

// Number of bytes of each element in the tensor.
int Tensor::type_bytes() const { return this->type.bytes(); }

// Number of bytes of the tensor.
DimType Tensor::shape_bytes() const {
    return this->shape.size() * this->type_bytes();
}

// Should be the same as the number of bytes of the TensorBuf.
DimType Tensor::ldims_bytes() const {
    return this->ldims.size() * this->type_bytes();
}

// Offset in bytes.
DimType Tensor::offset_bytes(DimType i0, DimType i1, DimType i2,
                             DimType i3) const {
    return this->offset(i0, i1, i2, i3) * this->type_bytes();
}

bool Tensor::is_alloced() const {
    if (this->buf == nullptr) {
        return false;
    }
    return this->buf->buf != nullptr;
}

bool Tensor::is_sequential() const {
    // Shape and ldims should be the same except for the first dimension.
    for (int i = 1; i < this->shape.ndims(); ++i) {
        if (this->shape[i] != this->ldims[i]) {
            return false;
        }
    }
    return true;
}

void Tensor::write(const void *buf) {
    if (buf == nullptr) {
        LOG(ERROR, "the given host buffer is null");
    }
    GpuBuf *gbuf = static_cast<GpuBuf *>(this->buf->buf);
    if (gbuf == nullptr) {
        LOG(ERROR, "failed to get GPU buffer for tensor ", this->name);
    }
    size_t bytes = this->shape_bytes();
    int ndims = this->ndims();
    char *ptr = (char *)buf;
    if (ndims == 1) {
        gpu_memcpy(gbuf, this->offset_bytes(0), ptr, 0, bytes);
        return;
    }
    size_t done = 0;
    size_t rem = bytes;
    for (DimType i = 0; i < this->shape[0]; ++i) {
        if (ndims == 2) {
            size_t cb =
                std::min(rem, (size_t)this->shape[1] * this->type_bytes());
            gpu_memcpy(gbuf, this->offset_bytes(i, 0), &ptr[done], 0, cb);
            rem -= cb;
            done += cb;
            if (rem == 0) {
                break;
            }
            continue;
        }
        for (DimType j = 0; j < this->shape[1]; ++j) {
            if (ndims == 3) {
                size_t cb =
                    std::min(rem, (size_t)this->shape[2] * this->type_bytes());
                gpu_memcpy(gbuf, this->offset_bytes(i, j, 0), &ptr[done], 0,
                           cb);
                rem -= cb;
                done += cb;
                if (rem == 0) {
                    break;
                }
                continue;
            }
            for (DimType k = 0; k < this->shape[2]; ++k) {
                size_t cb =
                    std::min(rem, (size_t)this->shape[3] * this->type_bytes());
                gpu_memcpy(gbuf, this->offset_bytes(i, j, k, 0), &ptr[done], 0,
                           cb);
                rem -= cb;
                done += cb;
                if (rem == 0) {
                    break;
                }
            }
        }
    }
    assert(rem == 0);
    assert(done == bytes);
}

void *Tensor::read(void *buf) {
    GpuBuf *gbuf = static_cast<GpuBuf *>(this->buf->buf);
    if (gbuf == nullptr) {
        LOG(ERROR, "failed to get GPU buffer for tensor ", this->id);
    }
    size_t bytes = this->shape_bytes();
    int ndims = this->ndims();
    if (buf == nullptr) {
        buf = ::malloc(bytes);
        if (buf == nullptr) {
            LOG(ERROR, "failed to allocate host buffer");
        }
    }
    char *ptr = (char *)buf;
    if (ndims == 1) {
        gpu_memcpy(ptr, 0, gbuf, this->offset_bytes(0), bytes);
        return ptr;
    }
    size_t done = 0;
    size_t rem = bytes;
    for (DimType i = 0; i < this->shape[0]; ++i) {
        if (ndims == 2) {
            size_t cb =
                std::min(rem, (size_t)this->shape[1] * this->type_bytes());
            gpu_memcpy(&ptr[done], 0, gbuf, this->offset_bytes(i, 0), cb);
            rem -= cb;
            done += cb;
            if (rem == 0) {
                break;
            }
            continue;
        }
        for (DimType j = 0; j < this->shape[1]; ++j) {
            if (ndims == 3) {
                size_t cb =
                    std::min(rem, (size_t)this->shape[2] * this->type_bytes());
                gpu_memcpy(&ptr[done], 0, gbuf, this->offset_bytes(i, j, 0),
                           cb);
                rem -= cb;
                done += cb;
                if (rem == 0) {
                    break;
                }
                continue;
            }
            for (DimType k = 0; k < this->shape[2]; ++k) {
                size_t cb =
                    std::min(rem, (size_t)this->shape[3] * this->type_bytes());
                gpu_memcpy(&ptr[done], 0, gbuf, this->offset_bytes(i, j, k, 0),
                           cb);
                rem -= cb;
                done += cb;
                if (rem == 0) {
                    break;
                }
            }
        }
    }
    assert(rem == 0);
    assert(done == bytes);
    return buf;
}

void *Tensor::read_raw(void *buf) {
    GpuBuf *gbuf = static_cast<GpuBuf *>(this->buf->buf);
    if (gbuf == nullptr) {
        LOG(ERROR, "failed to get GPU buffer for tensor ", this->id);
    }
    size_t bytes = this->ldims_bytes();
    if (buf == nullptr) {
        buf = ::malloc(bytes);
        if (buf == nullptr) {
            LOG(ERROR, "failed to allocate host buffer");
        }
    }
    gpu_memcpy(buf, 0, gbuf, 0, bytes);
    return buf;
}

void Tensor::clear() {
    GpuBuf *buf = static_cast<GpuBuf *>(this->buf->buf);
    if (buf == nullptr) {
        LOG(ERROR, "failed to get GPU buffer for tensor ", this->name);
    }
    int ndims = this->ndims();
    size_t bytes = this->shape_bytes();
    assert(bytes % 4 == 0);
    size_t num = bytes >> 2;
    if (ndims == 1) {
        gpu_memset(buf, this->offset_bytes(0), 0, num);
        return;
    }
    size_t done = 0;
    size_t rem = num;
    for (DimType i = 0; i < this->shape[0]; ++i) {
        if (ndims == 2) {
            bytes = (size_t)this->shape[1] * this->type_bytes();
            assert(bytes % 4 == 0);
            size_t cn = std::min(rem, bytes >> 2);
            gpu_memset(buf, this->offset_bytes(i, 0), 0, cn);
            rem -= cn;
            done += cn;
            if (rem == 0) {
                break;
            }
            continue;
        }
        for (DimType j = 0; j < this->shape[1]; ++j) {
            if (ndims == 3) {
                bytes = (size_t)this->shape[2] * this->type_bytes();
                assert(bytes % 4 == 0);
                size_t cn = std::min(rem, bytes >> 2);
                gpu_memset(buf, this->offset_bytes(i, j, 0), 0, cn);
                rem -= cn;
                done += cn;
                if (rem == 0) {
                    break;
                }
                continue;
            }
            for (DimType k = 0; k < this->shape[2]; ++k) {
                bytes = (size_t)this->shape[3] * this->type_bytes();
                assert(bytes % 4 == 0);
                size_t cn = std::min(rem, bytes >> 2);
                gpu_memset(buf, this->offset_bytes(i, j, k, 0), 0, cn);
                rem -= cn;
                done += cn;
                if (rem == 0) {
                    break;
                }
            }
        }
    }
    assert(rem == 0);
    assert(done == num);
}

}  // namespace ark<|MERGE_RESOLUTION|>--- conflicted
+++ resolved
@@ -105,8 +105,6 @@
     }
 }
 
-<<<<<<< HEAD
-=======
 bool tensor_reshape_helper(const Dims &shape, const Dims &ldims,
                            const Dims &offs, const Dims &new_shape,
                            Dims &new_ldims, Dims &new_offs) {
@@ -183,7 +181,6 @@
     return true;
 }
 
->>>>>>> 39bc1b9d
 // Helper for `Tensor::update_pads()`.
 static Dims calc_pads(const Dims &tile, const Dims &ldims) {
     // 1. Match the number of dimensions. If `tile` has more dimensions than
@@ -212,90 +209,6 @@
     return Dims(tmp);
 }
 
-<<<<<<< HEAD
-//
-void Tensor::update_pads(const Dims &tile, const Dims &ref_ldims,
-                         const Dims &ref_padded_ldims) {
-    Dims new_pads;
-    if (!ref_ldims.is_no_dim()) {
-        // `tile` is supposed to be applied for `ref_ldims`, not ldims of
-        // this tensor.
-
-        // calculate pads according to `ref_ldims`.
-        auto ref_pads = calc_pads(tile, ref_ldims);
-
-        // initialize `new_pads`.
-        new_pads = std::vector<DimType>(this->ldims.ndims(), 1);
-
-        // note `ref_pads`, `ref_ldims`, and `ref_padded_ldims` are in
-        // the same number of dimensions.
-        int ref_ndims = ref_ldims.ndims();
-        for (int i = ref_ndims - 1; i >= 0; --i) {
-            if ((ref_ldims[i] % ref_pads[i]) == 0) {
-                // this does not change the current padding. skip.
-                continue;
-            }
-            // calculate the stride where the new padding will be inserted by
-            // this update.
-            DimType stride = 1;
-            for (int j = i; j < ref_ndims; ++j) {
-                stride *= ref_ldims[j];
-            }
-            // check if this new stride is feasible for ldims of this tensor.
-            int dim_idx = -1;
-            for (int j = this->ldims.ndims() - 1; j >= 0; --j) {
-                if (stride == this->ldims[j]) {
-                    // maybe feasible. move on to the next check.
-                    dim_idx = j;
-                    break;
-                } else if (stride % this->ldims[j] == 0) {
-                    stride /= this->ldims[j];
-                } else {
-                    LOG(ERROR, "invalid tile ", tile, " for ldims ",
-                        this->ldims, " and ref_ldims ", ref_ldims);
-                }
-            }
-            if (dim_idx == -1) {
-                // cannot reach here.
-                LOG(ERROR, "unexpected error");
-            }
-            // check if `ref_padded_ldims` is feasible for this tensor.
-            if ((ref_padded_ldims[i] % this->pads[dim_idx]) != 0) {
-                // paddings conflict.
-                // TODO: we may be able to resolve this conflict by updating
-                // the padding of other tensors.
-                LOG(ERROR, "the current padding ", this->pads,
-                    " is not feasible for ldims ", this->ldims,
-                    " and ref_padded_ldims ", ref_padded_ldims);
-            }
-            if (ref_padded_ldims[i] < this->ldims[dim_idx]) {
-                // cannot reach here.
-                LOG(ERROR, "unexpected error");
-            }
-
-            // the new stride is feasible. calculate the new padding for
-            // matching `ref_padded_ldims`.
-
-            DimType a = ref_padded_ldims[i] / this->pads[dim_idx];
-            DimType b = this->ldims[dim_idx] / this->pads[dim_idx];
-            // `k` is the smallest divisor of `a` such that `b` is in range
-            // (a - k, a]. The new padding is `k * this->pads[dim_idx]`.
-            DimType k = a - b + 1;
-            for (; k <= a; ++k) {
-                if (a % k == 0) break;
-            }
-            DimType new_pad = k * this->pads[dim_idx];
-            new_pads[dim_idx] = new_pad;
-        }
-    } else {
-        // `tile` is supposed to be directly applied for ldims of this tensor.
-        new_pads = calc_pads(tile, this->ldims);
-    }
-    for (int i = 0; i < this->ldims.ndims(); ++i) {
-        DimType new_udim = math::lcm(this->pads[i], new_pads[i]);
-        this->pads[i] = new_udim;
-        this->ldims[i] = math::pad(this->ldims[i], new_udim);
-=======
 static Dims elem_to_bytes(const Dims &elem, const TensorType &type) {
     Dims tmp(elem);
     tmp[-1] *= type.bytes();
@@ -383,7 +296,6 @@
                 " is not feasible for ldims ", this->ldims,
                 " and target_ldims ", target_ldims);
         }
->>>>>>> 39bc1b9d
     }
     this->ldims = target_ldims;
     // no need to update `pads`.
