// Copyright (c) Microsoft Corporation.
// Licensed under the MIT license.

#include <cassert>
#include <string>

#include "ark.h"
#include "gpu/gpu_mgr.h"
#include "logging.h"
#include "math.h"

namespace ark {

TensorBuf::TensorBuf(const DimType &bytes_, int id_) : bytes{bytes_}, id{id_} {}

size_t TensorBuf::get_buf_offset() const {
    if (this->buf == nullptr) {
        LOG(ERROR, "TensorBuf is not configured yet");
    }
    return static_cast<GpuBuf *>(this->buf)->get_offset();
}

TensorType::TensorType(int id, int bytes, const std::string &name,
                       const std::string &pointer_name)
    : id_{id}, bytes_{bytes}, name_{name}, pointer_name_{pointer_name} {}

bool TensorType::operator==(const TensorType &other) const {
    return id_ == other.id();
}

bool TensorType::operator!=(const TensorType &other) const {
    return id_ != other.id();
}

int TensorType::id() const { return id_; }

int TensorType::bytes() const { return bytes_; }

const std::string &TensorType::name() const { return name_; }

const std::string &TensorType::pointer_name() const { return pointer_name_; }

std::ostream &operator<<(std::ostream &os, const TensorType &type) {
    os << type.name();
    return os;
}

Fp16::Fp16() : TensorType{0, 2, "fp16", "ark::half *"} {}

Fp32::Fp32() : TensorType{1, 4, "fp32", "float *"} {}

Int32::Int32() : TensorType{2, 4, "int32", "int *"} {}

Byte::Byte() : TensorType{3, 1, "byte", "char *"} {}

// Tensor constructor
Tensor::Tensor(const Dims &shape_, const TensorType &type_, TensorBuf *buf_,
               const Dims &ldims_, const Dims &offs_, const Dims &pads_,
               bool exported_, int imported_rank_, int id_,
               const std::string &name_)
    : buf{buf_},
      type{type_},
      exported{exported_},
      imported_rank{imported_rank_},
      id{id_},
      name{name_} {
    if (shape_.size() == 0) {
        LOG(ERROR,
            "Tensor shape should consist of positive numbers. Given: ", shape_);
    } else if (shape_.is_no_dim()) {
        // Assume a single-element constant
        this->shape = {1};
    } else {
        this->shape = shape_;
    }
    int ndims = this->shape.ndims();
    if (ldims_.is_no_dim()) {
        this->ldims = this->shape;
    } else {
        if (ndims != ldims_.ndims()) {
            LOG(ERROR,
                "Tensor shape and ldims should have the same number of "
                "dimensions. Given: shape ",
                this->shape, " ldims ", ldims_);
        }
        this->ldims = ldims_;
    }
    if (offs_.is_no_dim()) {
        std::vector<DimType> dims_vec;
        for (int i = 0; i < ndims; ++i) {
            dims_vec.push_back(0);
        }
        this->offs = Dims{dims_vec};
    } else {
        if (ndims != offs_.ndims()) {
            LOG(ERROR,
                "Tensor shape and offs should have the same number of "
                "dimensions. Given: shape ",
                this->shape, " offs ", offs_);
        }
        this->offs = offs_;
    }
    if (pads_.is_no_dim()) {
        std::vector<DimType> dims_vec;
        for (int i = 0; i < ndims; ++i) {
            dims_vec.push_back(1);
        }
        this->pads = Dims{dims_vec};
    } else {
        if (ndims != pads_.ndims()) {
            LOG(ERROR,
                "Tensor shape and pads should have the same number of "
                "dimensions. Given: shape ",
                this->shape, " pads ", pads_);
        }
        this->pads = pads_;
    }
    for (int i = 0; i < ndims; ++i) {
        if (this->ldims[i] % this->pads[i] != 0) {
            LOG(ERROR, "Tensor ldims should be a multiple of pads. ldims ",
                this->ldims, " pads ", this->pads);
        }
    }
    for (int i = 0; i < ndims; ++i) {
        if (this->offs[i] + this->shape[i] > this->ldims[i]) {
            LOG(ERROR, "Tensor exceeds the memory boundary. offs ", this->offs,
                " shape ", this->shape, " ldims ", this->ldims);
        }
    }
}

//
void Tensor::update_pads(const std::vector<DimType> &pads_) {
    int ndims = this->ldims.ndims();
    std::vector<DimType> tmp;
    for (int i = 0; i < ndims - (int)pads_.size(); ++i) {
        tmp.emplace_back(1);
    }
    for (int i = 0; i < (int)pads_.size(); ++i) {
        tmp.emplace_back(pads_[i] == -1 ? 1 : pads_[i]);
    }
    Dims new_pads{tmp};
    for (int i = 0; i < ndims; ++i) {
        DimType new_udim = math::lcm(this->pads[i], new_pads[i]);
        this->pads[i] = new_udim;
        this->ldims[i] = math::pad(this->ldims[i], new_udim);
    }
}

// Offset to the element [i0][i1][i2][i3] of this tensor in the TensorBuf.
DimType Tensor::offset(DimType i0, DimType i1, DimType i2, DimType i3) const {
    auto &l = this->ldims;
    auto &o = this->offs;
    int ndims = this->shape.ndims();
    if (ndims == 0) {
        return 0;
    } else if (ndims == 1) {
        return o[0] + i0;
    } else if (ndims == 2) {
        return ((o[0] + i0) * l[1]) + o[1] + i1;
    } else if (ndims == 3) {
        return ((o[0] + i0) * l[1] * l[2]) + ((o[1] + i1) * l[2]) + o[2] + i2;
    }
    return ((o[0] + i0) * l[1] * l[2] * l[3]) + ((o[1] + i1) * l[2] * l[3]) +
           ((o[2] + i2) * l[3]) + o[3] + i3;
}

// Number of elements in the tensor excluding padding.
DimType Tensor::size() const { return this->shape.size(); }

// Number of dimensions in the tensor.
int Tensor::ndims() const { return this->shape.ndims(); }

// Number of bytes of each element in the tensor.
int Tensor::type_bytes() const { return this->type.bytes(); }

// Number of bytes of the tensor.
DimType Tensor::shape_bytes() const {
    return this->shape.size() * this->type_bytes();
}

// Should be the same as the number of bytes of the TensorBuf.
DimType Tensor::ldims_bytes() const {
    return this->ldims.size() * this->type_bytes();
}

// Offset in bytes.
DimType Tensor::offset_bytes(DimType i0, DimType i1, DimType i2,
                             DimType i3) const {
    return this->offset(i0, i1, i2, i3) * this->type_bytes();
}

bool Tensor::is_alloced() const {
    if (this->buf == nullptr) {
        return false;
    }
    return this->buf->buf != nullptr;
}

<<<<<<< HEAD
bool Tensor::is_sequential() const
{
    // Shape and ldims should be the same except for the first dimension.
    for (int i = 1; i < this->shape.ndims(); ++i) {
        if (this->shape[i] != this->ldims[i]) {
            return false;
        }
    }
    return true;
=======
bool Tensor::is_sequential() const {
    return (this->shape == this->ldims) || (this->shape.ndims() == 1);
>>>>>>> 0499b40e
}

void Tensor::write(const void *buf) {
    if (buf == nullptr) {
        LOG(ERROR, "the given host buffer is null");
    }
    GpuBuf *gbuf = static_cast<GpuBuf *>(this->buf->buf);
    if (gbuf == nullptr) {
        LOG(ERROR, "failed to get GPU buffer for tensor ", this->name);
    }
    size_t bytes = this->shape_bytes();
    int ndims = this->ndims();
    char *ptr = (char *)buf;
    if (ndims == 1) {
        gpu_memcpy(gbuf->ref(this->offset_bytes(0)), ptr, bytes);
        return;
    }
    size_t done = 0;
    size_t rem = bytes;
    for (DimType i = 0; i < this->shape[0]; ++i) {
        if (ndims == 2) {
            size_t cb =
                std::min(rem, (size_t)this->shape[1] * this->type_bytes());
            gpu_memcpy(gbuf->ref(this->offset_bytes(i, 0)), &ptr[done], cb);
            rem -= cb;
            done += cb;
            if (rem == 0) {
                break;
            }
            continue;
        }
        for (DimType j = 0; j < this->shape[1]; ++j) {
            if (ndims == 3) {
                size_t cb =
                    std::min(rem, (size_t)this->shape[2] * this->type_bytes());
                gpu_memcpy(gbuf->ref(this->offset_bytes(i, j, 0)), &ptr[done],
                           cb);
                rem -= cb;
                done += cb;
                if (rem == 0) {
                    break;
                }
                continue;
            }
            for (DimType k = 0; k < this->shape[2]; ++k) {
                size_t cb =
                    std::min(rem, (size_t)this->shape[3] * this->type_bytes());
                gpu_memcpy(gbuf->ref(this->offset_bytes(i, j, k, 0)),
                           &ptr[done], cb);
                rem -= cb;
                done += cb;
                if (rem == 0) {
                    break;
                }
            }
        }
    }
    assert(rem == 0);
    assert(done == bytes);
}

void *Tensor::read(void *buf) {
    GpuBuf *gbuf = static_cast<GpuBuf *>(this->buf->buf);
    if (gbuf == nullptr) {
        LOG(ERROR, "failed to get GPU buffer for tensor ", this->id);
    }
    size_t bytes = this->shape_bytes();
    int ndims = this->ndims();
    if (buf == nullptr) {
        buf = ::malloc(bytes);
        if (buf == nullptr) {
            LOG(ERROR, "failed to allocate host buffer");
        }
    }
    char *ptr = (char *)buf;
    if (ndims == 1) {
        gpu_memcpy(ptr, gbuf->ref(this->offset_bytes(0)), bytes);
        return ptr;
    }
    size_t done = 0;
    size_t rem = bytes;
    for (DimType i = 0; i < this->shape[0]; ++i) {
        if (ndims == 2) {
            size_t cb =
                std::min(rem, (size_t)this->shape[1] * this->type_bytes());
            gpu_memcpy(&ptr[done], gbuf->ref(this->offset_bytes(i, 0)), cb);
            rem -= cb;
            done += cb;
            if (rem == 0) {
                break;
            }
            continue;
        }
        for (DimType j = 0; j < this->shape[1]; ++j) {
            if (ndims == 3) {
                size_t cb =
                    std::min(rem, (size_t)this->shape[2] * this->type_bytes());
                gpu_memcpy(&ptr[done], gbuf->ref(this->offset_bytes(i, j, 0)),
                           cb);
                rem -= cb;
                done += cb;
                if (rem == 0) {
                    break;
                }
                continue;
            }
            for (DimType k = 0; k < this->shape[2]; ++k) {
                size_t cb =
                    std::min(rem, (size_t)this->shape[3] * this->type_bytes());
                gpu_memcpy(&ptr[done],
                           gbuf->ref(this->offset_bytes(i, j, k, 0)), cb);
                rem -= cb;
                done += cb;
                if (rem == 0) {
                    break;
                }
            }
        }
    }
    assert(rem == 0);
    assert(done == bytes);
    return buf;
}

void *Tensor::read_raw(void *buf) {
    GpuBuf *gbuf = static_cast<GpuBuf *>(this->buf->buf);
    if (gbuf == nullptr) {
        LOG(ERROR, "failed to get GPU buffer for tensor ", this->id);
    }
    size_t bytes = this->ldims_bytes();
    if (buf == nullptr) {
        buf = ::malloc(bytes);
        if (buf == nullptr) {
            LOG(ERROR, "failed to allocate host buffer");
        }
    }
    gpu_memcpy(buf, gbuf->ref(this->offset_bytes(0)), bytes);
    return buf;
}

void Tensor::clear() {
    GpuBuf *buf = static_cast<GpuBuf *>(this->buf->buf);
    if (buf == nullptr) {
        LOG(ERROR, "failed to get GPU buffer for tensor ", this->name);
    }
    int ndims = this->ndims();
    size_t bytes = this->shape_bytes();
    assert(bytes % 4 == 0);
    size_t num = bytes >> 2;
    if (ndims == 1) {
        gpu_memset(buf->ref(this->offset_bytes(0)), 0, num);
        return;
    }
    size_t done = 0;
    size_t rem = num;
    for (DimType i = 0; i < this->shape[0]; ++i) {
        if (ndims == 2) {
            bytes = (size_t)this->shape[1] * this->type_bytes();
            assert(bytes % 4 == 0);
            size_t cn = std::min(rem, bytes >> 2);
            gpu_memset(buf->ref(this->offset_bytes(i, 0)), 0, cn);
            rem -= cn;
            done += cn;
            if (rem == 0) {
                break;
            }
            continue;
        }
        for (DimType j = 0; j < this->shape[1]; ++j) {
            if (ndims == 3) {
                bytes = (size_t)this->shape[2] * this->type_bytes();
                assert(bytes % 4 == 0);
                size_t cn = std::min(rem, bytes >> 2);
                gpu_memset(buf->ref(this->offset_bytes(i, j, 0)), 0, cn);
                rem -= cn;
                done += cn;
                if (rem == 0) {
                    break;
                }
                continue;
            }
            for (DimType k = 0; k < this->shape[2]; ++k) {
                bytes = (size_t)this->shape[3] * this->type_bytes();
                assert(bytes % 4 == 0);
                size_t cn = std::min(rem, bytes >> 2);
                gpu_memset(buf->ref(this->offset_bytes(i, j, k, 0)), 0, cn);
                rem -= cn;
                done += cn;
                if (rem == 0) {
                    break;
                }
            }
        }
    }
    assert(rem == 0);
    assert(done == num);
}

}  // namespace ark<|MERGE_RESOLUTION|>--- conflicted
+++ resolved
@@ -197,9 +197,7 @@
     return this->buf->buf != nullptr;
 }
 
-<<<<<<< HEAD
-bool Tensor::is_sequential() const
-{
+bool Tensor::is_sequential() const {
     // Shape and ldims should be the same except for the first dimension.
     for (int i = 1; i < this->shape.ndims(); ++i) {
         if (this->shape[i] != this->ldims[i]) {
@@ -207,10 +205,6 @@
         }
     }
     return true;
-=======
-bool Tensor::is_sequential() const {
-    return (this->shape == this->ldims) || (this->shape.ndims() == 1);
->>>>>>> 0499b40e
 }
 
 void Tensor::write(const void *buf) {
