// Copyright (c) Microsoft Corporation.
// Licensed under the MIT license.

#include "env.h"
#include "gpu/gpu_kernel.h"
#include "include/ark.h"
#include "include/ark_utils.h"

#include "logging.h"
#include "sched/sched.h"
#include <algorithm>
#include <string>

using namespace std;

namespace ark {

class Executor::Impl
{
  public:
    GpuMgrCtx *ctx;
    BaseScheduler *sched;
    GpuLoopKernel *glk = nullptr;
    GpuStream stream = nullptr;
};

// Constructor.
Executor::Executor(const int gpu_id_, int rank_, int world_size_, Model &model,
                   const string &name, int num_warps_per_sm_)
    : gpu_id{gpu_id_}, rank{rank_},
      world_size{world_size_}, impl{make_unique<Impl>()}
{
    //
    GpuMgr *mgr = get_gpu_mgr(gpu_id);
    const GpuInfo &ginfo = mgr->get_gpu_info();
    if (get_env().scheduler == "Simple") {
        this->impl->sched = new SimpleScheduler{model, gpu_id_, rank_,
                                                world_size_, num_warps_per_sm_};
    }
    if (get_env().scheduler == "Default") {
        this->impl->sched = new DefaultScheduler{
            model, gpu_id_, rank_, world_size_, num_warps_per_sm_};
    }
#ifdef USE_KAHYPAR
    if (get_env().scheduler == "Kahypar") {
        this->impl->sched = new KahyparScheduler{
            model, gpu_id_, rank_, world_size_, num_warps_per_sm_};
    }
#endif // USE_KAHYPAR

    this->impl->sched->schedule();
    this->impl->ctx = this->impl->sched->create_context(name);
    this->impl->stream = this->impl->ctx->create_stream();
    auto codes = this->impl->sched->gen_code();

    this->impl->glk = new GpuLoopKernel{name,
                                        codes,
                                        (unsigned int)ginfo.num_sm,
                                        (unsigned int)num_warps_per_sm_,
                                        (unsigned int)ginfo.smem_block_total,
                                        "",
                                        this->impl->ctx};
}

// Destructor.
Executor::~Executor()
{
    if (this->impl->glk != nullptr) {
        delete this->impl->glk;
    }
    if (this->impl->ctx != nullptr) {
        GpuMgr *mgr = get_gpu_mgr(this->gpu_id);
        mgr->destroy_context(this->impl->ctx);
        this->impl->ctx = nullptr;
    }
}

// Compile the model. This must be called before `launch()`.
void Executor::compile()
{
    GpuMgr *mgr = get_gpu_mgr(gpu_id);
    this->impl->glk->compile(mgr->get_gpu_info());
}

// Launch the model (not running yet). This must be called after `compile()`.
void Executor::launch()
{
    this->impl->glk->load();
    GpuState ret = this->impl->glk->launch(this->impl->stream, false);
    if (ret != 0) {
        LOG(ERROR, "failed to launch this executor.");
    }
}

// Run the model for `iter` iterations.
void Executor::run(int iter)
{
    this->impl->glk->run(iter);
}

// Wait for the previous run to finish.
void Executor::wait()
{
    this->impl->glk->wait();
}

// Stop the model and return the elapsed time in milliseconds.
// Once this is called, we need to call `launch()` again to run the model again.
float Executor::stop()
{
    this->impl->glk->stop();
    return this->impl->glk->get_elapsed_msec();
}

<<<<<<< HEAD
// Copy contiguous data from a host buffer to the given tensor's (possibly
// non-contiguous) data range on GPU.
// TODO: move this function to somewhere else
void Executor::tensor_memcpy(Tensor *dst, const void *src, size_t bytes)
{
    if (dst == nullptr) {
        LOG(ERROR, "the given tensor is null");
    }
    GpuBuf *buf = static_cast<GpuBuf *>(dst->buf->buf);
    if (buf == nullptr) {
        LOGERR("failed to get GPU buffer for tensor ", dst->id);
    }
    Tensor *tns = dst;
    if (bytes > (size_t)tns->shape_bytes()) {
        LOGERR("the given number of bytes (", bytes,
               ") is larger than the tensor size (", tns->shape_bytes(), ")");
    }
    int ndims = tns->ndims();
    char *ps = (char *)src;
    if (ndims == 1) {
        gpu_memcpy(buf->ref(tns->offset_bytes(0)), ps, bytes);
        return;
    }
    size_t done = 0;
    size_t rem = bytes;
    for (DimType i = 0; i < tns->shape[0]; ++i) {
        if (ndims == 2) {
            size_t cb = min(rem, (size_t)tns->shape[1] * tns->type_bytes());
            gpu_memcpy(buf->ref(tns->offset_bytes(i, 0)), &ps[done], cb);
            rem -= cb;
            done += cb;
            if (rem == 0) {
                break;
            }
            continue;
        }
        for (DimType j = 0; j < tns->shape[1]; ++j) {
            if (ndims == 3) {
                size_t cb = min(rem, (size_t)tns->shape[2] * tns->type_bytes());
                gpu_memcpy(buf->ref(tns->offset_bytes(i, j, 0)), &ps[done], cb);
                rem -= cb;
                done += cb;
                if (rem == 0) {
                    break;
                }
                continue;
            }
            for (DimType k = 0; k < tns->shape[2]; ++k) {
                size_t cb = min(rem, (size_t)tns->shape[3] * tns->type_bytes());
                gpu_memcpy(buf->ref(tns->offset_bytes(i, j, k, 0)), &ps[done],
                           cb);
                rem -= cb;
                done += cb;
                if (rem == 0) {
                    break;
                }
            }
        }
    }
    assert(rem == 0);
    assert(done == bytes);
}

// Copy (possibly non-contiguous) data from a tensor on GPU to a contiguous
// host buffer. The given number of bytes is copied, in order of appearance
// on the memory. This function assumes that `dst` is large enough to hold
// the data.
// TODO: move this function to somewhere else
void Executor::tensor_memcpy(void *dst, Tensor *src, size_t bytes)
{
    if (src == nullptr) {
        LOG(ERROR, "the given tensor is null");
    }
    GpuBuf *buf = static_cast<GpuBuf *>(src->buf->buf);
    if (buf == nullptr) {
        LOGERR("failed to get GPU buffer for tensor ", src->id);
    }
    Tensor *tns = src;
    if (bytes == 0) {
        bytes = tns->shape_bytes();
    } else if (bytes > (size_t)tns->shape_bytes()) {
        LOGERR("the given number of bytes (", bytes,
               ") is larger than the tensor size (", tns->shape_bytes(), ")");
    }
    int ndims = tns->ndims();
    char *pd = (char *)dst;
    if (ndims == 1) {
        gpu_memcpy(pd, buf->ref(tns->offset_bytes(0)), bytes);
        return;
    }
    size_t done = 0;
    size_t rem = bytes;
    for (DimType i = 0; i < tns->shape[0]; ++i) {
        if (ndims == 2) {
            size_t cb = min(rem, (size_t)tns->shape[1] * tns->type_bytes());
            gpu_memcpy(&pd[done], buf->ref(tns->offset_bytes(i, 0)), cb);
            rem -= cb;
            done += cb;
            if (rem == 0) {
                break;
            }
            continue;
        }
        for (DimType j = 0; j < tns->shape[1]; ++j) {
            if (ndims == 3) {
                size_t cb = min(rem, (size_t)tns->shape[2] * tns->type_bytes());
                gpu_memcpy(&pd[done], buf->ref(tns->offset_bytes(i, j, 0)), cb);
                rem -= cb;
                done += cb;
                if (rem == 0) {
                    break;
                }
                continue;
            }
            for (DimType k = 0; k < tns->shape[2]; ++k) {
                size_t cb = min(rem, (size_t)tns->shape[3] * tns->type_bytes());
                gpu_memcpy(&pd[done], buf->ref(tns->offset_bytes(i, j, k, 0)),
                           cb);
                rem -= cb;
                done += cb;
                if (rem == 0) {
                    break;
                }
            }
        }
    }
    assert(rem == 0);
    assert(done == bytes);
}

// Set all bytes of `tns` into zero.
// TODO: move this function to somewhere else
void Executor::tensor_clear(Tensor *tns)
{
    if (tns == nullptr) {
        LOG(ERROR, "the given tensor is null");
    }
    GpuBuf *buf = static_cast<GpuBuf *>(tns->buf->buf);
    if (buf == nullptr) {
        LOGERR("failed to get GPU buffer for tensor ", tns->id);
    }
    int ndims = tns->ndims();
    size_t bytes = tns->shape_bytes();
    assert(bytes % 4 == 0);
    size_t num = bytes >> 2;
    if (ndims == 1) {
        gpu_memset(buf->ref(tns->offset_bytes(0)), 0, num);
        return;
    }
    size_t done = 0;
    size_t rem = num;
    for (DimType i = 0; i < tns->shape[0]; ++i) {
        if (ndims == 2) {
            bytes = (size_t)tns->shape[1] * tns->type_bytes();
            assert(bytes % 4 == 0);
            size_t cn = min(rem, bytes >> 2);
            gpu_memset(buf->ref(tns->offset_bytes(i, 0)), 0, cn);
            rem -= cn;
            done += cn;
            if (rem == 0) {
                break;
            }
            continue;
        }
        for (DimType j = 0; j < tns->shape[1]; ++j) {
            if (ndims == 3) {
                bytes = (size_t)tns->shape[2] * tns->type_bytes();
                assert(bytes % 4 == 0);
                size_t cn = min(rem, bytes >> 2);
                gpu_memset(buf->ref(tns->offset_bytes(i, j, 0)), 0, cn);
                rem -= cn;
                done += cn;
                if (rem == 0) {
                    break;
                }
                continue;
            }
            for (DimType k = 0; k < tns->shape[2]; ++k) {
                bytes = (size_t)tns->shape[3] * tns->type_bytes();
                assert(bytes % 4 == 0);
                size_t cn = min(rem, bytes >> 2);
                gpu_memset(buf->ref(tns->offset_bytes(i, j, k, 0)), 0, cn);
                rem -= cn;
                done += cn;
                if (rem == 0) {
                    break;
                }
            }
        }
    }
    assert(rem == 0);
    assert(done == num);
}

void Executor::print_tensor(Tensor *tns)
{
    half_t *p = (half_t *)malloc(tns->shape_bytes());
    this->tensor_memcpy(p, tns, tns->shape_bytes());
    for (DimType i = 0; i < tns->shape[0]; ++i) {
        for (DimType j = 0; j < tns->shape[1]; ++j) {
            for (DimType k = 0; k < tns->shape[2]; ++k) {
                for (DimType l = 0; l < tns->shape[3]; ++l) {
                    printf("%f ", (float)p[tns->offset(i, j, k, l)]);
                }
                printf("\n");
            }
            printf("\n");
        }
        printf("\n");
    }
}

=======
>>>>>>> c4d9abcc
} // namespace ark<|MERGE_RESOLUTION|>--- conflicted
+++ resolved
@@ -112,219 +112,4 @@
     return this->impl->glk->get_elapsed_msec();
 }
 
-<<<<<<< HEAD
-// Copy contiguous data from a host buffer to the given tensor's (possibly
-// non-contiguous) data range on GPU.
-// TODO: move this function to somewhere else
-void Executor::tensor_memcpy(Tensor *dst, const void *src, size_t bytes)
-{
-    if (dst == nullptr) {
-        LOG(ERROR, "the given tensor is null");
-    }
-    GpuBuf *buf = static_cast<GpuBuf *>(dst->buf->buf);
-    if (buf == nullptr) {
-        LOGERR("failed to get GPU buffer for tensor ", dst->id);
-    }
-    Tensor *tns = dst;
-    if (bytes > (size_t)tns->shape_bytes()) {
-        LOGERR("the given number of bytes (", bytes,
-               ") is larger than the tensor size (", tns->shape_bytes(), ")");
-    }
-    int ndims = tns->ndims();
-    char *ps = (char *)src;
-    if (ndims == 1) {
-        gpu_memcpy(buf->ref(tns->offset_bytes(0)), ps, bytes);
-        return;
-    }
-    size_t done = 0;
-    size_t rem = bytes;
-    for (DimType i = 0; i < tns->shape[0]; ++i) {
-        if (ndims == 2) {
-            size_t cb = min(rem, (size_t)tns->shape[1] * tns->type_bytes());
-            gpu_memcpy(buf->ref(tns->offset_bytes(i, 0)), &ps[done], cb);
-            rem -= cb;
-            done += cb;
-            if (rem == 0) {
-                break;
-            }
-            continue;
-        }
-        for (DimType j = 0; j < tns->shape[1]; ++j) {
-            if (ndims == 3) {
-                size_t cb = min(rem, (size_t)tns->shape[2] * tns->type_bytes());
-                gpu_memcpy(buf->ref(tns->offset_bytes(i, j, 0)), &ps[done], cb);
-                rem -= cb;
-                done += cb;
-                if (rem == 0) {
-                    break;
-                }
-                continue;
-            }
-            for (DimType k = 0; k < tns->shape[2]; ++k) {
-                size_t cb = min(rem, (size_t)tns->shape[3] * tns->type_bytes());
-                gpu_memcpy(buf->ref(tns->offset_bytes(i, j, k, 0)), &ps[done],
-                           cb);
-                rem -= cb;
-                done += cb;
-                if (rem == 0) {
-                    break;
-                }
-            }
-        }
-    }
-    assert(rem == 0);
-    assert(done == bytes);
-}
-
-// Copy (possibly non-contiguous) data from a tensor on GPU to a contiguous
-// host buffer. The given number of bytes is copied, in order of appearance
-// on the memory. This function assumes that `dst` is large enough to hold
-// the data.
-// TODO: move this function to somewhere else
-void Executor::tensor_memcpy(void *dst, Tensor *src, size_t bytes)
-{
-    if (src == nullptr) {
-        LOG(ERROR, "the given tensor is null");
-    }
-    GpuBuf *buf = static_cast<GpuBuf *>(src->buf->buf);
-    if (buf == nullptr) {
-        LOGERR("failed to get GPU buffer for tensor ", src->id);
-    }
-    Tensor *tns = src;
-    if (bytes == 0) {
-        bytes = tns->shape_bytes();
-    } else if (bytes > (size_t)tns->shape_bytes()) {
-        LOGERR("the given number of bytes (", bytes,
-               ") is larger than the tensor size (", tns->shape_bytes(), ")");
-    }
-    int ndims = tns->ndims();
-    char *pd = (char *)dst;
-    if (ndims == 1) {
-        gpu_memcpy(pd, buf->ref(tns->offset_bytes(0)), bytes);
-        return;
-    }
-    size_t done = 0;
-    size_t rem = bytes;
-    for (DimType i = 0; i < tns->shape[0]; ++i) {
-        if (ndims == 2) {
-            size_t cb = min(rem, (size_t)tns->shape[1] * tns->type_bytes());
-            gpu_memcpy(&pd[done], buf->ref(tns->offset_bytes(i, 0)), cb);
-            rem -= cb;
-            done += cb;
-            if (rem == 0) {
-                break;
-            }
-            continue;
-        }
-        for (DimType j = 0; j < tns->shape[1]; ++j) {
-            if (ndims == 3) {
-                size_t cb = min(rem, (size_t)tns->shape[2] * tns->type_bytes());
-                gpu_memcpy(&pd[done], buf->ref(tns->offset_bytes(i, j, 0)), cb);
-                rem -= cb;
-                done += cb;
-                if (rem == 0) {
-                    break;
-                }
-                continue;
-            }
-            for (DimType k = 0; k < tns->shape[2]; ++k) {
-                size_t cb = min(rem, (size_t)tns->shape[3] * tns->type_bytes());
-                gpu_memcpy(&pd[done], buf->ref(tns->offset_bytes(i, j, k, 0)),
-                           cb);
-                rem -= cb;
-                done += cb;
-                if (rem == 0) {
-                    break;
-                }
-            }
-        }
-    }
-    assert(rem == 0);
-    assert(done == bytes);
-}
-
-// Set all bytes of `tns` into zero.
-// TODO: move this function to somewhere else
-void Executor::tensor_clear(Tensor *tns)
-{
-    if (tns == nullptr) {
-        LOG(ERROR, "the given tensor is null");
-    }
-    GpuBuf *buf = static_cast<GpuBuf *>(tns->buf->buf);
-    if (buf == nullptr) {
-        LOGERR("failed to get GPU buffer for tensor ", tns->id);
-    }
-    int ndims = tns->ndims();
-    size_t bytes = tns->shape_bytes();
-    assert(bytes % 4 == 0);
-    size_t num = bytes >> 2;
-    if (ndims == 1) {
-        gpu_memset(buf->ref(tns->offset_bytes(0)), 0, num);
-        return;
-    }
-    size_t done = 0;
-    size_t rem = num;
-    for (DimType i = 0; i < tns->shape[0]; ++i) {
-        if (ndims == 2) {
-            bytes = (size_t)tns->shape[1] * tns->type_bytes();
-            assert(bytes % 4 == 0);
-            size_t cn = min(rem, bytes >> 2);
-            gpu_memset(buf->ref(tns->offset_bytes(i, 0)), 0, cn);
-            rem -= cn;
-            done += cn;
-            if (rem == 0) {
-                break;
-            }
-            continue;
-        }
-        for (DimType j = 0; j < tns->shape[1]; ++j) {
-            if (ndims == 3) {
-                bytes = (size_t)tns->shape[2] * tns->type_bytes();
-                assert(bytes % 4 == 0);
-                size_t cn = min(rem, bytes >> 2);
-                gpu_memset(buf->ref(tns->offset_bytes(i, j, 0)), 0, cn);
-                rem -= cn;
-                done += cn;
-                if (rem == 0) {
-                    break;
-                }
-                continue;
-            }
-            for (DimType k = 0; k < tns->shape[2]; ++k) {
-                bytes = (size_t)tns->shape[3] * tns->type_bytes();
-                assert(bytes % 4 == 0);
-                size_t cn = min(rem, bytes >> 2);
-                gpu_memset(buf->ref(tns->offset_bytes(i, j, k, 0)), 0, cn);
-                rem -= cn;
-                done += cn;
-                if (rem == 0) {
-                    break;
-                }
-            }
-        }
-    }
-    assert(rem == 0);
-    assert(done == num);
-}
-
-void Executor::print_tensor(Tensor *tns)
-{
-    half_t *p = (half_t *)malloc(tns->shape_bytes());
-    this->tensor_memcpy(p, tns, tns->shape_bytes());
-    for (DimType i = 0; i < tns->shape[0]; ++i) {
-        for (DimType j = 0; j < tns->shape[1]; ++j) {
-            for (DimType k = 0; k < tns->shape[2]; ++k) {
-                for (DimType l = 0; l < tns->shape[3]; ++l) {
-                    printf("%f ", (float)p[tns->offset(i, j, k, l)]);
-                }
-                printf("\n");
-            }
-            printf("\n");
-        }
-        printf("\n");
-    }
-}
-
-=======
->>>>>>> c4d9abcc
 } // namespace ark