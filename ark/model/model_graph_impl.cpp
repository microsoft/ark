// Copyright (c) Microsoft Corporation.
// Licensed under the MIT license.

#include "model_graph_impl.hpp"

#include "logging.hpp"
#include "model_node.hpp"
#include "model_tensor.hpp"

#define DEBUG_MODEL_GRAPH 0
#define MODEL_GRAPH_DEBUG(...)       \
    do {                             \
        if (DEBUG_MODEL_GRAPH) {     \
            LOG(DEBUG, __VA_ARGS__); \
        }                            \
    } while (0);

namespace ark {

<<<<<<< HEAD
ModelGraphContextStack::ModelGraphContextStack(const ModelGraphContextStack &other) {
=======
ModelGraphContextStack::ModelGraphContextStack(
    const ModelGraphContextStack &other) {
>>>>>>> 3dda44a8
    for (const auto &pair : other.storage_) {
        for (const auto &value : pair.second) {
            this->storage_[pair.first].push_back(value);
        }
    }
}

<<<<<<< HEAD
void ModelGraphContextStack::push(const std::string &key, const std::string &value) {
    this->storage_[key].push_back(std::make_shared<std::string>(value));
=======
void ModelGraphContextStack::push(const std::string &key, const Json &value) {
    this->storage_[key].push_back(std::make_shared<Json>(value));
>>>>>>> 3dda44a8
}

void ModelGraphContextStack::pop(const std::string &key) {
    auto it = this->storage_.find(key);
    if (it == this->storage_.end() || it->second.empty()) {
<<<<<<< HEAD
        ERR(ModelError, "context stack is empty");
    }
    it->second.pop_back();
}

std::string ModelGraphContextStack::get_context(const std::string &key) const {
    if (this->storage_.find(key) == this->storage_.end() ||
        this->storage_.at(key).empty()) {
        return "";
    }
    return *this->storage_.at(key).back();
}

std::map<std::string, std::string> ModelGraphContextStack::get_context_all() const {
    std::map<std::string, std::string> cur;
=======
        ERR(InternalError, "context stack is empty");
    }
    it->second.pop_back();
    if (it->second.empty()) {
        this->storage_.erase(it);
    }
}

bool ModelGraphContextStack::has(const std::string &key) const {
    return this->storage_.find(key) != this->storage_.end();
}

Json ModelGraphContextStack::get(const std::string &key) const {
    if (this->has(key)) {
        return *this->storage_.at(key).back();
    }
    return Json();
}

std::map<std::string, Json> ModelGraphContextStack::get_all() const {
    std::map<std::string, Json> cur;
>>>>>>> 3dda44a8
    for (const auto &pair : this->storage_) {
        if (!pair.second.empty()) {
            cur[pair.first] = *pair.second.back();
        }
    }
    return cur;
}

ModelGraph::Impl::Impl(const ModelGraph::Impl &other) { *this = other; }

ModelGraph::Impl &ModelGraph::Impl::operator=(const ModelGraph::Impl &other) {
    std::map<ModelNodeRef, ModelNodeRef> node_map;
    nodes_.clear();
    for (const auto &node : other.nodes_) {
        ModelNodeRef new_node = std::make_shared<ModelNode>();
<<<<<<< HEAD
        new_node->ops = node->ops;
=======
        new_node->op = node->op;
>>>>>>> 3dda44a8
        new_node->context = node->context;
        node_map.emplace(node, new_node);
        nodes_.push_back(new_node);
    }
    for (const auto &node : other.nodes_) {
        auto it = node_map.find(node);
        if (it == node_map.end()) {
            ERR(InternalError, "unexpected error");
        }
        ModelNodeRef new_node = it->second;
        for (auto &producer : node->producers) {
            auto it2 = node_map.find(producer);
            if (it2 == node_map.end()) {
                ERR(InternalError, "unexpected error");
            }
            new_node->producers.push_back(it2->second);
        }
        for (auto &consumer : node->consumers) {
            auto it2 = node_map.find(consumer);
            if (it2 == node_map.end()) {
                ERR(InternalError, "unexpected error");
            }
            new_node->consumers.push_back(it2->second);
        }
    }
    op_to_node_.clear();
    for (const auto &p : other.op_to_node_) {
        auto it = node_map.find(p.second);
        if (it == node_map.end()) {
            ERR(InternalError, "unexpected error");
        }
        op_to_node_[p.first] = it->second;
    }
    tensor_to_producer_op_ = other.tensor_to_producer_op_;
    rank_ = other.rank_;
    world_size_ = other.world_size_;
    compressed_ = other.compressed_;
<<<<<<< HEAD
    context_stack_ = std::make_shared<ModelGraphContextStack>(*(other.context_stack_));
=======
    context_stack_ =
        std::make_shared<ModelGraphContextStack>(*(other.context_stack_));
>>>>>>> 3dda44a8
    return *this;
}

void ModelGraph::Impl::compress_nodes(bool merge_nodes) {
    if (!compressed_) {
        this->recursive_remove_virtual_nodes();
<<<<<<< HEAD
        if (merge_nodes) {
            this->recursive_merge_nodes();
        }
=======
>>>>>>> 3dda44a8
        compressed_ = true;
    }
}

bool ModelGraph::Impl::verify() const {
    for (auto &node : nodes_) {
        if (node->op == nullptr) {
            LOG(DEBUG, "node has no op");
            return false;
        }
        if (op_to_node_.find(node->op) == op_to_node_.end()) {
            LOG(DEBUG, "op has not been added to the graph");
            return false;
        }
        if (op_to_node_.at(node->op) != node) {
            LOG(DEBUG, "op is not in the correct node");
            return false;
        }
        node->op->verify();
        for (auto &tns : node->op->result_tensors()) {
            if (tensor_to_producer_op_.find(tns) ==
                tensor_to_producer_op_.end()) {
                LOG(DEBUG, "result tensor has not been produced by any op");
                return false;
            }
            if (tensor_to_producer_op_.at(tns) != node->op) {
                LOG(DEBUG, "result tensor has been produced by another op");
                return false;
            }
        }
        for (auto &tns : node->op->input_tensors()) {
            if (tensor_to_producer_op_.find(tns) ==
                tensor_to_producer_op_.end()) {
                LOG(DEBUG, "input tensor has not been produced by any op");
                return false;
            }
        }
        for (auto &producer : node->producers) {
            if (producer->consumers.find(node) == producer->consumers.end()) {
                LOG(DEBUG, "producer does not have this node as consumer");
                return false;
            }
        }
        for (auto &consumer : node->consumers) {
            if (consumer->producers.find(node) == consumer->producers.end()) {
                LOG(DEBUG, "consumer does not have this node as producer");
                return false;
            }
        }
    }
    try {
        ModelJson j(Json::parse(this->serialize(-1)));
        // avoid compiler optimization
        if (j.is_null()) {
            return false;
        }
    } catch (const BaseError &e) {
        LOG(DEBUG, "failed to serialize/parse the model graph: ", e.what());
        return false;
    }
    return true;
}

std::string ModelGraph::Impl::get_context(const std::string &key) const {
    return context_stack_->get_context(key);
}

ModelNodeRef ModelGraph::Impl::add_op(ModelOpRef op) {
    for (auto &tns : op->input_tensors()) {
        if (tensor_to_producer_op_.find(tns) == tensor_to_producer_op_.end()) {
            // This tensor has not been produced by any op - assume it is a
            // Tensor op.
            ModelOpRef tensor_op = std::make_shared<ModelOp>("Tensor", true);
            tensor_op->result_tensors_ = {tns};
            this->add_op(tensor_op);
        }
    }
    for (auto &tns : op->result_tensors()) {
        if (tensor_to_producer_op_.find(tns) != tensor_to_producer_op_.end()) {
            ERR(InternalError, "Tensor has already been produced by an op. ",
                tns->serialize().dump(), "; ",
                tensor_to_producer_op_.at(tns)->serialize().dump());
        }
        tensor_to_producer_op_.emplace(tns, op);
    }

    ModelNodeRef node = std::make_shared<ModelNode>();
    node->op = op;
    op_to_node_[op] = node;

    for (auto &tns : op->input_tensors()) {
        auto it = tensor_to_producer_op_.find(tns);
        if (it == tensor_to_producer_op_.end()) {
            ERR(InternalError, "Tensor has not been produced by any op. ",
                tns->serialize().dump(), " ", tns.get());
        }
        auto it2 = op_to_node_.find(it->second);
        if (it2 == op_to_node_.end()) {
            ERR(InternalError, "Op has not been added to the graph");
        }
        auto producer = it2->second;
        node->producers.push_back(producer);
        producer->consumers.push_back(node);
    }

<<<<<<< HEAD
    node->context = context_stack_->get_context_all();
=======
    node->context = context_stack_->get_all();
>>>>>>> 3dda44a8

    nodes_.push_back(node);
    return node;
}

void ModelGraph::Impl::remove_node(ModelNodeRef node) {
    auto it = nodes_.find(node);
    if (it == nodes_.end()) {
        ERR(InternalError,
            "attempted to remove a node that is not in the graph");
    }
    // Remove node from consumers and producers.
    for (auto &consumer : node->consumers) {
        consumer->producers.erase(node);
    }
    for (auto &producer : node->producers) {
        producer->consumers.erase(node);
    }
    // Connect consumers and producers.
    for (auto &consumer : node->consumers) {
        for (auto &producer : node->producers) {
            consumer->producers.push_back(producer);
            producer->consumers.push_back(consumer);
        }
    }
    auto it2 = op_to_node_.find(node->op);
    if (it2 == op_to_node_.end()) {
        ERR(InternalError, "unexpected error");
    }
    if (it2->second == node) {
        op_to_node_.erase(it2);
    }
    nodes_.erase(it);
}

void ModelGraph::Impl::recursive_remove_virtual_nodes() {
    std::vector<ModelNodeRef> leaf_nodes;
    for (auto &node : nodes_) {
        if (node->consumers.empty()) {
            leaf_nodes.emplace_back(node);
        }
    }
    UniqueList<ModelNodeRef> seen_nodes;
    this->recursive_remove_virtual_nodes(seen_nodes, leaf_nodes);
}

void ModelGraph::Impl::recursive_remove_virtual_nodes(
    UniqueList<ModelNodeRef> &seen_nodes,
    const std::vector<ModelNodeRef> &boundary_nodes) {
    if (boundary_nodes.size() == 0) {
        return;
    }
    MODEL_GRAPH_DEBUG("remove virtual nodes");
    std::vector<ModelNodeRef> new_boundary_nodes;
    for (auto &boundary_node : boundary_nodes) {
        if (boundary_node->op == nullptr) {
            ERR(InternalError, "unexpected error: empty node");
        }
        MODEL_GRAPH_DEBUG("  boundary node");
        MODEL_GRAPH_DEBUG("    node: ", to_json(boundary_node).dump());
        for (auto &producer : boundary_node->producers) {
            // Exception: if any consumer of the producer (rather than the
            // current boundary_node) is unseen, we should not add the producer
            // to the next boundary.
            bool should_add = true;
            for (auto &consumer : producer->consumers) {
                if (consumer == boundary_node) {
                    continue;
                }
                if (!seen_nodes.contains(consumer)) {
                    should_add = false;
                    break;
                }
            }
            if (!should_add) {
                continue;
            }
            if (seen_nodes.contains(producer)) {
                ERR(InternalError,
                    "circular dependency detected: ", to_json(producer).dump());
            }
            MODEL_GRAPH_DEBUG("      added to next boundary: ",
                              to_json(producer).dump());
            new_boundary_nodes.emplace_back(producer);
        }
        if (boundary_node->op->is_virtual()) {
            MODEL_GRAPH_DEBUG("    remove node: ",
                              to_json(boundary_node).dump());
            // Remove this node from the graph.
            this->remove_node(boundary_node);
            MODEL_GRAPH_DEBUG("      nodes.size() ", nodes_.size());
        } else {
            seen_nodes.push_back(boundary_node);
        }
    }
    this->recursive_remove_virtual_nodes(seen_nodes, new_boundary_nodes);
}

Json ModelGraph::Impl::to_json(const ModelNodeRef &node) const {
    Json j;
    j["Id"] = nodes_.index(node);
    j["ProducerNodeIds"] = Json::array();
    for (auto producer : node->producers) {
        j["ProducerNodeIds"].emplace_back(nodes_.index(producer));
    }
    j["ConsumerNodeIds"] = Json::array();
    for (auto consumer : node->consumers) {
        j["ConsumerNodeIds"].emplace_back(nodes_.index(consumer));
    }
    j["Op"] = node->op->serialize();
    return j;
}

std::string ModelGraph::Impl::serialize(bool pretty) const {
    Json j;
    j["Rank"] = rank_;
    j["WorldSize"] = world_size_;
    j["Nodes"] = Json::array();
    for (const auto &node : nodes_) {
        j["Nodes"].emplace_back(this->to_json(node));
    }
    if (pretty) {
        return ModelJson(j).dump_pretty();
    }
    return j.dump(-1);
}

std::vector<ModelNodeRef> ModelGraph::Impl::nodes() const {
    std::vector<ModelNodeRef> vec;
    vec.insert(vec.end(), nodes_.begin(), nodes_.end());
    return vec;
}

}  // namespace ark<|MERGE_RESOLUTION|>--- conflicted
+++ resolved
@@ -17,12 +17,8 @@
 
 namespace ark {
 
-<<<<<<< HEAD
-ModelGraphContextStack::ModelGraphContextStack(const ModelGraphContextStack &other) {
-=======
 ModelGraphContextStack::ModelGraphContextStack(
     const ModelGraphContextStack &other) {
->>>>>>> 3dda44a8
     for (const auto &pair : other.storage_) {
         for (const auto &value : pair.second) {
             this->storage_[pair.first].push_back(value);
@@ -30,35 +26,13 @@
     }
 }
 
-<<<<<<< HEAD
-void ModelGraphContextStack::push(const std::string &key, const std::string &value) {
-    this->storage_[key].push_back(std::make_shared<std::string>(value));
-=======
 void ModelGraphContextStack::push(const std::string &key, const Json &value) {
     this->storage_[key].push_back(std::make_shared<Json>(value));
->>>>>>> 3dda44a8
 }
 
 void ModelGraphContextStack::pop(const std::string &key) {
     auto it = this->storage_.find(key);
     if (it == this->storage_.end() || it->second.empty()) {
-<<<<<<< HEAD
-        ERR(ModelError, "context stack is empty");
-    }
-    it->second.pop_back();
-}
-
-std::string ModelGraphContextStack::get_context(const std::string &key) const {
-    if (this->storage_.find(key) == this->storage_.end() ||
-        this->storage_.at(key).empty()) {
-        return "";
-    }
-    return *this->storage_.at(key).back();
-}
-
-std::map<std::string, std::string> ModelGraphContextStack::get_context_all() const {
-    std::map<std::string, std::string> cur;
-=======
         ERR(InternalError, "context stack is empty");
     }
     it->second.pop_back();
@@ -80,7 +54,6 @@
 
 std::map<std::string, Json> ModelGraphContextStack::get_all() const {
     std::map<std::string, Json> cur;
->>>>>>> 3dda44a8
     for (const auto &pair : this->storage_) {
         if (!pair.second.empty()) {
             cur[pair.first] = *pair.second.back();
@@ -96,11 +69,7 @@
     nodes_.clear();
     for (const auto &node : other.nodes_) {
         ModelNodeRef new_node = std::make_shared<ModelNode>();
-<<<<<<< HEAD
-        new_node->ops = node->ops;
-=======
         new_node->op = node->op;
->>>>>>> 3dda44a8
         new_node->context = node->context;
         node_map.emplace(node, new_node);
         nodes_.push_back(new_node);
@@ -138,24 +107,14 @@
     rank_ = other.rank_;
     world_size_ = other.world_size_;
     compressed_ = other.compressed_;
-<<<<<<< HEAD
-    context_stack_ = std::make_shared<ModelGraphContextStack>(*(other.context_stack_));
-=======
     context_stack_ =
         std::make_shared<ModelGraphContextStack>(*(other.context_stack_));
->>>>>>> 3dda44a8
     return *this;
 }
 
 void ModelGraph::Impl::compress_nodes(bool merge_nodes) {
     if (!compressed_) {
         this->recursive_remove_virtual_nodes();
-<<<<<<< HEAD
-        if (merge_nodes) {
-            this->recursive_merge_nodes();
-        }
-=======
->>>>>>> 3dda44a8
         compressed_ = true;
     }
 }
@@ -261,11 +220,7 @@
         producer->consumers.push_back(node);
     }
 
-<<<<<<< HEAD
-    node->context = context_stack_->get_context_all();
-=======
     node->context = context_stack_->get_all();
->>>>>>> 3dda44a8
 
     nodes_.push_back(node);
     return node;
