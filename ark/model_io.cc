--- conflicted
+++ resolved
@@ -184,29 +184,6 @@
 {
     // clang-format off
     switch (s) {
-<<<<<<< HEAD
-    case OP_UNKNOWN:    os << "OP_UNKNOWN";     break;
-    case OP_TENSOR:     os << "OP_TENSOR";      break;
-    case OP_REFER:      os << "OP_REFER";       break;
-    case OP_RESHAPE:    os << "OP_RESHAPE";     break;
-    case OP_MERGE:      os << "OP_MERGE";       break;
-    case OP_REDUCE:     os << "OP_REDUCE";      break;
-    case OP_SCALE:      os << "OP_SCALE";       break;
-    case OP_MATMUL:     os << "OP_MATMUL";      break;
-    case OP_MAX_POOL:   os << "OP_MAX_POOL";    break;
-    case OP_ADD:        os << "OP_ADD";         break;
-    case OP_MUL:        os << "OP_MUL";         break;
-    case OP_IM2COL:     os << "OP_IM2COL";      break;
-    case OP_TRANSPOSE:  os << "OP_TRANSPOSE";   break;
-    case OP_SEND:       os << "OP_SEND";        break;
-    case OP_SEND_DONE:  os << "OP_SEND_DONE";   break;
-    case OP_SEND_MM:    os << "OP_SEND_MM";     break;
-    case OP_RECV:       os << "OP_RECV";        break;
-    case OP_RECV_MM:    os << "OP_RECV_MM";     break;
-    case OP_LAYERNORM:  os << "OP_LAYERNORM";   break;
-    case OP_SOFTMAX:    os << "OP_SOFTMAX";     break;
-    case OP_GELU:       os << "OP_GELU";        break;
-=======
     case OP_UNKNOWN:       os << "OP_UNKNOWN";       break;
     case OP_TENSOR:        os << "OP_TENSOR";        break;
     case OP_REFER:         os << "OP_REFER";         break;
@@ -233,7 +210,6 @@
     case OP_LAYERNORM:     os << "OP_LAYERNORM";     break;
     case OP_SOFTMAX:       os << "OP_SOFTMAX";       break;
     case OP_GELU:          os << "OP_GELU";          break;
->>>>>>> cb978919
     }
     // clang-format on
     return os;
