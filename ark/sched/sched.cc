--- conflicted
+++ resolved
@@ -106,14 +106,9 @@
         gpu_info.min_threads_per_block / gpu_info.threads_per_warp;
     Dims shape4 = output->shape.dims4();
     Dims ldims4 = output->ldims.dims4();
-<<<<<<< HEAD
-    std::vector<std::pair<const OpConfig *, int>> config_candidates;
-    std::vector<std::pair<const OpConfig *, int>> high_priority_candidates;
-=======
     std::vector<std::tuple<const OpConfig *, Dims, int>> config_candidates;
     std::vector<std::tuple<const OpConfig *, Dims, int>>
         high_priority_candidates;
->>>>>>> 2e0c7d42
     for (auto &cfg : feasible_configs) {
         assert(cfg->output_tiles.size() > 0);
         const OpTile &ot = cfg->output_tiles[0];
@@ -130,21 +125,13 @@
         num_tiles *= math::div_up(shape_y, ot_y);
 
         // This config is OK to use
-<<<<<<< HEAD
-        config_candidates.emplace_back(cfg, num_tiles);
-=======
         config_candidates.emplace_back(cfg, Dims(ot_x, ot_y), num_tiles);
->>>>>>> 2e0c7d42
 
         // magic condition
         if ((shape_y * 2 > ot_y) && (shape_x * 2 > ot_x) &&
             ((num_tiles * cfg->num_warps) >= (min_wps * gpu_info.num_sm / 2))) {
-<<<<<<< HEAD
-            high_priority_candidates.emplace_back(cfg, num_tiles);
-=======
             high_priority_candidates.emplace_back(cfg, Dims(ot_x, ot_y),
                                                   num_tiles);
->>>>>>> 2e0c7d42
         }
     }
     if (config_candidates.empty()) {
@@ -165,22 +152,6 @@
         LOG(ERROR, "no valid tile configuration found. Output shape ",
             output->shape, ", available tiles: ", configs_str.str());
     }
-<<<<<<< HEAD
-    const OpConfig *cfg;
-    if (high_priority_candidates.empty()) {
-        // sort by the total number of warps needed
-        std::sort(config_candidates.begin(), config_candidates.end(),
-                  [](const std::pair<const OpConfig *, int> &a,
-                     const std::pair<const OpConfig *, int> &b) {
-                      return a.first->num_warps * a.second >
-                             b.first->num_warps * b.second;
-                  });
-        cfg = config_candidates.back().first;
-    } else {
-        cfg = high_priority_candidates.back().first;
-    }
-    return cfg;
-=======
     auto &candidates = high_priority_candidates.empty()
                            ? config_candidates
                            : high_priority_candidates;
@@ -191,7 +162,6 @@
                   return std::get<1>(a).size() < std::get<1>(b).size();
               });
     return std::get<0>(candidates[0]);
->>>>>>> 2e0c7d42
 }
 
 }  // namespace ark