--- conflicted
+++ resolved
@@ -99,14 +99,8 @@
         LOG(ERROR, "invalid granularity level: ", op->gran_lev);
     }
     std::vector<const OpConfig *> feasible_configs;
-<<<<<<< HEAD
-    for (auto &cfg : search->second) {
-        if (cfg.num_warps <= this->num_warps_per_sm &&
-            cfg.smem_bytes <= gpu_info.smem_block_total) {
-=======
     for (auto &cfg : configs) {
         if (cfg.num_warps <= this->num_warps_per_sm) {
->>>>>>> 4c39fd41
             feasible_configs.push_back(&cfg);
         }
     }
@@ -131,7 +125,7 @@
         DimType num_tiles = shape4[0] * shape4[1];
         num_tiles *= math::div_up(shape_x, ot_x);
         num_tiles *= math::div_up(shape_y, ot_y);
-        
+
         // This config is OK to use
         config_candidates.push_back(cfg);
 
