--- conflicted
+++ resolved
@@ -85,14 +85,9 @@
     return true;
 }
 
-<<<<<<< HEAD
 bool SchedOpSeq::is_comm() const
 {
     return this->is_send() || this->is_send_done() || this->is_recv() || this->is_sync();
-=======
-bool SchedOpSeq::is_comm() const {
-    return this->is_send() || this->is_send_done() || this->is_recv();
->>>>>>> a0e2d2c4
 }
 
 bool SchedOpSeq::append(const Op *op, const OpConfig *cfg) {
@@ -112,10 +107,6 @@
     if ((op->outputs.size() > 0) && (wn > 0)) {
         const Dims &s = op->outputs[0]->shape;
         const OpTile &tile = cfg->output_tiles[0];
-<<<<<<< HEAD
-=======
-
->>>>>>> a0e2d2c4
         int ndims = s.ndims();
         assert(ndims != 0);
         if (ndims == 1) {
