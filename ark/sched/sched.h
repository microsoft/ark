--- conflicted
+++ resolved
@@ -150,13 +150,6 @@
     size_t dbytes;
     OpGraph *op_graph;
 
-<<<<<<< HEAD
-    std::vector<const Op *> send_recv_ops;
-    GpuMgrCtx *ctx;
-=======
-    std::map<Tensor *, Tensor *> tns_trans;
-
->>>>>>> 2ffd0f2b
     const std::string model_path = "model.json";
     DefaultCodeGenerator scg;
     unsigned int wps;
