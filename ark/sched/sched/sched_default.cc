// Copyright (c) Microsoft Corporation.
// Licensed under the MIT license.

#include "env.h"
#include "logging.h"
#include "math.h"
#include "model.h"
#include "sched/sched.h"

using namespace std;

#define DEBUG_SCHEDULE 0
#define SCHEDULE_DEBUG(...)          \
    do {                             \
        if (DEBUG_SCHEDULE) {        \
            LOG(DEBUG, __VA_ARGS__); \
        }                            \
    } while (0);

namespace ark {

/// Calculate the number of tiles for a given op and a tile.
/// @param op input op
/// @param tile input tile
/// @return number of tiles
static int calc_num_tiles(const Op &op, const OpTile &tile) {
    if (op.outputs.size() == 0) {
        // This op has no output.
        return 0;
    }
    assert(op.outputs[0] != nullptr);
    auto &s = op.outputs[0]->shape;
    int ndims = s.ndims();
    if (ndims == 0) {
        // The output has no element.
        return 0;
    }
    // tile.y corresponds to the last dimension.
    int num_tiles = math::div_up(s[ndims - 1], tile.y);
    // tile.x corresponds to the second last dimension.
    if (ndims > 1) {
        num_tiles *= math::div_up(s[ndims - 2], tile.x);
    } else if (tile.x != 1) {
        LOG(ERROR, "The tile is 2D, but the output is 1D.");
    }
    // The remaining dimensions are not tiled.
    int remain_dims = ndims - 2;
    while (remain_dims > 0) {
        num_tiles *= s[remain_dims - 1];
        remain_dims--;
    }
    return num_tiles;
}

/// Heuristic matmul optimization. Overwrite the input matmul op with an
/// optimized op.
/// @param model target model
/// @param matmul_op matmul op in the target model
/// @param gpu_info GPU info to optimize for
/// @param num_sm number of SMs to use for this op. This should be equal to or
/// less than the number of SMs on the GPU (`gpu_info.num_sm`).
void DefaultScheduler::heuristic_optimize_matmul(Model &model,
                                                 Model::Impl *model_impl,
                                                 Op &matmul_op,
                                                 const GpuInfo &gpu_info,
                                                 int num_sm) {
    if (matmul_op.type != OP_MATMUL) {
        LOG(ERROR, "This is not a matmul op.");
    }
    if (matmul_op.gran_lev != -1) {
        // `gran_lev` is manually set. Do not optimize.
        return;
    }
    if (num_sm > gpu_info.num_sm) {
        LOG(ERROR,
            "The total number of SMs (%d) is less than the number of SMs "
            "requested (%d).",
            gpu_info.num_sm, num_sm);
    }
    const OpConfig *cfg = this->sched_op_config(&matmul_op);
    assert(cfg->output_tiles.size() == 1);
    int num_tiles = calc_num_tiles(matmul_op, cfg->output_tiles[0]);
    if (num_tiles == 0) {
        LOG(ERROR, "This matmul has no output tiles.");
    }

    // Heuristically select a split_k value. If split_k is larger than 1, split
    // the inner dimension of the matmul into split_k parts, where each part is
    // computed by a separate matmul op and the results are accumulated. Larger
    // split_k is preferred when the number of tiles is small and the inner
    // dimension is large.
    int split_k = 1;
    if (num_tiles < num_sm) {
        // If the number of tiles is less than the number of SMs, we can
        // potentially use more SMs to compute the matmul. We can split the
        // inner dimension into multiple parts and distribute them to different
        // SMs. We use a heuristic to determine the number of parts.

        // Calculate the maximum possible split_k according to the tile shape.
        const Dims &fst_input_shape = matmul_op.inputs[0]->shape;
        const OpTile &fst_input_tile = cfg->input_tiles[0];
        DimType inner_dim = fst_input_shape[fst_input_shape.ndims() - 1];
        DimType inner_dim_tile_len = fst_input_tile.y;
        size_t max_split_k = math::div_up(inner_dim, inner_dim_tile_len);

        // Calculate the max split_k to run two or less tiles per SM. Exceeding
        // this limit is heuristically bad for performance.
        size_t split_k_for_two_tiles_per_sm = num_sm * 2 / num_tiles;
        size_t tmp_split_k = min(max_split_k, split_k_for_two_tiles_per_sm);

        // Calculate the actual split_k if we can split the inner dimension
        // into tmp_split_k parts.
        size_t each_part_len =
            math::pad(math::div_up(inner_dim, tmp_split_k), inner_dim_tile_len);
        split_k = math::div_up(inner_dim, each_part_len);
        assert(split_k > 0);
    }
    if (split_k == 1) {
        // No optimization is needed.
        return;
    }
    LOG(DEBUG, "Optimize matmul ", matmul_op.name, " with split_k=", split_k);

    Tensor *input_a = matmul_op.inputs[0];
    Tensor *input_b = matmul_op.inputs[1];
    Tensor *output = matmul_op.output_refs[0];
    bool is_column_a;
    bool is_column_b;
    matmul_op.args.get(&is_column_a, 4);
    matmul_op.args.get(&is_column_b, 5);
    std::string matmul_name = matmul_op.name;

    // Remove the original matmul op from the model.
    model_impl->delete_op(&matmul_op);

    // Create a new matmul op with the optimized split_k.
    model.matmul(input_a, input_b, output, split_k, is_column_a, is_column_b,
                 matmul_name);
}

/// Heuristically optimize the model. Overwrite the model with an optimized
/// model.
/// @param model target model
/// @param gpu_info GPU info to optimize for
/// @param num_sm number of SMs to use for this op. This should be equal to or
/// less than the number of SMs on the GPU (`gpu_info.num_sm`).
void DefaultScheduler::heuristic_optimize_model(Model &model,
                                                Model::Impl *model_impl,
                                                const GpuInfo &gpu_info,
                                                int num_sm) {
    if (get_env().disable_graph_opt) {
        LOG(INFO, "Graph optimization is disabled.");
        return;
    }
    // Make a copy of the ops because we will modify the model.
    std::vector<Op *> ops;
    for (auto &op : model_impl->get_ops()) {
        ops.push_back(op);
    }
    for (auto &op : ops) {
        if (op->type == OP_MATMUL) {
            heuristic_optimize_matmul(model, model_impl, *op, gpu_info, num_sm);
        }
    }
}

DefaultScheduler::DefaultScheduler(Model &model, int gpu_id, int rank_,
                                   int world_size_, int num_warps_per_sm_)
    : BaseScheduler(model, gpu_id, rank_, world_size_, num_warps_per_sm_) {
    const GpuInfo &gpu_info = this->gpu_mgr->get_gpu_info();

    // Number of SMs to use for computation. The last SM is preserved for
    // communication only.
    int num_sm_calc = gpu_info.num_sm - 1;

    heuristic_optimize_model(model, model.impl.get(), gpu_info, num_sm_calc);

    this->op_graph = make_unique<OpGraph>(model);
}

void DefaultScheduler::schedule() {
    LOG(DEBUG, "DefaultScheduler start scheduling");

    auto &nodes = this->op_graph->get_nodes();

    std::list<OpNode *> root_nodes;
    for (auto &node : nodes) {
        if (node->producers.empty()) {
            root_nodes.emplace_back(node.get());
        }
    }

    std::set<OpNode *> seen_nodes;
    recursive_schedule(root_nodes, seen_nodes);

    this->configure_gpu_buf(this->model->impl->get_tensors());

    if (this->comp_stream.size() != this->comm_stream.size()) {
        LOG(ERROR, "unexpected error");
    }
}

///
void DefaultScheduler::recursive_schedule(std::list<OpNode *> &nodes,
                                          std::set<OpNode *> &seen_nodes) {
    if (nodes.empty()) {
        return;
    }
    const GpuInfo &gpu_info = this->gpu_mgr->get_gpu_info();

    std::list<OpNode *> next_nodes;
    std::vector<SchedItem> comp_items;
    std::vector<SchedItem> comm_items;
    bool sync_comm = false;
    bool sync_comp = false;
    for (auto &node : nodes) {
        if (node->ops.size() == 0) {
            LOG(ERROR, "unexpected error: empty OpNode");
        }
        Op *op = node->ops[0];
        const OpConfig *cfg = this->sched_op_config(op);
        int opseq_id = (int)this->opseqs.size();
        this->opseqs.emplace_back(make_unique<SchedOpSeq>(opseq_id, op, cfg));
        SchedOpSeq *opseq = this->opseqs.back().get();

        bool broke_node = false;
        for (size_t i = 1; i < node->ops.size(); i++) {
            // If there are multiple Ops, check if the Op configs allow merging.
            Op *next_op = node->ops[i];
            const OpConfig *next_cfg = this->sched_op_config(next_op);
            bool need_sync_between_ops = cfg->sync_post || next_cfg->sync_pre;
            bool comm_and_comp = (op->is_comm() && !next_op->is_comm()) ||
                                 (!op->is_comm() && next_op->is_comm());
            if (!need_sync_between_ops && !comm_and_comp) {
                if (opseq->append(next_op, next_cfg)) {
                    // Merge succeeded.
                    continue;
                }
            }
            // Cannot merge. Add remaining part of the OpNode to next_nodes.
            OpNode *next_node = this->op_graph->break_node(node, i);
            next_nodes.emplace_back(next_node);
            broke_node = true;
            break;
        }

        // Check if we need to sync between comp and comm.
        if (!sync_comm && opseq->is_comm()) {
            // Check if any producer is a computation Op.
            for (auto &producer : node->producers) {
                // As we do not merge computation Ops with communication Ops,
                // we only need to check the first Op.
                if (!producer->ops[0]->is_comm()) {
                    sync_comm = true;
                    break;
                }
            }
        } else if (!sync_comp && !opseq->is_comm()) {
            // Check if any producer is a communication Op.
            for (auto &producer : node->producers) {
                // As we do not merge computation Ops with communication Ops,
                // we only need to check the first Op.
                if (producer->ops[0]->is_comm()) {
                    sync_comp = true;
                    break;
                }
            }
        }

        auto p = seen_nodes.emplace(node);
        if (!p.second) {
            LOG(ERROR, "unexpected error: already seen node ", node->get_name(),
                " (", node->ops.size(), " ops)");
        }

        // Align shared memory size
        int smem_bytes = opseq->get_smem_bytes();
        int aligned_smem_bytes = math::pad(smem_bytes, gpu_info.smem_align);

        // Create a scheduling item.
        SchedItem item;
        item.opseq_id = opseq_id;
        item.num_uops = opseq->get_tdims_size();
        item.num_warps_per_uop = opseq->get_num_warps();
        item.smem_bytes_per_uop = aligned_smem_bytes;
        if (item.num_uops <= 0) {
            LOG(ERROR, "unexpected error: num_uops <= 0");
        } else if (item.num_warps_per_uop <= 0) {
            LOG(ERROR, "unexpected error: num_warps_per_uop <= 0");
        } else if (item.smem_bytes_per_uop < 0) {
            LOG(ERROR, "unexpected error: smem_bytes_per_uop < 0");
        }
        if (op->is_comm()) {
            comm_items.emplace_back(item);
        } else {
            comp_items.emplace_back(item);
        }

        if (!broke_node) {
            // If OpNode is completely merged, add its users to
            // next_nodes.
            for (auto &user_node : node->users) {
                // If any producer is unseen, skip the user.
                bool skip = false;
                for (auto &producer : user_node->producers) {
                    if (seen_nodes.find(producer) == seen_nodes.end()) {
                        skip = true;
                        break;
                    }
                }
                if (!skip) {
                    next_nodes.emplace_back(user_node);
                }
            }
        }
    }

    if (this->comp_stream.empty() || sync_comp || sync_comm) {
        // Create a new stream.
        this->comp_stream.emplace_back(make_unique<SchedStream>(
            0, gpu_info.num_sm - 1, this->num_warps_per_sm,
            gpu_info.smem_block_total));
    }
    if (this->comm_stream.empty() || sync_comp || sync_comm) {
        // Create a new stream.
        this->comm_stream.emplace_back(make_unique<SchedStream>(
            gpu_info.num_sm - 1, gpu_info.num_sm, this->num_warps_per_sm,
            gpu_info.smem_block_total));
    }

    // Schedule the Ops.
    this->comp_stream.back()->add_items(comp_items);
    this->comm_stream.back()->add_items(comm_items);

    SCHEDULE_DEBUG("scheduled ", nodes.size(), " nodes");
    for (auto &item : comp_items) {
        SCHEDULE_DEBUG("  comp: ", this->opseqs[item.opseq_id]->get_name());
    }
    for (auto &item : comm_items) {
        SCHEDULE_DEBUG("  comm: ", this->opseqs[item.opseq_id]->get_name());
    }

    recursive_schedule(next_nodes, seen_nodes);
}

void DefaultScheduler::configure_gpu_buf(
    const std::list<Tensor *> &model_tensors) {
    // A TensorBuf can be located on a local GPU or a remote GPU. If it is on
    // this rank's GPU, it should be allocated and might be exported to other
    // GPUs. If it is on a remote GPU (the gid is not equal to this rank), it
    // should be imported.
    // A TensorBuf can have multi tensors pointing to it. Different Tensor
    // represent a different sharding or view of the same TensorBuf.
    std::map<TensorBuf *, std::vector<Tensor *>> bufs;
    for (auto tns : model_tensors) {
        // If the tensor is imported, it should not be allocated on this GPU
        if (tns->imported_rank >= 0) continue;
        bufs[tns->buf].emplace_back(tns);
    }

    const std::string padding_error_msg =
        "invalid padding detected. This is likely caused because one GPU buffer"
        " is used by multiple operators that require different padding. A "
        "possible workaround is to let each operator use a different buffer by "
        "creating a new tensor rather than overwriting an existing tensor.";

    for (auto &opseq : this->opseqs) {
        for (auto &sop : opseq->get_sched_ops()) {
            auto tile_vec = sop.get_cfg()->input_tiles;
            auto tns_vec = sop.get_op()->inputs;
            tile_vec.insert(tile_vec.end(), sop.get_cfg()->output_tiles.begin(),
                            sop.get_cfg()->output_tiles.end());
            tns_vec.insert(tns_vec.end(), sop.get_op()->outputs.begin(),
                           sop.get_op()->outputs.end());
            for (size_t i = 0; i < tns_vec.size(); ++i) {
                auto tile = tile_vec[i];
                auto op_tns = tns_vec[i];
                if (tile.x < 0) tile.x = 1;
                if (tile.y < 0) tile.y = 1;
                std::vector<DimType> tmp;
                tmp.emplace_back(tile.x);
                tmp.emplace_back(tile.y);
                Dims tile_dims(tmp);
                auto orig_ldims = op_tns->ldims;
                auto orig_ldims_bytes = op_tns->ldims_bytes();
                op_tns->update_pads(tile_dims);
                for (auto tns : bufs[op_tns->buf]) {
                    if (tns == op_tns) continue;
                    if (tns->ldims_bytes() == orig_ldims_bytes) {
<<<<<<< HEAD
                        tns->update_pads(tile_dims, orig_ldims);
=======
                        tns->update_pads(tile_dims, orig_ldims, op_tns->ldims);
>>>>>>> 22558889
                        if (tns->ldims_bytes() != op_tns->ldims_bytes()) {
                            LOG(ERROR, padding_error_msg,
                                " op=", sop.get_op()->name,
                                ", tile=", tile_dims, ", ldims ", tns->ldims,
                                " vs ", op_tns->ldims);
                        }
                    } else {
                        LOG(ERROR, padding_error_msg, " ", tns->name,
                            tns->ldims, " vs ", op_tns->name, orig_ldims);
                    }
                }
            }
        }
    }
    // Fix TensorBuf size.
    for (auto &el : bufs) {
        TensorBuf *buf = el.first;
        DimType buf_bytes = -1;
        for (auto tns : el.second) {
            if (buf_bytes == -1) {
                buf_bytes = tns->ldims_bytes();
            } else if (buf_bytes != tns->ldims_bytes()) {
                LOG(ERROR, padding_error_msg);
            }
        }
        // Store the size.
        buf->bytes = (buf_bytes == -1) ? 0 : buf_bytes;
    }

    // export_tns_sids is a map of the TensorBuf that needed to be exported, and
    // the corresponding tensors and sids. A TensorBuf can have multiple tensors
    // pointing to it, and might be exported to multiple ranks as different
    // Tensor.
    std::map<TensorBuf *, std::vector<std::pair<Tensor *, int>>>
        export_tns_sids;

    // TODO: move this into BaseScheduler::create_context().
    for (auto &opseq : this->opseqs) {
        for (auto &sop : opseq->get_sched_ops()) {
            const Op *op = sop.get_op();

            const int send_ready_flag_sid_offset = 128;

            if (op->type == OP_SEND) {
                //
                Tensor *in = op->inputs[0];
                int sid;
                int rank;
                int dst_rank;
                size_t bytes;
                op->args.get(&sid, 0);
                op->args.get(&rank, 1);
                op->args.get(&dst_rank, 2);
                op->args.get(&bytes, 3);
                size_t off = in->offset() * in->type_bytes();
                // TODO: generalize converting rank to GPU ID.
                int nrph = get_env().num_ranks_per_host;
                int dst_gpu_id = dst_rank % nrph;
                if ((dst_rank / nrph) == (this->rank / nrph)) {
                    // Same node.
                    this->buf_infos.emplace_back(dst_gpu_id, bytes, nullptr,
                                                 sid, off);
                }
                export_tns_sids[in->buf].emplace_back(in, sid);
                this->send_recv_ops.emplace_back(op);
            } else if (op->type == OP_RECV) {
                //
                Tensor *output = op->outputs[0];
                int sid;
                op->args.get(&sid, 0);
                export_tns_sids[output->buf].emplace_back(output, sid);
                this->send_recv_ops.emplace_back(op);
            } else if (op->type == OP_SEND_MM) {
                int sid;
                int dst_gid;
                op->args.get(&sid, 0);
                op->args.get(&dst_gid, 1);
                // import the recvbuf, the recvbuf should be allocated on the
                // receiver GPU
                Tensor *recvbuf = op->inputs[1];
                this->buf_infos.emplace_back(dst_gid, recvbuf->shape_bytes(),
                                             recvbuf->buf, sid, 0);

                // configure the send_ready_flag, the send_ready_flag needed to
                // be exported to the recv GPU, since the sid of the
                // send_ready_flag should not be the same as the recvBuf, so I
                // use the sid+128 as the sid of the send_ready_flag
                Tensor *send_ready_flag = op->inputs[2];
                export_tns_sids[send_ready_flag->buf].emplace_back(
                    send_ready_flag, sid + send_ready_flag_sid_offset);
            } else if (op->type == OP_RECV_MM) {
                int sid;
                int src_gid;
                op->args.get(&sid, 0);
                op->args.get(&src_gid, 1);
                // configure the recvbuf, the recvbuf needed to be export the to
                // the sender GPU, the sid is the same as the sid of the send_mm
                // op and the recv_mm op
                Tensor *recvbuf = op->inputs[1];
                export_tns_sids[recvbuf->buf].emplace_back(recvbuf, sid);

                // import the send_ready_flag, the send_ready_flag tensor should
                // be allocated on the sender GPU
                Tensor *send_ready_flag = op->inputs[2];
                this->buf_infos.emplace_back(
                    src_gid, send_ready_flag->shape_bytes(),
                    send_ready_flag->buf, sid + send_ready_flag_sid_offset, 0);
            } else if (op->type == OP_SEND_MSLL) {
                Tensor *input = op->inputs[0];
                Tensor *recvbuf = op->inputs[1];
                int dst_rank;
                int sid;
                op->args.get(&dst_rank, 1);
                op->args.get(&sid, 3);
                // import the recvbuf, the recvbuf should be allocated on the
                // receiver GPU
                this->buf_infos.emplace_back(dst_rank, recvbuf->shape_bytes(),
                                             recvbuf->buf, sid, 0);
                export_tns_sids[input->buf].emplace_back(input, sid);
            } else if (op->type == OP_RECV_MSLL) {
                Tensor *in = op->outputs[0];
                int sid;
                op->args.get(&sid, 3);
                export_tns_sids[in->buf].emplace_back(in, sid);
            } else if (op->type == OP_READ_AND_REDUCE_MSLL ||
                       op->type == OP_GATHER_FROM_PEERS_MSLL) {
                Tensor *local_buff = op->outputs[1];
                std::vector<Tensor *> remote_bufs = std::vector<Tensor *>(
                    op->inputs.begin() + 1, op->inputs.end());
                LOG(DEBUG, "read_and_reduce_msll/gather_from_peers_msll ",
                    local_buff->shape, " npeers ", remote_bufs.size());
                int npeers;
                int sid;
                op->args.get(&npeers, 1);
                op->args.get(&sid, 2);
                export_tns_sids[local_buff->buf].emplace_back(local_buff, sid);
                for (int i = 0; i < npeers; i++) {
                    int peer_rank = i < this->rank ? i : i + 1;
                    this->buf_infos.emplace_back(peer_rank,
                                                 remote_bufs[i]->shape_bytes(),
                                                 remote_bufs[i]->buf, sid, 0);
                }
            } else if (op->type == OP_PUT_PACKET_MSLL) {
                Tensor *scratch = op->inputs[1];
                Tensor *recvbuf = op->inputs[2];
                int dst_rank;
                int sid;
                op->args.get(&sid, 0);
                op->args.get(&dst_rank, 2);
                // import the recvbuf, the recvbuf should be allocated on the
                // receiver GPU
                this->buf_infos.emplace_back(dst_rank, recvbuf->shape_bytes(),
                                             recvbuf->buf, sid, 0);
                export_tns_sids[scratch->buf].emplace_back(scratch, sid);
            } else if (op->type == OP_REDUCE_AND_WRITE_PACKET_MSLL) {
                Tensor *scratch = op->inputs[1];
                std::vector<Tensor *> remote_bufs = std::vector<Tensor *>(
                    op->inputs.begin() + 2, op->inputs.end());
                int sid;
                op->args.get(&sid, 0);
                export_tns_sids[scratch->buf].emplace_back(scratch, sid);
                for (int i = 0; i < (int)remote_bufs.size(); i++) {
                    int peer_rank = i < this->rank ? i : i + 1;
                    this->buf_infos.emplace_back(peer_rank,
                                                 remote_bufs[i]->shape_bytes(),
                                                 remote_bufs[i]->buf, sid, 0);
                }
            }
        }
    }

    // Allocate all GPU buffers.
    for (auto &el : bufs) {
        TensorBuf *buf = el.first;
        int sid = -1;
        auto search = export_tns_sids.find(buf);
        if (search != export_tns_sids.end()) {
            for (auto &p : search->second) {
                Tensor *t = p.first;
                sid = p.second;
                this->buf_infos.emplace_back(this->gpu_mgr->gpu_id, buf->bytes,
                                             buf, sid, t->offset_bytes());
            }
        } else {
            this->buf_infos.emplace_back(this->gpu_mgr->gpu_id, buf->bytes, buf,
                                         sid, 0);
        }
    }
}

std::vector<std::string> DefaultScheduler::gen_code() {
    std::stringstream code;

    std::set<int> imported_ranks;
    for (auto &tns : this->model->impl->get_tensors()) {
        if (tns->imported_rank >= 0) {
            imported_ranks.insert(tns->imported_rank);
        }
    }
    for (auto rank : imported_ranks) {
        this->codegen->def_remote_buf(code, rank);
    }

    this->codegen->def_sync_stream(code, 0);
    this->codegen->def_sync_stream(code, 1);

    if (get_env().use_msll) {
        int num_proxy_chans =
            this->ctx->get_comm_sw()->get_proxy_channels_num();
        this->codegen->def_proxy_channels(code, num_proxy_chans);
        int num_sm_chans = this->ctx->get_comm_sw()->get_sm_channels_num();
        this->codegen->def_sm_channels(code, num_sm_chans);
    }

    std::map<std::string, int> uop_map;
    for (auto &opseq : this->opseqs) {
        for (auto &sop : opseq->get_sched_ops()) {
            int uop_id = (int)uop_map.size();
            std::string sop_serial = sop.serialize();
            // Insert only if it does not exist
            auto p = uop_map.emplace(sop_serial, uop_id);
            if (p.second) {
                // If this is a new function, define it.
                this->codegen->def_uop(code, sop, uop_id);
            }
        }
    }
    for (auto &opseq : this->opseqs) {
        this->codegen->opseq(code, "op" + std::to_string(opseq->get_id()),
                             *opseq, uop_map);
    }

    const GpuInfo &gpu_info = this->gpu_mgr->get_gpu_info();
    int num_sm_comp = gpu_info.num_sm - 1;
    int num_sm_comm = 1;

    code << "__device__ void ark_loop_body(int _iter) {\n";
    for (size_t i = 0; i < this->comp_stream.size(); ++i) {
        auto comp_streams = this->comp_stream[i]->get_streams();
        for (size_t j = 0; j < comp_streams.size(); ++j) {
            auto &stream = comp_streams[j];
            for (auto &branch : stream.branches) {
                this->codegen->branch(code, branch);
            }
            if (!stream.branches.empty() && j != comp_streams.size() - 1) {
                code << "  ";
                this->codegen->sync_stream(code, 0, 0, num_sm_comp);
            }
        }
        auto comm_streams = this->comm_stream[i]->get_streams();
        for (size_t j = 0; j < comm_streams.size(); ++j) {
            auto &stream = comm_streams[j];
            for (auto &branch : stream.branches) {
                this->codegen->branch(code, branch);
            }
            if (!stream.branches.empty() && j != comm_streams.size() - 1) {
                code << "  ";
                this->codegen->sync_stream(code, 1, num_sm_comp,
                                           num_sm_comp + num_sm_comm);
            }
        }
        if (i != this->comp_stream.size() - 1) {
            code << "  ";
            this->codegen->sync_gpu(code);
        }
    }
    code << "}\n";
    return {code.str()};
}

}  // namespace ark<|MERGE_RESOLUTION|>--- conflicted
+++ resolved
@@ -387,11 +387,7 @@
                 for (auto tns : bufs[op_tns->buf]) {
                     if (tns == op_tns) continue;
                     if (tns->ldims_bytes() == orig_ldims_bytes) {
-<<<<<<< HEAD
-                        tns->update_pads(tile_dims, orig_ldims);
-=======
                         tns->update_pads(tile_dims, orig_ldims, op_tns->ldims);
->>>>>>> 22558889
                         if (tns->ldims_bytes() != op_tns->ldims_bytes()) {
                             LOG(ERROR, padding_error_msg,
                                 " op=", sop.get_op()->name,
