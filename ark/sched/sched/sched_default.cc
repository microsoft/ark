// Copyright (c) Microsoft Corporation.
// Licensed under the MIT license.

#include "ark/env.h"
#include "ark/logging.h"
#include "ark/math.h"
#include "ark/sched/sched.h"

using namespace std;

#define MATMUL_GRAPH_OPT 1
#define ALLOC_UNUSED_TENSORS 1
#define PRESERVE_WARP_FOR_COMM 1

namespace ark {

/// Calculate the number of tiles for a given op and a tile.
/// @param op input op
/// @param tile input tile
/// @return number of tiles
static int calc_num_tiles(const Op &op, const OpTile &tile)
{
    if (op.out_deps.size() == 0) {
        // This op has no output.
        return 0;
    }
    assert(op.out_deps[0] != nullptr);
    auto &s = op.out_deps[0]->shape;
    int ndims = s.ndims();
    if (ndims == 0) {
        // The output has no element.
        return 0;
    }
    // tile.y corresponds to the last dimension.
    int num_tiles = math::div_up(s[ndims - 1], tile.y);
    // tile.x corresponds to the second last dimension.
    if (ndims > 1) {
        num_tiles *= math::div_up(s[ndims - 2], tile.x);
    } else if (tile.x != 1) {
        LOGERR("The tile is 2D, but the output is 1D.");
    }
    // The remaining dimensions are not tiled.
    int remain_dims = ndims - 2;
    while (remain_dims > 0) {
        num_tiles *= s[remain_dims - 1];
        remain_dims--;
    }
    return num_tiles;
}

/// Heuristic matmul optimization. Overwrite the input matmul op with an
/// optimized op.
/// @param model target model
/// @param matmul_op matmul op in the target model
/// @param gpu_info GPU info to optimize for
/// @param num_sm number of SMs to use for this op. This should be equal to or
/// less than the number of SMs on the GPU (`gpu_info.num_sm`).
static void heuristic_optimize_matmul(Model &model, Op &matmul_op,
                                      const GpuInfo &gpu_info, int num_sm)
{
    if (matmul_op.type != OP_MATMUL) {
        LOGERR("This is not a matmul op.");
    }
    if (num_sm > gpu_info.num_sm) {
        LOGERR("The total number of SMs (%d) is less than the number of SMs "
               "requested (%d).",
               gpu_info.num_sm, num_sm);
    }
    const OpConfig *cfg = sched_op_config(&matmul_op, gpu_info);
    assert(cfg->out_deps_tiles.size() == 1);
    int num_tiles = calc_num_tiles(matmul_op, cfg->out_deps_tiles[0]);
    if (num_tiles == 0) {
        LOGERR("This matmul has no output tiles.");
    }

    // Heuristically select a split_k value. If split_k is larger than 1, split
    // the inner dimension of the matmul into split_k parts, where each part is
    // computed by a separate matmul op and the results are accumulated. Larger
    // split_k is preferred when the number of tiles is small and the inner
    // dimension is large.
    int split_k = 1;
    if (num_tiles < num_sm) {
        // If the number of tiles is less than the number of SMs, we can
        // potentially use more SMs to compute the matmul. We can split the
        // inner dimension into multiple parts and distribute them to different
        // SMs. We use a heuristic to determine the number of parts.

        // Calculate the maximum possible split_k according to the tile shape.
        const Dims &fst_input_shape = matmul_op.in_deps[0]->shape;
        const OpTile &fst_input_tile = cfg->in_deps_tiles[0];
        DimType inner_dim = fst_input_shape[fst_input_shape.ndims() - 1];
        DimType inner_dim_tile_len = fst_input_tile.y;
        size_t max_split_k = math::div_up(inner_dim, inner_dim_tile_len);

        // Calculate the max split_k to run two or less tiles per SM. Exceeding
        // this limit is heuristically bad for performance.
        size_t split_k_for_two_tiles_per_sm = num_sm * 2 / num_tiles;
        size_t tmp_split_k = min(max_split_k, split_k_for_two_tiles_per_sm);

        // Calculate the actual split_k if we can split the inner dimension
        // into tmp_split_k parts.
        size_t each_part_len =
            math::pad(math::div_up(inner_dim, tmp_split_k), inner_dim_tile_len);
        split_k = math::div_up(inner_dim, each_part_len);
        assert(split_k > 0);
    }
    if (split_k == 1) {
        // No optimization is needed.
        return;
    }
    LOG(DEBUG, "Optimize matmul %s with split_k=%d.", matmul_op.name, split_k);

    Tensor *input_a = matmul_op.in_deps[0];
    Tensor *input_b = matmul_op.in_deps[1];
    Tensor *output = matmul_op.out_deps[0];
    bool trans_a = *(bool *)matmul_op.args[0].val;
    bool trans_b = *(bool *)matmul_op.args[1].val;
    bool is_relu = *(bool *)matmul_op.args[2].val;
    std::string matmul_name = matmul_op.name;

    // Remove the original matmul op from the model.
    model.delete_op(&matmul_op);

    // Create a new matmul op with the optimized split_k.
    model.matmul(input_a, input_b, output, split_k, trans_a, trans_b, is_relu,
                 matmul_name);
}

/// Heuristically optimize the model. Overwrite the model with an optimized
/// model.
/// @param model target model
/// @param gpu_info GPU info to optimize for
/// @param num_sm number of SMs to use for this op. This should be equal to or
/// less than the number of SMs on the GPU (`gpu_info.num_sm`).
static void heuristic_optimize_model(Model &model, const GpuInfo &gpu_info,
                                     int num_sm)
{
    // Make a copy of the ops because we will modify the model.
    std::vector<Op *> ops;
    for (auto &op : model.get_ops()) {
        ops.push_back(op.get());
    }
    for (auto &op : ops) {
        if (op->type == OP_MATMUL) {
            heuristic_optimize_matmul(model, *op, gpu_info, num_sm);
        }
    }
}

void DefaultScheduler::configure_gpu_buf(
    const std::list<std::unique_ptr<Tensor>> &model_tensors)
{
    //
    map<TensorBuf *, vector<Tensor *>> bufs;
    map<TensorBuf *, set<Tensor *>> buf_usage;
    map<TensorBuf *, vector<pair<Tensor *, int>>> tns_eids;
    // TODO:
    for (auto &depth : this->op_graph->depth_nodes) {
        for (auto &ogn : depth) {
            for (auto &sop : ogn->opseq.get_sched_ops()) {
                if (sop.get_op() == nullptr) {
                    continue;
                }
                if (sop.get_cfg()->num_warps == 0) {
                    continue;
                }
                for (unsigned int i = 0; i < sop.get_op()->in_deps.size();
                     ++i) {
                    auto &tile = sop.get_cfg()->in_deps_tiles[i];
                    sop.get_op()->in_deps[i]->update_pads({tile.x, tile.y});
                }
                for (unsigned int i = 0; i < sop.get_op()->out_deps.size();
                     ++i) {
                    auto &tile = sop.get_cfg()->out_deps_tiles[i];
                    sop.get_op()->out_deps[i]->update_pads({tile.x, tile.y});
                }
            }
        }
    }
    for (auto &depth : this->op_graph->depth_nodes) {
        for (auto &ogn : depth) {
            for (auto &sop : ogn->opseq.get_sched_ops()) {
                if (sop.get_cfg()->num_warps == 0) {
                    continue;
                }
                for (auto &tns : sop.get_op()->in_deps) {
                    bufs[tns->buf].emplace_back(tns);
                    if (!tns->buf->immutable) {
                        buf_usage[tns->buf].emplace(tns);
                    }
                }
                for (auto &tns : sop.get_op()->out_deps) {
                    bufs[tns->buf].emplace_back(tns);
                    if (!tns->buf->immutable) {
                        buf_usage[tns->buf].emplace(tns);
                    }
                }
                //
                if (sop.get_op()->type == OP_SEND) {
                    //
                    Tensor *in = sop.get_op()->in_deps[0];
                    int sid = *(int *)sop.get_op()->args[0].val;
                    int dst_rank = *(int *)sop.get_op()->args[1].val;
                    size_t bytes = *(size_t *)sop.get_op()->args[2].val;
                    size_t off = in->offset() * in->type_bytes();
                    // TODO: generalize converting rank to GPU ID.
                    int nrph = get_env().num_ranks_per_host;
                    int dst_gpu_id = dst_rank % nrph;
                    if ((dst_rank / nrph) == (this->rank / nrph)) {
                        // Same node.
                        this->buf_infos.emplace_back(dst_gpu_id, bytes, nullptr,
                                                     sid, off);
                    }
                    tns_eids[in->buf].emplace_back(in, sid);
                    this->send_recv_ops.emplace_back(sop.get_op());
                } else if (sop.get_op()->type == OP_RECV) {
                    //
                    Tensor *in = sop.get_op()->in_deps[0];
                    int eid = *(int *)sop.get_op()->args[0].val;
                    tns_eids[in->buf].emplace_back(in, eid);
                    this->send_recv_ops.emplace_back(sop.get_op());
                }
            }
        }
    }
#if (ALLOC_UNUSED_TENSORS)
    for (auto &tns : model_tensors) {
        Tensor *t = tns.get();
        auto search = bufs.find(t->buf);
        if (search == bufs.end()) {
            bufs[t->buf].emplace_back(t);
        }
    }
#endif // (ALLOC_UNUSED_TENSORS)
    struct GpuBufInfo
    {
        size_t bytes;
    };
    map<TensorBuf *, GpuBufInfo> binfs;
    // Fix TensorBuf size.
    for (auto &el : bufs) {
        TensorBuf *buf = el.first;
        vector<Tensor *> &tensors = el.second;
        size_t max_bytes = 0;
        for (auto &tns : tensors) {
            size_t tns_bytes = tns->ldims_bytes();
            if (max_bytes < tns_bytes) {
                max_bytes = tns_bytes;
            }
            // TODO: more verficiations.
            auto &sh = tns->shape;
            auto &ld = tns->ldims;
            stringstream ss;
            LOG(DEBUG, "Tensor buf ", tns->buf, " pads ", tns->pads,
                " padding ", sh, " -> ", ld, " exported ", tns->exported);
        }
        // Store the size.
        buf->bytes = max_bytes;
        GpuBufInfo &info = binfs[buf];
        info.bytes = max_bytes;
    }
#if (ALLOC_UNUSED_TENSORS)
    // Allocate all GPU buffers.
    for (auto &el : binfs) {
        TensorBuf *buf = el.first;
        GpuBufInfo &info = el.second;
        int sid = -1;
        size_t off = 0;
        auto search = tns_eids.find(buf);
        if (search != tns_eids.end()) {
            for (auto &p : search->second) {
                Tensor *t = p.first;
                sid = p.second;
                off = t->offset() * t->type_bytes();
                this->buf_infos.emplace_back(this->gpu_mgr->gpu_id, info.bytes,
                                             buf, sid, off);
            }
        } else {
            this->buf_infos.emplace_back(this->gpu_mgr->gpu_id, info.bytes, buf,
                                         sid, off);
        }
    }
#else
    //
    for (auto &depth : this->op_graph->depth_nodes) {
        vector<TensorBuf *> to_alloc;
        set<TensorBuf *> to_free;
        for (auto &ogn : depth) {
            for (auto &sop : ogn->opseq.get_sched_ops()) {
                for (auto &tns : sop.get_op()->in_deps) {
                    size_t num = bufs.erase(tns->buf);
                    if (num > 0) {
                        assert(num == 1);
                        to_alloc.emplace_back(tns->buf);
                    }
                    if (!tns->buf->immutable) {
                        buf_usage[tns->buf].erase(tns);
                        if (buf_usage[tns->buf].size() == 0) {
                            to_free.emplace(tns->buf);
                        }
                    }
                }
                for (auto &tns : sop.get_op()->out_deps) {
                    size_t num = bufs.erase(tns->buf);
                    if (num > 0) {
                        assert(num == 1);
                        to_alloc.emplace_back(tns->buf);
                    }
                    if (!tns->buf->immutable) {
                        buf_usage[tns->buf].erase(tns);
                        if (buf_usage[tns->buf].size() == 0) {
                            to_free.emplace(tns->buf);
                        }
                    }
                }
            }
        }
        // Allocate GPU buffers.
        for (auto &buf : to_alloc) {
            GpuBufInfo &info = binfs[buf];
            int sid = -1;
            size_t off = 0;
            auto search = tns_eids.find(buf);
            if (search != tns_eids.end()) {
                for (auto &p : search->second) {
                    Tensor *t = p.first;
                    sid = p.second;
                    off = t->offset() * t->type_bytes();
                    this->buf_infos.emplace_back(this->gpu_mgr->gpu_id,
                                                 info.bytes, buf, sid, off);
                }
            } else {
                this->buf_infos.emplace_back(this->gpu_mgr->gpu_id, info.bytes,
                                             buf, sid, off);
            }
        }
        // Free if it is no more used.
        // TODO: this incurs CUDA_ERROR_ILLEGAL_ADDRESS in computing kernels.
        // Enable this again when the issue is fixed.
        // for (auto& buf : to_free) {
        //     this->launcher->free_buffer(this->launcher->get_buf_trans()[buf]);
        // }
    }
#endif
}

DefaultScheduler::DefaultScheduler(const int gpu_id, int rank_, int world_size_,
<<<<<<< HEAD
                                   Model &model, int wps_)
    : SchedulerBase(gpu_id, rank_, world_size_, wps_), scg{buf_trans, 108, wps_,
=======
                                   const Model &model, int wps_)
    : BaseScheduler(gpu_id, rank_, world_size_, wps_), scg{buf_trans, 108, wps_,
>>>>>>> 2ffd0f2b
                                                           world_size_}
{
    const GpuInfo &gpu_info = this->gpu_mgr->get_gpu_info();
    int min_wps = gpu_info.min_threads_per_block / gpu_info.threads_per_warp;
    this->wps = max(wps_, min_wps);

#ifdef PRESERVE_WARP_FOR_COMM
    // Number of SMs to use for computation. The last SM is preserved for
    // communication only.
    int num_sm_calc = gpu_info.num_sm - 1;
#else
    int num_sm_calc = gpu_info.num_sm;
#endif
    heuristic_optimize_model(model, gpu_info, num_sm_calc);

    this->op_graph = new OpGraph(model, gpu_info);
    this->configure_gpu_buf(model.get_tensors());
}

Tensor *DefaultScheduler::get_tensor(Tensor *tns) const
{
    return tns;
}

GpuBuf *DefaultScheduler::get_gpu_buf(Tensor *tns) const
{
    Tensor *t = get_tensor(tns);
    if (t == nullptr) {
        return nullptr;
    }
    if (t->buf == nullptr) {
        return nullptr;
    }
    auto search = this->buf_trans.find(t->buf);
    if (search == this->buf_trans.end()) {
        return nullptr;
    }
    return search->second;
}

unsigned int DefaultScheduler::get_num_depths() const
{
    return this->op_graph->depth_nodes.size();
}

void DefaultScheduler::schedule_depth(vector<SchedOpSeq *> &depth,
                                      vector<Sched> &scheds)
{
    const GpuInfo &gpu_info = this->gpu_mgr->get_gpu_info();
#ifdef PRESERVE_WARP_FOR_COMM
    // Number of SMs to use for computation. The last SM is preserved for
    // communication only.
    int num_sm_calc = gpu_info.num_sm - 1;
#else
    int num_sm_calc = gpu_info.num_sm;
#endif
    struct
    {
        bool operator()(const SchedOpSeq *s0, const SchedOpSeq *s1) const
        {
            if (s0->get_num_warps() == s1->get_num_warps()) {
                return s0->get_tdims_size() > s1->get_tdims_size();
            }
            return s0->get_num_warps() > s1->get_num_warps();
        }
    } dec_num_warps;
    sort(depth.begin(), depth.end(), dec_num_warps);
    DimType warps_remain = 0;
    for (auto &opseq : depth) {
        warps_remain +=
            (DimType)opseq->get_tdims_size() * (DimType)opseq->get_num_warps();
    }
    LOG(DEBUG, warps_remain, " warps in depth");
    DimType sidx = 0;
    DimType widx = 0;
    for (auto &opseq : depth) {
        DimType tnum = opseq->get_tdims_size();
        DimType wnum = opseq->get_num_warps();
        DimType tidx = 0;
        LOG(DEBUG, "  op", opseq->get_id(), ": tnum ", tnum, " wnum ", wnum,
            " wrem ", warps_remain);
        while ((tidx < tnum) && (warps_remain > 0)) {
            DimType snum = num_sm_calc - sidx;
            DimType div = warps_remain / snum;
            DimType rem = warps_remain % snum;
            if (div >= this->wps) {
                div = this->wps;
                rem = 0;
            }
            if (widx > 0) {
                DimType cnt = 0;
                while (tidx < tnum) {
                    // An SM is not occupied enough by the previous opseq.
                    DimType wend = rem ? div + 1 : div;
                    if ((widx >= div) || (widx + wnum > wend)) {
                        widx = 0;
                        sidx = (sidx + 1) % num_sm_calc;
                        break;
                    }
                    DimType th_b = widx * 32;
                    DimType th_e = (widx + wnum) * 32;
                    LOG(DEBUG, "      sched ", sidx, " ", sidx + 1, " ", th_b,
                        " ", th_e);
                    scheds.emplace_back(opseq, sidx, sidx + 1, th_b, th_e, 0,
                                        tidx++);
                    widx += wnum;
                    warps_remain -= wnum;
                    ++cnt;
                }
                if (cnt > 0) {
                    LOG(DEBUG, "    div ", div, " rem ", rem, ": sm ", sidx,
                        " cnt ", cnt);
                }
                continue;
            }
            assert(widx == 0);
            DimType num;
            DimType sm_b;
            DimType sm_e;
            if (rem > 0) {
                num = math::div_up(div + 1, wnum);
                if (tnum - tidx < num) {
                    num = tnum - tidx;
                }
                sm_b = sidx;
                sm_e = sidx + min(rem, (tnum - tidx) / num);
                assert(sm_e < num_sm_calc);
            } else if (div > 0) {
                num = math::div_up(div, wnum);
                if (tnum - tidx < num) {
                    num = tnum - tidx;
                }
                sm_b = sidx;
                sm_e = min((DimType)num_sm_calc, sidx + (tnum - tidx) / num);
            } else {
                // Should not reach here.
                num = 0;
                assert(false);
            }
            for (DimType i = 0; i < num; ++i) {
#if 0
                LOG(DEBUG, "      sched ", sm_b, " ", sm_e, " ",
                    i * wnum * 32, " ", (i + 1) * wnum * 32);
#endif
                scheds.emplace_back(opseq, sm_b, sm_e, i * wnum * 32,
                                    (i + 1) * wnum * 32, num, tidx + i);
            }
            DimType cnt = (sm_e - sm_b) * num;
            // const SchedOp& so = opseq->get_sched_ops().back();
            // assert(&so.cfg != &VIRT_SCHED_OP_CONFIG);
            // const OpTile& tile = so.cfg.out_deps_tiles[0];
            // LOG(INFO, "    div ", div, " rem ", rem,
            //      ": sm ", sm_b, "-", sm_e - 1, " cnt ", cnt,
            //      " <", tile.x, ",", tile.y, ">");
            tidx += cnt;
            sidx = sm_e - 1;
            warps_remain -= cnt * wnum;
            widx = num * wnum;
            if (widx >= this->wps) {
                widx = 0;
                sidx = (sidx + 1) % num_sm_calc;
            }
        }
        assert(tidx == tnum);
    }
}

void DefaultScheduler::schedule_depth_comm(vector<SchedOpSeq *> &depth,
                                           vector<Sched> &scheds)
{
    const GpuInfo &gpu_info = this->gpu_mgr->get_gpu_info();
    vector<Sched> tmp_scheds;
    int sm_b = gpu_info.num_sm - 1;
    int sm_e = gpu_info.num_sm;
    DimType widx = 0;
    for (auto &opseq : depth) {
        DimType tnum = opseq->get_tdims_size();
        DimType wnum = opseq->get_num_warps();
        LOG(DEBUG, "  op", opseq->get_id(), ": tnum ", tnum, " wnum ", wnum);

        DimType th_b = widx * 32;
        DimType th_e = (widx + wnum) * 32;
        LOG(DEBUG, "sched ", sm_b, " ", sm_e, " ", th_b, " ", th_e);
        tmp_scheds.emplace_back(opseq, sm_b, sm_e, th_b, th_e, 0, 0);
        widx += wnum;
        if (widx >= this->wps) {
            widx = 0;
        }
    }
    // Sort the scheds by th_b.
    sort(tmp_scheds.begin(), tmp_scheds.end(),
         [](const Sched &a, const Sched &b) { return a.th_b < b.th_b; });
    // Emplace the tmp_scheds to the scheds.
    for (auto &sched : tmp_scheds) {
        scheds.emplace_back(sched);
    }
}

vector<string> DefaultScheduler::schedule()
{
    LOG(DEBUG, "DefaultScheduler start scheduling");

    vector<Sched> scheds;
    vector<GpuLoopKernel *> glks;
    for (auto &depth : this->op_graph->depth_nodes) {
        vector<Sched> ds;
        vector<SchedOpSeq *> calc_opseqs;
        vector<SchedOpSeq *> send_opseqs;
        vector<SchedOpSeq *> send_done_opseqs;
        vector<SchedOpSeq *> recv_opseqs;
        for (auto &ogn : depth) {
            if (ogn->opseq.is_send()) {
                send_opseqs.emplace_back(&(ogn->opseq));
            } else if (ogn->opseq.is_recv()) {
                recv_opseqs.emplace_back(&(ogn->opseq));
            } else if (ogn->opseq.is_send_done()) {
                send_done_opseqs.emplace_back(&(ogn->opseq));
            } else {
                calc_opseqs.emplace_back(&(ogn->opseq));
            }
        }
        LOG(DEBUG, "schedule depth");
        this->schedule_depth_comm(send_opseqs, scheds);
        this->schedule_depth(calc_opseqs, scheds);
        this->schedule_depth_comm(send_done_opseqs, scheds);
        this->schedule_depth_comm(recv_opseqs, scheds);
        // TODO: profile one depth
        // Global sync.
        scheds.emplace_back(nullptr, 0, 0, 0, 0, 0, 0);
    }
    return this->scg.codegen_codes_body(scheds);
}

} // namespace ark<|MERGE_RESOLUTION|>--- conflicted
+++ resolved
@@ -345,13 +345,8 @@
 }
 
 DefaultScheduler::DefaultScheduler(const int gpu_id, int rank_, int world_size_,
-<<<<<<< HEAD
                                    Model &model, int wps_)
-    : SchedulerBase(gpu_id, rank_, world_size_, wps_), scg{buf_trans, 108, wps_,
-=======
-                                   const Model &model, int wps_)
     : BaseScheduler(gpu_id, rank_, world_size_, wps_), scg{buf_trans, 108, wps_,
->>>>>>> 2ffd0f2b
                                                            world_size_}
 {
     const GpuInfo &gpu_info = this->gpu_mgr->get_gpu_info();
