--- conflicted
+++ resolved
@@ -381,12 +381,6 @@
                 if (tile.y < 0) tile.y = 1;
                 Dims tile_dims(tile.x, tile.y);
                 Dims orig_ldims = op_tns->ldims;
-<<<<<<< HEAD
-                op_tns->update_pads(tile_dims);
-                for (auto tns : bufs[op_tns->buf]) {
-                    if (tns == op_tns) continue;
-                    tns->update_pads(tile_dims, op_tns, orig_ldims);
-=======
                 if (!op_tns->update_pads(tile_dims)) {
                     LOG(ERROR, padding_error_msg, " Op name: ", op->name);
                 }
@@ -395,7 +389,6 @@
                     if (!tns->update_pads(tile_dims, op_tns, orig_ldims)) {
                         LOG(ERROR, padding_error_msg, " Op name: ", op->name);
                     }
->>>>>>> 2e0c7d42
                 }
             }
         }
