// Copyright (c) Microsoft Corporation.
// Licensed under the MIT license.

#include "env.h"
#include "logging.h"
#include "math.h"
#include "model.h"
#include "sched/sched.h"

using namespace std;

#define DEBUG_SCHEDULE 0
#define SCHEDULE_DEBUG(...)          \
    do {                             \
        if (DEBUG_SCHEDULE) {        \
            LOG(DEBUG, __VA_ARGS__); \
        }                            \
    } while (0);

namespace ark {

/// Calculate the number of tiles for a given op and a tile.
/// @param op input op
/// @param tile input tile
/// @return number of tiles
static int calc_num_tiles(const Op &op, const OpTile &tile) {
    if (op.outputs.size() == 0) {
        // This op has no output.
        return 0;
    }
    assert(op.outputs[0] != nullptr);
    auto &s = op.outputs[0]->shape;
    int ndims = s.ndims();
    if (ndims == 0) {
        // The output has no element.
        return 0;
    }
    // tile.y corresponds to the last dimension.
    int num_tiles = math::div_up(s[ndims - 1], tile.y);
    // tile.x corresponds to the second last dimension.
    if (ndims > 1) {
        num_tiles *= math::div_up(s[ndims - 2], tile.x);
    } else if (tile.x != 1) {
        ERR(SchedulerError, "The tile is 2D, but the output is 1D.");
    }
    // The remaining dimensions are not tiled.
    int remain_dims = ndims - 2;
    while (remain_dims > 0) {
        num_tiles *= s[remain_dims - 1];
        remain_dims--;
    }
    return num_tiles;
}

/// Heuristic matmul optimization. Overwrite the input matmul op with an
/// optimized op.
/// @param model target model
/// @param matmul_op matmul op in the target model
/// @param gpu_info GPU info to optimize for
/// @param num_sm number of SMs to use for this op. This should be equal to or
/// less than the number of SMs on the GPU (`gpu_info.num_sm`).
void DefaultScheduler::heuristic_optimize_matmul(Model &model,
                                                 Model::Impl *model_impl,
                                                 Op &matmul_op,
                                                 const GpuInfo &gpu_info,
                                                 int num_sm) {
    if (matmul_op.type != OP_MATMUL) {
        ERR(SchedulerError, "This is not a matmul op.");
    }
    if (matmul_op.gran_lev != -1) {
        // `gran_lev` is manually set. Do not optimize.
        return;
    }
    if (num_sm > gpu_info.num_sm) {
        ERR(SchedulerError,
            "The total number of SMs (%d) is less than the number of SMs "
            "requested (%d).",
            gpu_info.num_sm, num_sm);
    }
    const OpConfig *cfg = this->sched_op_config(&matmul_op);
    assert(cfg->output_tiles.size() == 1);
    int num_tiles = calc_num_tiles(matmul_op, cfg->output_tiles[0]);
    if (num_tiles == 0) {
        ERR(SchedulerError, "This matmul has no output tiles.");
    }

    // Heuristically select a split_k value. If split_k is larger than 1, split
    // the inner dimension of the matmul into split_k parts, where each part is
    // computed by a separate matmul op and the results are accumulated. Larger
    // split_k is preferred when the number of tiles is small and the inner
    // dimension is large.
    int split_k = 1;
    if (num_tiles < num_sm) {
        // If the number of tiles is less than the number of SMs, we can
        // potentially use more SMs to compute the matmul. We can split the
        // inner dimension into multiple parts and distribute them to different
        // SMs. We use a heuristic to determine the number of parts.

        // Calculate the maximum possible split_k according to the tile shape.
        const Dims &fst_input_shape = matmul_op.inputs[0]->shape;
        const OpTile &fst_input_tile = cfg->input_tiles[0];
        DimType inner_dim = fst_input_shape[fst_input_shape.ndims() - 1];
        DimType inner_dim_tile_len = fst_input_tile.y;
        size_t max_split_k = math::div_up(inner_dim, inner_dim_tile_len);

        // Calculate the max split_k to run two or less tiles per SM. Exceeding
        // this limit is heuristically bad for performance.
        size_t split_k_for_two_tiles_per_sm = num_sm * 2 / num_tiles;
        size_t tmp_split_k = min(max_split_k, split_k_for_two_tiles_per_sm);

        // Calculate the actual split_k if we can split the inner dimension
        // into tmp_split_k parts.
        size_t each_part_len =
            math::pad(math::div_up(inner_dim, tmp_split_k), inner_dim_tile_len);
        split_k = math::div_up(inner_dim, each_part_len);
        assert(split_k > 0);
    }
    if (split_k == 1) {
        // No optimization is needed.
        return;
    }
    LOG(DEBUG, "Optimize matmul ", matmul_op.name, " with split_k=", split_k);

    Tensor *input_a = matmul_op.inputs[0];
    Tensor *input_b = matmul_op.inputs[1];
    Tensor *output = matmul_op.output_refs[0];
    bool is_column_a;
    bool is_column_b;
    matmul_op.args.get(&is_column_a, 4);
    matmul_op.args.get(&is_column_b, 5);
    std::string matmul_name = matmul_op.name;

    // Remove the original matmul op from the model.
    model_impl->delete_op(&matmul_op);

    // Create a new matmul op with the optimized split_k.
    model.matmul(input_a, input_b, output, split_k, is_column_a, is_column_b,
                 matmul_name);
}

/// Heuristically optimize the model. Overwrite the model with an optimized
/// model.
/// @param model target model
/// @param gpu_info GPU info to optimize for
/// @param num_sm number of SMs to use for this op. This should be equal to or
/// less than the number of SMs on the GPU (`gpu_info.num_sm`).
void DefaultScheduler::heuristic_optimize_model(Model &model,
                                                Model::Impl *model_impl,
                                                const GpuInfo &gpu_info,
                                                int num_sm) {
    if (get_env().disable_graph_opt) {
        LOG(INFO, "Graph optimization is disabled.");
        return;
    }
    // Make a copy of the ops because we will modify the model.
    std::vector<Op *> ops;
    for (auto &op : model_impl->get_ops()) {
        ops.push_back(op);
    }
    for (auto &op : ops) {
        if (op->type == OP_MATMUL) {
            heuristic_optimize_matmul(model, model_impl, *op, gpu_info, num_sm);
        }
    }
}

DefaultScheduler::DefaultScheduler(Model &model, int gpu_id, int rank_,
                                   int world_size_, int num_warps_per_sm_)
    : BaseScheduler(model, gpu_id, rank_, world_size_, num_warps_per_sm_) {
    const GpuInfo &gpu_info = this->gpu_mgr->get_gpu_info();

    // Number of SMs to use for computation. The last SM is preserved for
    // communication only.
    int num_sm_calc = gpu_info.num_sm - 1;

    heuristic_optimize_model(model, model.impl.get(), gpu_info, num_sm_calc);

    this->op_graph = make_unique<OpGraph>(model);
}

void DefaultScheduler::schedule() {
    LOG(DEBUG, "DefaultScheduler start scheduling");

    auto &nodes = this->op_graph->get_nodes();

    std::list<OpNode *> root_nodes;
    for (auto &node : nodes) {
        if (node->producers.empty()) {
            root_nodes.emplace_back(node.get());
        }
    }

    std::set<OpNode *> seen_nodes;
    recursive_schedule(root_nodes, seen_nodes);

    this->configure_gpu_buf(this->model->impl->get_tensors());

    if (this->comp_stream.size() != this->comm_stream.size()) {
        ERR(SchedulerError, "unexpected error");
    }
}

///
void DefaultScheduler::recursive_schedule(std::list<OpNode *> &nodes,
                                          std::set<OpNode *> &seen_nodes) {
    if (nodes.empty()) {
        return;
    }
    const GpuInfo &gpu_info = this->gpu_mgr->get_gpu_info();

    std::list<OpNode *> next_nodes;
    std::vector<SchedItem> comp_items;
    std::vector<SchedItem> comm_items;
    bool sync_comm = false;
    bool sync_comp = false;
    for (auto &node : nodes) {
        if (node->ops.size() == 0) {
            ERR(SchedulerError, "unexpected error: empty OpNode");
        }
        Op *op = node->ops[0];
        const OpConfig *cfg = this->sched_op_config(op);
        int opseq_id = (int)this->opseqs.size();
        this->opseqs.emplace_back(make_unique<SchedOpSeq>(opseq_id, op, cfg));
        SchedOpSeq *opseq = this->opseqs.back().get();

        bool broke_node = false;
        for (size_t i = 1; i < node->ops.size(); i++) {
            // If there are multiple Ops, check if the Op configs allow merging.
            Op *next_op = node->ops[i];
            const OpConfig *next_cfg = this->sched_op_config(next_op);
            bool need_sync_between_ops = cfg->sync_post || next_cfg->sync_pre;
            bool comm_and_comp = (op->is_comm() && !next_op->is_comm()) ||
                                 (!op->is_comm() && next_op->is_comm());
            if (!need_sync_between_ops && !comm_and_comp) {
                if (opseq->append(next_op, next_cfg)) {
                    // Merge succeeded.
                    continue;
                }
            }
            // Cannot merge. Add remaining part of the OpNode to next_nodes.
            OpNode *next_node = this->op_graph->break_node(node, i);
            next_nodes.emplace_back(next_node);
            broke_node = true;
            break;
        }

        // Check if we need to sync between comp and comm.
        if (!sync_comm && opseq->is_comm()) {
            // Check if any producer is a computation Op.
            for (auto &producer : node->producers) {
                // As we do not merge computation Ops with communication Ops,
                // we only need to check the first Op.
                if (!producer->ops[0]->is_comm()) {
                    sync_comm = true;
                    break;
                }
            }
        } else if (!sync_comp && !opseq->is_comm()) {
            // Check if any producer is a communication Op.
            for (auto &producer : node->producers) {
                // As we do not merge computation Ops with communication Ops,
                // we only need to check the first Op.
                if (producer->ops[0]->is_comm()) {
                    sync_comp = true;
                    break;
                }
            }
        }

        auto p = seen_nodes.emplace(node);
        if (!p.second) {
            ERR(SchedulerError, "unexpected error: already seen node ",
                node->get_name(), " (", node->ops.size(), " ops)");
        }

        // Align shared memory size
        int smem_bytes = opseq->get_smem_bytes();
        int aligned_smem_bytes = math::pad(smem_bytes, gpu_info.smem_align);

        // Create a scheduling item.
        SchedItem item;
        item.opseq_id = opseq_id;
        item.num_uops = opseq->get_tdims_size();
        item.num_warps_per_uop = opseq->get_num_warps();
        item.smem_bytes_per_uop = aligned_smem_bytes;
        if (item.num_uops <= 0) {
            ERR(SchedulerError, "unexpected error: num_uops <= 0");
        } else if (item.num_warps_per_uop <= 0) {
            ERR(SchedulerError, "unexpected error: num_warps_per_uop <= 0");
        } else if (item.smem_bytes_per_uop < 0) {
            ERR(SchedulerError, "unexpected error: smem_bytes_per_uop < 0");
        }
        if (op->is_comm()) {
            comm_items.emplace_back(item);
        } else {
            comp_items.emplace_back(item);
        }

        if (!broke_node) {
            // If OpNode is completely merged, add its users to
            // next_nodes.
            for (auto &user_node : node->users) {
                // If any producer is unseen, skip the user.
                bool skip = false;
                for (auto &producer : user_node->producers) {
                    if (seen_nodes.find(producer) == seen_nodes.end()) {
                        skip = true;
                        break;
                    }
                }
                if (!skip) {
                    next_nodes.emplace_back(user_node);
                }
            }
        }
    }

    if (this->comp_stream.empty() || sync_comp || sync_comm) {
        // Create a new stream.
        this->comp_stream.emplace_back(make_unique<SchedStream>(
            0, gpu_info.num_sm - 1, this->num_warps_per_sm,
            gpu_info.smem_block_total));
    }
    if (this->comm_stream.empty() || sync_comp || sync_comm) {
        // Create a new stream.
        this->comm_stream.emplace_back(make_unique<SchedStream>(
            gpu_info.num_sm - 1, gpu_info.num_sm, this->num_warps_per_sm,
            gpu_info.smem_block_total));
    }

    // Schedule the Ops.
    this->comp_stream.back()->add_items(comp_items);
    this->comm_stream.back()->add_items(comm_items);

    SCHEDULE_DEBUG("scheduled ", nodes.size(), " nodes");
    for (auto &item : comp_items) {
        SCHEDULE_DEBUG("  comp: ", this->opseqs[item.opseq_id]->get_name());
    }
    for (auto &item : comm_items) {
        SCHEDULE_DEBUG("  comm: ", this->opseqs[item.opseq_id]->get_name());
    }

    recursive_schedule(next_nodes, seen_nodes);
}

void DefaultScheduler::configure_gpu_buf(
    const std::list<Tensor *> &model_tensors) {
    // A TensorBuf can be located on a local GPU or a remote GPU. If it is on
    // this rank's GPU, it should be allocated and might be exported to other
    // GPUs. If it is on a remote GPU (the gid is not equal to this rank), it
    // should be imported.
    // A TensorBuf can have multi tensors pointing to it. Different Tensor
    // represent a different sharding or view of the same TensorBuf.
    std::map<TensorBuf *, std::vector<Tensor *>> bufs;
    for (auto tns : model_tensors) {
        // If the tensor is imported, it should not be allocated on this GPU
        if (tns->imported_rank >= 0) continue;
        bufs[tns->buf].emplace_back(tns);
    }

    const std::string padding_error_msg =
        "invalid padding detected. This is likely caused because one GPU buffer"
        " is used by multiple operators that require different padding. A "
        "possible workaround is to let each operator use a different buffer by "
        "creating a new tensor rather than overwriting an existing tensor.";

    for (auto &opseq : this->opseqs) {
        for (auto &sop : opseq->get_sched_ops()) {
            auto op = sop.get_op();
            auto cfg = sop.get_cfg();
            auto tile_vec = cfg->input_tiles;
            auto tns_vec = op->inputs;
<<<<<<< HEAD
            // For case which tns_vec contains less elements than tile_vec
            tile_vec.resize(tns_vec.size());
=======
>>>>>>> e7bd04de
            tile_vec.insert(tile_vec.end(), cfg->output_tiles.begin(),
                            cfg->output_tiles.end());
            tns_vec.insert(tns_vec.end(), op->outputs.begin(),
                           op->outputs.end());
            for (size_t i = 0; i < tns_vec.size(); ++i) {
                auto tile = tile_vec[i];
                auto op_tns = tns_vec[i];
                if (tile.x < 0) tile.x = 1;
                if (tile.y < 0) tile.y = 1;
                Dims tile_dims(tile.x, tile.y);
                Dims orig_ldims = op_tns->ldims;
                if (!op_tns->update_pads(tile_dims)) {
                    ERR(ModelError, padding_error_msg, " Op name: ", op->name);
                }
                for (auto tns : bufs[op_tns->buf]) {
                    if (tns == op_tns) continue;
                    if (!tns->update_pads(tile_dims, op_tns, orig_ldims)) {
                        ERR(ModelError, padding_error_msg,
                            " Op name: ", op->name);
                    }
                }
            }
        }
    }
    // Fix TensorBuf size.
    for (auto &el : bufs) {
        TensorBuf *buf = el.first;
        DimType buf_bytes = -1;
        for (auto tns : el.second) {
            if (buf_bytes == -1) {
                buf_bytes = tns->ldims_bytes();
            } else if (buf_bytes != tns->ldims_bytes()) {
                ERR(ModelError, padding_error_msg);
            }
        }
        // Store the size.
        buf->bytes = (buf_bytes == -1) ? 0 : buf_bytes;
    }

    // export_tns_sids is a map of the TensorBuf that needed to be exported, and
    // the corresponding tensors and sids. A TensorBuf can have multiple tensors
    // pointing to it, and might be exported to multiple ranks as different
    // Tensor.
    std::map<TensorBuf *, std::vector<std::pair<Tensor *, int>>>
        export_tns_sids;

    // TODO: move this into BaseScheduler::create_context().
    for (auto &opseq : this->opseqs) {
        for (auto &sop : opseq->get_sched_ops()) {
            const Op *op = sop.get_op();

            const int send_ready_flag_sid_offset = 128;

            if (op->type == OP_SEND) {
                //
                Tensor *in = op->inputs[0];
                int sid;
                int rank;
                int dst_rank;
                size_t bytes;
                op->args.get(&sid, 0);
                op->args.get(&rank, 1);
                op->args.get(&dst_rank, 2);
                op->args.get(&bytes, 3);
                size_t off = in->offset() * in->type_bytes();
                // TODO: generalize converting rank to GPU ID.
                int nrph = get_env().num_ranks_per_host;
                int dst_gpu_id = dst_rank % nrph;
                if ((dst_rank / nrph) == (this->rank / nrph)) {
                    // Same node.
                    this->buf_infos.emplace_back(dst_gpu_id, bytes, nullptr,
                                                 sid, off);
                }
                export_tns_sids[in->buf].emplace_back(in, sid);
                this->send_recv_ops.emplace_back(op);
            } else if (op->type == OP_RECV) {
                //
                Tensor *output = op->outputs[0];
                int sid;
                op->args.get(&sid, 0);
                export_tns_sids[output->buf].emplace_back(output, sid);
                this->send_recv_ops.emplace_back(op);
            } else if (op->type == OP_SEND_MM) {
                int sid;
                int dst_gid;
                op->args.get(&sid, 0);
                op->args.get(&dst_gid, 1);
                // import the recvbuf, the recvbuf should be allocated on the
                // receiver GPU
                Tensor *recvbuf = op->inputs[1];
                this->buf_infos.emplace_back(dst_gid, recvbuf->shape_bytes(),
                                             recvbuf->buf, sid, 0);

                // configure the send_ready_flag, the send_ready_flag needed to
                // be exported to the recv GPU, since the sid of the
                // send_ready_flag should not be the same as the recvBuf, so I
                // use the sid+128 as the sid of the send_ready_flag
                Tensor *send_ready_flag = op->inputs[2];
                export_tns_sids[send_ready_flag->buf].emplace_back(
                    send_ready_flag, sid + send_ready_flag_sid_offset);
            } else if (op->type == OP_RECV_MM) {
                int sid;
                int src_gid;
                op->args.get(&sid, 0);
                op->args.get(&src_gid, 1);
                // configure the recvbuf, the recvbuf needed to be export the to
                // the sender GPU, the sid is the same as the sid of the send_mm
                // op and the recv_mm op
                Tensor *recvbuf = op->inputs[1];
                export_tns_sids[recvbuf->buf].emplace_back(recvbuf, sid);

                // import the send_ready_flag, the send_ready_flag tensor should
                // be allocated on the sender GPU
                Tensor *send_ready_flag = op->inputs[2];
                this->buf_infos.emplace_back(
                    src_gid, send_ready_flag->shape_bytes(),
                    send_ready_flag->buf, sid + send_ready_flag_sid_offset, 0);
<<<<<<< HEAD
            } else if (op->type == OP_SEND_MSCCLPP) {
=======
            } else if (op->type == OP_SEND_MSLL) {
>>>>>>> e7bd04de
                Tensor *input = op->inputs[0];
                Tensor *recvbuf = op->inputs[1];
                int dst_rank;
                int sid;
                op->args.get(&dst_rank, 1);
                op->args.get(&sid, 3);
                // import the recvbuf, the recvbuf should be allocated on the
                // receiver GPU
                this->buf_infos.emplace_back(dst_rank, recvbuf->shape_bytes(),
                                             recvbuf->buf, sid, 0);
                export_tns_sids[input->buf].emplace_back(input, sid);
<<<<<<< HEAD
            } else if (op->type == OP_RECV_MSCCLPP) {
=======
            } else if (op->type == OP_RECV_MSLL) {
>>>>>>> e7bd04de
                Tensor *in = op->outputs[0];
                int sid;
                op->args.get(&sid, 3);
                export_tns_sids[in->buf].emplace_back(in, sid);
<<<<<<< HEAD
            } else if (op->type == OP_READ_AND_REDUCE_MSCCLPP || op->type == OP_GATHER_FROM_PEERS_MSCCLPP) {
                Tensor *local_buff = op->outputs[1];
                int off = op->type == OP_READ_AND_REDUCE_MSCCLPP ? 1 : 0;
                std::vector<Tensor *> remote_bufs =
                    std::vector<Tensor *>(op->inputs.begin() + off, op->inputs.end());
                LOG(DEBUG, "read_and_reduce_mscclpp/gather_from_peers_mscclpp ",
=======
            } else if (op->type == OP_READ_AND_REDUCE_MSLL ||
                       op->type == OP_GATHER_FROM_PEERS_MSLL) {
                Tensor *local_buff = op->outputs[1];
                std::vector<Tensor *> remote_bufs = std::vector<Tensor *>(
                    op->inputs.begin() + 1, op->inputs.end());
                LOG(DEBUG, "read_and_reduce_msll/gather_from_peers_msll ",
>>>>>>> e7bd04de
                    local_buff->shape, " npeers ", remote_bufs.size());
                int npeers;
                int sid;
                op->args.get(&npeers, 1);
                op->args.get(&sid, 2);
                export_tns_sids[local_buff->buf].emplace_back(local_buff, sid);
                for (int i = 0; i < npeers; i++) {
                    int peer_rank = i < this->rank ? i : i + 1;
                    this->buf_infos.emplace_back(peer_rank,
                                                 remote_bufs[i]->shape_bytes(),
                                                 remote_bufs[i]->buf, sid, 0);
                }
<<<<<<< HEAD
            } else if (op->type == OP_PUT_PACKET_MSCCLPP) {
=======
            } else if (op->type == OP_PUT_PACKET_MSLL) {
>>>>>>> e7bd04de
                Tensor *scratch = op->inputs[1];
                Tensor *recvbuf = op->inputs[2];
                int dst_rank;
                int sid;
                op->args.get(&sid, 0);
                op->args.get(&dst_rank, 2);
                // import the recvbuf, the recvbuf should be allocated on the
                // receiver GPU
                this->buf_infos.emplace_back(dst_rank, recvbuf->shape_bytes(),
                                             recvbuf->buf, sid, 0);
                export_tns_sids[scratch->buf].emplace_back(scratch, sid);
<<<<<<< HEAD
            } else if (op->type == OP_REDUCE_AND_WRITE_PACKET_MSCCLPP) {
=======
            } else if (op->type == OP_REDUCE_AND_WRITE_PACKET_MSLL) {
>>>>>>> e7bd04de
                Tensor *scratch = op->inputs[1];
                std::vector<Tensor *> remote_bufs = std::vector<Tensor *>(
                    op->inputs.begin() + 2, op->inputs.end());
                int sid;
                op->args.get(&sid, 0);
                export_tns_sids[scratch->buf].emplace_back(scratch, sid);
                for (int i = 0; i < (int)remote_bufs.size(); i++) {
                    int peer_rank = i < this->rank ? i : i + 1;
                    this->buf_infos.emplace_back(peer_rank,
                                                 remote_bufs[i]->shape_bytes(),
                                                 remote_bufs[i]->buf, sid, 0);
                }
            }
        }
    }

    // Allocate all GPU buffers.
    for (auto &el : bufs) {
        TensorBuf *buf = el.first;
        int sid = -1;
        auto search = export_tns_sids.find(buf);
        if (search != export_tns_sids.end()) {
            for (auto &p : search->second) {
                Tensor *t = p.first;
                sid = p.second;
                this->buf_infos.emplace_back(this->gpu_mgr->gpu_id, buf->bytes,
                                             buf, sid, t->offset_bytes());
            }
        } else {
            this->buf_infos.emplace_back(this->gpu_mgr->gpu_id, buf->bytes, buf,
                                         sid, 0);
        }
    }
}

std::vector<std::string> DefaultScheduler::gen_code() {
    std::stringstream code;

    std::set<int> imported_ranks;
    for (auto &tns : this->model->impl->get_tensors()) {
        if (tns->imported_rank >= 0) {
            imported_ranks.insert(tns->imported_rank);
        }
    }
    for (auto rank : imported_ranks) {
        this->codegen->def_remote_buf(code, rank);
    }

    this->codegen->def_sync_stream(code, 0);
    this->codegen->def_sync_stream(code, 1);

<<<<<<< HEAD
    if (get_env().use_mscclpp) {
=======
    if (get_env().use_msll) {
>>>>>>> e7bd04de
        int num_proxy_chans =
            this->ctx->get_comm_sw()->get_proxy_channels_num();
        this->codegen->def_proxy_channels(code, num_proxy_chans);
        int num_sm_chans = this->ctx->get_comm_sw()->get_sm_channels_num();
        this->codegen->def_sm_channels(code, num_sm_chans);
    }

    std::map<std::string, int> uop_map;
    for (auto &opseq : this->opseqs) {
        for (auto &sop : opseq->get_sched_ops()) {
            int uop_id = (int)uop_map.size();
            std::string sop_serial = sop.serialize();
            // Insert only if it does not exist
            auto p = uop_map.emplace(sop_serial, uop_id);
            if (p.second) {
                // If this is a new function, define it.
                this->codegen->def_uop(code, sop, uop_id);
            }
        }
    }
    for (auto &opseq : this->opseqs) {
        this->codegen->opseq(code, "op" + std::to_string(opseq->get_id()),
                             *opseq, uop_map);
    }

    const GpuInfo &gpu_info = this->gpu_mgr->get_gpu_info();
    int num_sm_comp = gpu_info.num_sm - 1;
    int num_sm_comm = 1;

    code << "__device__ void ark_loop_body(int _iter) {\n";
    for (size_t i = 0; i < this->comp_stream.size(); ++i) {
        auto comp_streams = this->comp_stream[i]->get_streams();
        for (size_t j = 0; j < comp_streams.size(); ++j) {
            auto &stream = comp_streams[j];
            for (auto &branch : stream.branches) {
                this->codegen->branch(code, branch);
            }
            if (!stream.branches.empty() && j != comp_streams.size() - 1) {
                code << "  ";
                this->codegen->sync_stream(code, 0, 0, num_sm_comp);
            }
        }
        auto comm_streams = this->comm_stream[i]->get_streams();
        for (size_t j = 0; j < comm_streams.size(); ++j) {
            auto &stream = comm_streams[j];
            for (auto &branch : stream.branches) {
                this->codegen->branch(code, branch);
            }
            if (!stream.branches.empty() && j != comm_streams.size() - 1) {
                code << "  ";
                this->codegen->sync_stream(code, 1, num_sm_comp,
                                           num_sm_comp + num_sm_comm);
            }
        }
        if (i != this->comp_stream.size() - 1) {
            code << "  ";
            this->codegen->sync_gpu(code);
        }
    }
    code << "}\n";
    return {code.str()};
}

}  // namespace ark<|MERGE_RESOLUTION|>--- conflicted
+++ resolved
@@ -370,11 +370,6 @@
             auto cfg = sop.get_cfg();
             auto tile_vec = cfg->input_tiles;
             auto tns_vec = op->inputs;
-<<<<<<< HEAD
-            // For case which tns_vec contains less elements than tile_vec
-            tile_vec.resize(tns_vec.size());
-=======
->>>>>>> e7bd04de
             tile_vec.insert(tile_vec.end(), cfg->output_tiles.begin(),
                             cfg->output_tiles.end());
             tns_vec.insert(tns_vec.end(), op->outputs.begin(),
@@ -492,11 +487,7 @@
                 this->buf_infos.emplace_back(
                     src_gid, send_ready_flag->shape_bytes(),
                     send_ready_flag->buf, sid + send_ready_flag_sid_offset, 0);
-<<<<<<< HEAD
-            } else if (op->type == OP_SEND_MSCCLPP) {
-=======
             } else if (op->type == OP_SEND_MSLL) {
->>>>>>> e7bd04de
                 Tensor *input = op->inputs[0];
                 Tensor *recvbuf = op->inputs[1];
                 int dst_rank;
@@ -508,30 +499,17 @@
                 this->buf_infos.emplace_back(dst_rank, recvbuf->shape_bytes(),
                                              recvbuf->buf, sid, 0);
                 export_tns_sids[input->buf].emplace_back(input, sid);
-<<<<<<< HEAD
-            } else if (op->type == OP_RECV_MSCCLPP) {
-=======
             } else if (op->type == OP_RECV_MSLL) {
->>>>>>> e7bd04de
                 Tensor *in = op->outputs[0];
                 int sid;
                 op->args.get(&sid, 3);
                 export_tns_sids[in->buf].emplace_back(in, sid);
-<<<<<<< HEAD
-            } else if (op->type == OP_READ_AND_REDUCE_MSCCLPP || op->type == OP_GATHER_FROM_PEERS_MSCCLPP) {
+            } else if (op->type == OP_READ_AND_REDUCE_MSLL || op->type == OP_GATHER_FROM_PEERS_MSLL) {
                 Tensor *local_buff = op->outputs[1];
-                int off = op->type == OP_READ_AND_REDUCE_MSCCLPP ? 1 : 0;
+                int off = op->type == OP_READ_AND_REDUCE_MSLL ? 1 : 0;
                 std::vector<Tensor *> remote_bufs =
                     std::vector<Tensor *>(op->inputs.begin() + off, op->inputs.end());
-                LOG(DEBUG, "read_and_reduce_mscclpp/gather_from_peers_mscclpp ",
-=======
-            } else if (op->type == OP_READ_AND_REDUCE_MSLL ||
-                       op->type == OP_GATHER_FROM_PEERS_MSLL) {
-                Tensor *local_buff = op->outputs[1];
-                std::vector<Tensor *> remote_bufs = std::vector<Tensor *>(
-                    op->inputs.begin() + 1, op->inputs.end());
                 LOG(DEBUG, "read_and_reduce_msll/gather_from_peers_msll ",
->>>>>>> e7bd04de
                     local_buff->shape, " npeers ", remote_bufs.size());
                 int npeers;
                 int sid;
@@ -544,11 +522,7 @@
                                                  remote_bufs[i]->shape_bytes(),
                                                  remote_bufs[i]->buf, sid, 0);
                 }
-<<<<<<< HEAD
-            } else if (op->type == OP_PUT_PACKET_MSCCLPP) {
-=======
             } else if (op->type == OP_PUT_PACKET_MSLL) {
->>>>>>> e7bd04de
                 Tensor *scratch = op->inputs[1];
                 Tensor *recvbuf = op->inputs[2];
                 int dst_rank;
@@ -560,11 +534,7 @@
                 this->buf_infos.emplace_back(dst_rank, recvbuf->shape_bytes(),
                                              recvbuf->buf, sid, 0);
                 export_tns_sids[scratch->buf].emplace_back(scratch, sid);
-<<<<<<< HEAD
-            } else if (op->type == OP_REDUCE_AND_WRITE_PACKET_MSCCLPP) {
-=======
             } else if (op->type == OP_REDUCE_AND_WRITE_PACKET_MSLL) {
->>>>>>> e7bd04de
                 Tensor *scratch = op->inputs[1];
                 std::vector<Tensor *> remote_bufs = std::vector<Tensor *>(
                     op->inputs.begin() + 2, op->inputs.end());
@@ -616,11 +586,7 @@
     this->codegen->def_sync_stream(code, 0);
     this->codegen->def_sync_stream(code, 1);
 
-<<<<<<< HEAD
-    if (get_env().use_mscclpp) {
-=======
     if (get_env().use_msll) {
->>>>>>> e7bd04de
         int num_proxy_chans =
             this->ctx->get_comm_sw()->get_proxy_channels_num();
         this->codegen->def_proxy_channels(code, num_proxy_chans);
