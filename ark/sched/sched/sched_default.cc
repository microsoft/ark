// Copyright (c) Microsoft Corporation.
// Licensed under the MIT license.

#include "ark/env.h"
#include "ark/logging.h"
#include "ark/math.h"
#include "ark/sched/sched.h"

using namespace std;

#define MATMUL_GRAPH_OPT 1
#define ALLOC_UNUSED_TENSORS 1
#define PRESERVE_WARP_FOR_COMM 1

namespace ark {

/// Calculate the number of tiles for a given op and a tile.
/// @param op input op
/// @param tile input tile
/// @return number of tiles
static int calc_num_tiles(const Op &op, const OpTile &tile)
{
    if (op.out_deps.size() == 0) {
        // This op has no output.
        return 0;
    }
    assert(op.out_deps[0] != nullptr);
    auto &s = op.out_deps[0]->shape;
    int ndims = s.ndims();
    if (ndims == 0) {
        // The output has no element.
        return 0;
    }
    // tile.y corresponds to the last dimension.
    int num_tiles = math::div_up(s[ndims - 1], tile.y);
    // tile.x corresponds to the second last dimension.
    if (ndims > 1) {
        num_tiles *= math::div_up(s[ndims - 2], tile.x);
    } else if (tile.x != 1) {
        LOGERR("The tile is 2D, but the output is 1D.");
    }
    // The remaining dimensions are not tiled.
    int remain_dims = ndims - 2;
    while (remain_dims > 0) {
        num_tiles *= s[remain_dims - 1];
        remain_dims--;
    }
    return num_tiles;
}

/// Heuristic matmul optimization. Overwrite the input matmul op with an
/// optimized op.
/// @param model target model
/// @param matmul_op matmul op in the target model
/// @param gpu_info GPU info to optimize for
/// @param num_sm number of SMs to use for this op. This should be equal to or
/// less than the number of SMs on the GPU (`gpu_info.num_sm`).
static void heuristic_optimize_matmul(Model &model, Op &matmul_op,
                                      const GpuInfo &gpu_info, int num_sm)
{
    if (matmul_op.type != OP_MATMUL) {
        LOGERR("This is not a matmul op.");
    }
<<<<<<< HEAD
=======
    if (matmul_op.gran_lev != -1) {
        // `gran_lev` is manually set. Do not optimize.
        return;
    }
>>>>>>> cb978919
    if (num_sm > gpu_info.num_sm) {
        LOGERR("The total number of SMs (%d) is less than the number of SMs "
               "requested (%d).",
               gpu_info.num_sm, num_sm);
    }
    const OpConfig *cfg = sched_op_config(&matmul_op, gpu_info);
    assert(cfg->out_deps_tiles.size() == 1);
    int num_tiles = calc_num_tiles(matmul_op, cfg->out_deps_tiles[0]);
    if (num_tiles == 0) {
        LOGERR("This matmul has no output tiles.");
    }

    // Heuristically select a split_k value. If split_k is larger than 1, split
    // the inner dimension of the matmul into split_k parts, where each part is
    // computed by a separate matmul op and the results are accumulated. Larger
    // split_k is preferred when the number of tiles is small and the inner
    // dimension is large.
    int split_k = 1;
    if (num_tiles < num_sm) {
        // If the number of tiles is less than the number of SMs, we can
        // potentially use more SMs to compute the matmul. We can split the
        // inner dimension into multiple parts and distribute them to different
        // SMs. We use a heuristic to determine the number of parts.

        // Calculate the maximum possible split_k according to the tile shape.
        const Dims &fst_input_shape = matmul_op.in_deps[0]->shape;
        const OpTile &fst_input_tile = cfg->in_deps_tiles[0];
        DimType inner_dim = fst_input_shape[fst_input_shape.ndims() - 1];
        DimType inner_dim_tile_len = fst_input_tile.y;
        size_t max_split_k = math::div_up(inner_dim, inner_dim_tile_len);

        // Calculate the max split_k to run two or less tiles per SM. Exceeding
        // this limit is heuristically bad for performance.
        size_t split_k_for_two_tiles_per_sm = num_sm * 2 / num_tiles;
        size_t tmp_split_k = min(max_split_k, split_k_for_two_tiles_per_sm);

        // Calculate the actual split_k if we can split the inner dimension
        // into tmp_split_k parts.
        size_t each_part_len =
            math::pad(math::div_up(inner_dim, tmp_split_k), inner_dim_tile_len);
        split_k = math::div_up(inner_dim, each_part_len);
        assert(split_k > 0);
    }
    if (split_k == 1) {
        // No optimization is needed.
        return;
    }
    LOG(DEBUG, "Optimize matmul %s with split_k=%d.", matmul_op.name, split_k);

    Tensor *input_a = matmul_op.in_deps[0];
    Tensor *input_b = matmul_op.in_deps[1];
    Tensor *output = matmul_op.out_deps[0];
    bool trans_a = *(bool *)matmul_op.args[0].val;
    bool trans_b = *(bool *)matmul_op.args[1].val;
    bool is_relu = *(bool *)matmul_op.args[2].val;
    std::string matmul_name = matmul_op.name;

    // Remove the original matmul op from the model.
    model.delete_op(&matmul_op);

    // Create a new matmul op with the optimized split_k.
    model.matmul(input_a, input_b, output, split_k, trans_a, trans_b, is_relu,
                 matmul_name);
<<<<<<< HEAD
}

/// Heuristically optimize the model. Overwrite the model with an optimized
/// model.
/// @param model target model
/// @param gpu_info GPU info to optimize for
/// @param num_sm number of SMs to use for this op. This should be equal to or
/// less than the number of SMs on the GPU (`gpu_info.num_sm`).
static void heuristic_optimize_model(Model &model, const GpuInfo &gpu_info,
                                     int num_sm)
{
    if (get_env().disable_graph_opt) {
        LOG(INFO, "Graph optimization is disabled.");
        return;
    }
    // Make a copy of the ops because we will modify the model.
    std::vector<Op *> ops;
    for (auto &op : model.get_ops()) {
        ops.push_back(op.get());
    }
    for (auto &op : ops) {
        if (op->type == OP_MATMUL) {
            heuristic_optimize_matmul(model, *op, gpu_info, num_sm);
        }
    }
}

=======
}

/// Heuristically optimize the model. Overwrite the model with an optimized
/// model.
/// @param model target model
/// @param gpu_info GPU info to optimize for
/// @param num_sm number of SMs to use for this op. This should be equal to or
/// less than the number of SMs on the GPU (`gpu_info.num_sm`).
static void heuristic_optimize_model(Model &model, const GpuInfo &gpu_info,
                                     int num_sm)
{
    if (get_env().disable_graph_opt) {
        LOG(INFO, "Graph optimization is disabled.");
        return;
    }
    // Make a copy of the ops because we will modify the model.
    std::vector<Op *> ops;
    for (auto &op : model.get_ops()) {
        ops.push_back(op.get());
    }
    for (auto &op : ops) {
        if (op->type == OP_MATMUL) {
            heuristic_optimize_matmul(model, *op, gpu_info, num_sm);
        }
    }
}

>>>>>>> cb978919
void DefaultScheduler::configure_gpu_buf(
    const std::list<std::unique_ptr<Tensor>> &model_tensors)
{
    //
    map<TensorBuf *, vector<Tensor *>> bufs;
    map<TensorBuf *, set<Tensor *>> buf_usage;
    map<TensorBuf *, vector<pair<Tensor *, int>>> tns_eids;
    // TODO:
    size_t num_depth = this->op_graph->get_num_depth();
    for (size_t depth = 0; depth < num_depth; ++depth) {
        auto &depth_nodes = this->op_graph->get_depth(depth);
        for (auto &ogn : depth_nodes) {
            for (auto &sop : ogn->opseq.get_sched_ops()) {
                if (sop.get_op() == nullptr) {
                    continue;
                }
                if (sop.get_cfg()->num_warps == 0) {
                    continue;
                }
                for (unsigned int i = 0; i < sop.get_op()->in_deps.size();
                     ++i) {
                    auto &tile = sop.get_cfg()->in_deps_tiles[i];
                    sop.get_op()->in_deps[i]->update_pads({tile.x, tile.y});
                }
                for (unsigned int i = 0; i < sop.get_op()->out_deps.size();
                     ++i) {
                    auto &tile = sop.get_cfg()->out_deps_tiles[i];
                    sop.get_op()->out_deps[i]->update_pads({tile.x, tile.y});
                }
            }
        }
    }
    for (size_t depth = 0; depth < num_depth; ++depth) {
        auto &depth_nodes = this->op_graph->get_depth(depth);
        for (auto &ogn : depth_nodes) {
            for (auto &sop : ogn->opseq.get_sched_ops()) {
                if (sop.get_cfg()->num_warps == 0) {
                    continue;
                }
                for (auto &tns : sop.get_op()->in_deps) {
                    bufs[tns->buf].emplace_back(tns);
                    if (!tns->buf->immutable) {
                        buf_usage[tns->buf].emplace(tns);
                    }
                }
                for (auto &tns : sop.get_op()->out_deps) {
                    bufs[tns->buf].emplace_back(tns);
                    if (!tns->buf->immutable) {
                        buf_usage[tns->buf].emplace(tns);
                    }
                }
                //
                if (sop.get_op()->type == OP_SEND) {
                    //
                    Tensor *in = sop.get_op()->in_deps[0];
                    int sid = *(int *)sop.get_op()->args[0].val;
                    int dst_rank = *(int *)sop.get_op()->args[1].val;
                    size_t bytes = *(size_t *)sop.get_op()->args[2].val;
                    size_t off = in->offset() * in->type_bytes();
                    // TODO: generalize converting rank to GPU ID.
                    int nrph = get_env().num_ranks_per_host;
                    int dst_gpu_id = dst_rank % nrph;
                    if ((dst_rank / nrph) == (this->rank / nrph)) {
                        // Same node.
                        this->buf_infos.emplace_back(dst_gpu_id, bytes, nullptr,
                                                     sid, off);
                    }
                    tns_eids[in->buf].emplace_back(in, sid);
                    this->send_recv_ops.emplace_back(sop.get_op());
                } else if (sop.get_op()->type == OP_RECV) {
                    //
                    Tensor *in = sop.get_op()->in_deps[0];
                    int eid = *(int *)sop.get_op()->args[0].val;
                    tns_eids[in->buf].emplace_back(in, eid);
                    this->send_recv_ops.emplace_back(sop.get_op());
                }
            }
        }
    }
#if (ALLOC_UNUSED_TENSORS)
    for (auto &tns : model_tensors) {
        Tensor *t = tns.get();
        auto search = bufs.find(t->buf);
        if (search == bufs.end()) {
            bufs[t->buf].emplace_back(t);
        }
    }
#endif // (ALLOC_UNUSED_TENSORS)
    struct GpuBufInfo
    {
        size_t bytes;
    };
    map<TensorBuf *, GpuBufInfo> binfs;
    // Fix TensorBuf size.
    for (auto &el : bufs) {
        TensorBuf *buf = el.first;
        vector<Tensor *> &tensors = el.second;
        size_t max_bytes = 0;
        for (auto &tns : tensors) {
            size_t tns_bytes = tns->ldims_bytes();
            if (max_bytes < tns_bytes) {
                max_bytes = tns_bytes;
            }
            // TODO: more verficiations.
            auto &sh = tns->shape;
            auto &ld = tns->ldims;
            stringstream ss;
            LOG(DEBUG, "Tensor buf ", tns->buf, " pads ", tns->pads,
                " padding ", sh, " -> ", ld, " exported ", tns->exported);
        }
        // Store the size.
        buf->bytes = max_bytes;
        GpuBufInfo &info = binfs[buf];
        info.bytes = max_bytes;
    }
#if (ALLOC_UNUSED_TENSORS)
    // Allocate all GPU buffers.
    for (auto &el : binfs) {
        TensorBuf *buf = el.first;
        GpuBufInfo &info = el.second;
        int sid = -1;
        size_t off = 0;
        auto search = tns_eids.find(buf);
        if (search != tns_eids.end()) {
            for (auto &p : search->second) {
                Tensor *t = p.first;
                sid = p.second;
                off = t->offset() * t->type_bytes();
                this->buf_infos.emplace_back(this->gpu_mgr->gpu_id, info.bytes,
                                             buf, sid, off);
            }
        } else {
            this->buf_infos.emplace_back(this->gpu_mgr->gpu_id, info.bytes, buf,
                                         sid, off);
        }
    }
#else
    //
    for (auto &depth : this->op_graph->depth_nodes) {
        vector<TensorBuf *> to_alloc;
        set<TensorBuf *> to_free;
        for (auto &ogn : depth) {
            for (auto &sop : ogn->opseq.get_sched_ops()) {
                for (auto &tns : sop.get_op()->in_deps) {
                    size_t num = bufs.erase(tns->buf);
                    if (num > 0) {
                        assert(num == 1);
                        to_alloc.emplace_back(tns->buf);
                    }
                    if (!tns->buf->immutable) {
                        buf_usage[tns->buf].erase(tns);
                        if (buf_usage[tns->buf].size() == 0) {
                            to_free.emplace(tns->buf);
                        }
                    }
                }
                for (auto &tns : sop.get_op()->out_deps) {
                    size_t num = bufs.erase(tns->buf);
                    if (num > 0) {
                        assert(num == 1);
                        to_alloc.emplace_back(tns->buf);
                    }
                    if (!tns->buf->immutable) {
                        buf_usage[tns->buf].erase(tns);
                        if (buf_usage[tns->buf].size() == 0) {
                            to_free.emplace(tns->buf);
                        }
                    }
                }
            }
        }
        // Allocate GPU buffers.
        for (auto &buf : to_alloc) {
            GpuBufInfo &info = binfs[buf];
            int sid = -1;
            size_t off = 0;
            auto search = tns_eids.find(buf);
            if (search != tns_eids.end()) {
                for (auto &p : search->second) {
                    Tensor *t = p.first;
                    sid = p.second;
                    off = t->offset() * t->type_bytes();
                    this->buf_infos.emplace_back(this->gpu_mgr->gpu_id,
                                                 info.bytes, buf, sid, off);
                }
            } else {
                this->buf_infos.emplace_back(this->gpu_mgr->gpu_id, info.bytes,
                                             buf, sid, off);
            }
        }
        // Free if it is no more used.
        // TODO: this incurs CUDA_ERROR_ILLEGAL_ADDRESS in computing kernels.
        // Enable this again when the issue is fixed.
        // for (auto& buf : to_free) {
        //     this->launcher->free_buffer(this->launcher->get_buf_trans()[buf]);
        // }
    }
#endif
}

DefaultScheduler::DefaultScheduler(const int gpu_id, int rank_, int world_size_,
                                   Model &model, int wps_)
    : BaseScheduler(gpu_id, rank_, world_size_, wps_)
{
    const GpuInfo &gpu_info = this->gpu_mgr->get_gpu_info();
    this->codegen = make_unique<DefaultCodeGenerator>(buf_trans, gpu_info, wps_,
                                                      world_size_);
    int min_wps = gpu_info.min_threads_per_block / gpu_info.threads_per_warp;
    this->wps = max(wps_, min_wps);

#ifdef PRESERVE_WARP_FOR_COMM
    // Number of SMs to use for computation. The last SM is preserved for
    // communication only.
    int num_sm_calc = gpu_info.num_sm - 1;
#else
    int num_sm_calc = gpu_info.num_sm;
#endif
    heuristic_optimize_model(model, gpu_info, num_sm_calc);

    this->op_graph = new OpGraph(model, gpu_info);
    this->configure_gpu_buf(model.get_tensors());
}

Tensor *DefaultScheduler::get_tensor(Tensor *tns) const
{
    return tns;
}

GpuBuf *DefaultScheduler::get_gpu_buf(Tensor *tns) const
{
    Tensor *t = get_tensor(tns);
    if (t == nullptr) {
        return nullptr;
    }
    if (t->buf == nullptr) {
        return nullptr;
    }
    auto search = this->buf_trans.find(t->buf);
    if (search == this->buf_trans.end()) {
        return nullptr;
    }
    return search->second;
}

unsigned int DefaultScheduler::get_num_depths() const
{
    return (int)this->op_graph->get_num_depth();
}

void DefaultScheduler::schedule_depth(vector<SchedOpSeq *> &depth,
                                      vector<Sched> &scheds)
{
    const GpuInfo &gpu_info = this->gpu_mgr->get_gpu_info();
#ifdef PRESERVE_WARP_FOR_COMM
    // Number of SMs to use for computation. The last SM is preserved for
    // communication only.
    int num_sm_calc = gpu_info.num_sm - 1;
#else
    int num_sm_calc = gpu_info.num_sm;
#endif
    struct
    {
        bool operator()(const SchedOpSeq *s0, const SchedOpSeq *s1) const
        {
            if (s0->get_num_warps() == s1->get_num_warps()) {
                return s0->get_tdims_size() > s1->get_tdims_size();
            }
            return s0->get_num_warps() > s1->get_num_warps();
        }
    } dec_num_warps;
    sort(depth.begin(), depth.end(), dec_num_warps);
    DimType warps_remain = 0;
    for (auto &opseq : depth) {
        warps_remain +=
            (DimType)opseq->get_tdims_size() * (DimType)opseq->get_num_warps();
    }
    LOG(DEBUG, warps_remain, " warps in depth");
    DimType sidx = 0;
    DimType widx = 0;
    for (auto &opseq : depth) {
        DimType tnum = opseq->get_tdims_size();
        DimType wnum = opseq->get_num_warps();
        DimType tidx = 0;
        LOG(DEBUG, "  op", opseq->get_id(), ": tnum ", tnum, " wnum ", wnum,
            " wrem ", warps_remain);
        while ((tidx < tnum) && (warps_remain > 0)) {
            DimType snum = num_sm_calc - sidx;
            DimType div = warps_remain / snum;
            DimType rem = warps_remain % snum;
            if (div >= this->wps) {
                div = this->wps;
                rem = 0;
            }
            if (widx > 0) {
                DimType cnt = 0;
                while (tidx < tnum) {
                    // An SM is not occupied enough by the previous opseq.
                    DimType wend = rem ? div + 1 : div;
                    if ((widx >= div) || (widx + wnum > wend)) {
                        widx = 0;
                        sidx = (sidx + 1) % num_sm_calc;
                        break;
                    }
                    DimType th_b = widx * 32;
                    DimType th_e = (widx + wnum) * 32;
                    LOG(DEBUG, "      sched ", sidx, " ", sidx + 1, " ", th_b,
                        " ", th_e);
                    scheds.emplace_back(opseq, sidx, sidx + 1, th_b, th_e, 0,
                                        tidx++);
                    widx += wnum;
                    warps_remain -= wnum;
                    ++cnt;
                }
                if (cnt > 0) {
                    LOG(DEBUG, "    div ", div, " rem ", rem, ": sm ", sidx,
                        " cnt ", cnt);
                }
                continue;
            }
            assert(widx == 0);
            DimType num;
            DimType sm_b;
            DimType sm_e;
            if (rem > 0) {
                num = math::div_up(div + 1, wnum);
                if (tnum - tidx < num) {
                    num = tnum - tidx;
                }
                sm_b = sidx;
                sm_e = sidx + min(rem, (tnum - tidx) / num);
                assert(sm_e < num_sm_calc);
            } else if (div > 0) {
                num = math::div_up(div, wnum);
                if (tnum - tidx < num) {
                    num = tnum - tidx;
                }
                sm_b = sidx;
                sm_e = min((DimType)num_sm_calc, sidx + (tnum - tidx) / num);
            } else {
                // Should not reach here.
                num = 0;
                assert(false);
            }
            for (DimType i = 0; i < num; ++i) {
#if 0
                LOG(DEBUG, "      sched ", sm_b, " ", sm_e, " ",
                    i * wnum * 32, " ", (i + 1) * wnum * 32);
#endif
                scheds.emplace_back(opseq, sm_b, sm_e, i * wnum * 32,
                                    (i + 1) * wnum * 32, num, tidx + i);
            }
            DimType cnt = (sm_e - sm_b) * num;
            // const SchedOp& so = opseq->get_sched_ops().back();
            // assert(&so.cfg != &VIRT_SCHED_OP_CONFIG);
            // const OpTile& tile = so.cfg.out_deps_tiles[0];
            // LOG(INFO, "    div ", div, " rem ", rem,
            //      ": sm ", sm_b, "-", sm_e - 1, " cnt ", cnt,
            //      " <", tile.x, ",", tile.y, ">");
            tidx += cnt;
            sidx = sm_e - 1;
            warps_remain -= cnt * wnum;
            widx = num * wnum;
            if (widx >= this->wps) {
                widx = 0;
                sidx = (sidx + 1) % num_sm_calc;
            }
        }
        assert(tidx == tnum);
    }
}

void DefaultScheduler::schedule_depth_comm(vector<SchedOpSeq *> &depth,
                                           vector<Sched> &scheds)
{
    const GpuInfo &gpu_info = this->gpu_mgr->get_gpu_info();
    vector<Sched> tmp_scheds;
    int sm_b = gpu_info.num_sm - 1;
    int sm_e = gpu_info.num_sm;
    DimType widx = 0;
    for (auto &opseq : depth) {
        DimType tnum = opseq->get_tdims_size();
        DimType wnum = opseq->get_num_warps();
        LOG(DEBUG, "  op", opseq->get_id(), ": tnum ", tnum, " wnum ", wnum);

        DimType th_b = widx * 32;
        DimType th_e = (widx + wnum) * 32;
        LOG(DEBUG, "sched ", sm_b, " ", sm_e, " ", th_b, " ", th_e);
        tmp_scheds.emplace_back(opseq, sm_b, sm_e, th_b, th_e, 0, 0);
        widx += wnum;
        if (widx >= this->wps) {
            widx = 0;
        }
    }
    // Sort the scheds by th_b.
    sort(tmp_scheds.begin(), tmp_scheds.end(),
         [](const Sched &a, const Sched &b) { return a.th_b < b.th_b; });
    // Emplace the tmp_scheds to the scheds.
    for (auto &sched : tmp_scheds) {
        scheds.emplace_back(sched);
    }
}

vector<string> DefaultScheduler::schedule()
{
    LOG(DEBUG, "DefaultScheduler start scheduling");

    vector<Sched> scheds;
    vector<GpuLoopKernel *> glks;
    size_t num_depth = this->op_graph->get_num_depth();
    for (size_t depth = 0; depth < num_depth; ++depth) {
        auto &depth_nodes = this->op_graph->get_depth(depth);
        vector<Sched> ds;
        vector<SchedOpSeq *> calc_opseqs;
        vector<SchedOpSeq *> send_opseqs;
        vector<SchedOpSeq *> send_done_opseqs;
        vector<SchedOpSeq *> recv_opseqs;
        for (auto &ogn : depth_nodes) {
            if (ogn->opseq.is_send()) {
                send_opseqs.emplace_back(&(ogn->opseq));
            } else if (ogn->opseq.is_recv()) {
                recv_opseqs.emplace_back(&(ogn->opseq));
            } else if (ogn->opseq.is_send_done()) {
                send_done_opseqs.emplace_back(&(ogn->opseq));
            } else {
                calc_opseqs.emplace_back(&(ogn->opseq));
            }
        }
        LOG(DEBUG, "schedule depth");
        this->schedule_depth_comm(send_opseqs, scheds);
        this->schedule_depth(calc_opseqs, scheds);
        this->schedule_depth_comm(send_done_opseqs, scheds);
        this->schedule_depth_comm(recv_opseqs, scheds);
        // TODO: profile one depth
        // Global sync.
        scheds.emplace_back(nullptr, 0, 0, 0, 0, 0, 0);
    }
    return this->codegen->codegen_codes_body(scheds);
}

} // namespace ark<|MERGE_RESOLUTION|>--- conflicted
+++ resolved
@@ -61,13 +61,10 @@
     if (matmul_op.type != OP_MATMUL) {
         LOGERR("This is not a matmul op.");
     }
-<<<<<<< HEAD
-=======
     if (matmul_op.gran_lev != -1) {
         // `gran_lev` is manually set. Do not optimize.
         return;
     }
->>>>>>> cb978919
     if (num_sm > gpu_info.num_sm) {
         LOGERR("The total number of SMs (%d) is less than the number of SMs "
                "requested (%d).",
@@ -131,7 +128,6 @@
     // Create a new matmul op with the optimized split_k.
     model.matmul(input_a, input_b, output, split_k, trans_a, trans_b, is_relu,
                  matmul_name);
-<<<<<<< HEAD
 }
 
 /// Heuristically optimize the model. Overwrite the model with an optimized
@@ -159,35 +155,6 @@
     }
 }
 
-=======
-}
-
-/// Heuristically optimize the model. Overwrite the model with an optimized
-/// model.
-/// @param model target model
-/// @param gpu_info GPU info to optimize for
-/// @param num_sm number of SMs to use for this op. This should be equal to or
-/// less than the number of SMs on the GPU (`gpu_info.num_sm`).
-static void heuristic_optimize_model(Model &model, const GpuInfo &gpu_info,
-                                     int num_sm)
-{
-    if (get_env().disable_graph_opt) {
-        LOG(INFO, "Graph optimization is disabled.");
-        return;
-    }
-    // Make a copy of the ops because we will modify the model.
-    std::vector<Op *> ops;
-    for (auto &op : model.get_ops()) {
-        ops.push_back(op.get());
-    }
-    for (auto &op : ops) {
-        if (op->type == OP_MATMUL) {
-            heuristic_optimize_matmul(model, *op, gpu_info, num_sm);
-        }
-    }
-}
-
->>>>>>> cb978919
 void DefaultScheduler::configure_gpu_buf(
     const std::list<std::unique_ptr<Tensor>> &model_tensors)
 {
