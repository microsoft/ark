// Copyright (c) Microsoft Corporation.
// Licensed under the MIT license.

#include "sched/sched_opgraph.h"

#include <algorithm>

#include "logging.h"
#include "model.h"

using namespace std;

#define DEBUG_OPGRAPH 0
#define OPGRAPH_DEBUG(...)           \
    do {                             \
        if (DEBUG_OPGRAPH) {         \
            LOG(DEBUG, __VA_ARGS__); \
        }                            \
    } while (0);

namespace ark {

void OpNode::remove_self() {
    // Remove self from users and producers.
    for (auto &user : this->users) {
        user->producers.erase(this);
    }
    for (auto &producer : this->producers) {
        producer->users.erase(this);
    }
    // Connect users and producers.
    for (auto &user : this->users) {
        for (auto &producer : this->producers) {
            user->producers.insert(producer);
            producer->users.insert(user);
        }
    }
}

std::string OpNode::get_name() const {
    std::stringstream name;
    for (auto &op : this->ops) {
        name << op->name << ";";
    }
    return name.str();
}

OpGraph::OpGraph(const Model &model) {
    if (!model.verify()) {
        ERR(ModelError, "Model verification failed");
    }
    this->create_nodes(model);
}

OpGraph::OpGraph(OpGraph &graph) {
    // Copy nodes_storage
    *this = graph;
}

OpGraph &OpGraph::operator=(const OpGraph &graph) {
    // Copy nodes_storage
    this->nodes_storage.clear();
    for (auto &node : graph.nodes_storage) {
        this->nodes_storage.emplace_back(std::make_unique<OpNode>());
        this->nodes_storage.back()->ops = node->ops;
        this->nodes_storage.back()->users = node->users;
        this->nodes_storage.back()->producers = node->producers;
    }
    return *this;
}

/// Traverse the model graph and merge Ops that one of them is the only
/// user of the other and the other is the only producer of the first.
///
/// @param model The @ref Model.
///
void OpGraph::create_nodes(const Model &model) {
    std::list<OpNode *> leaf_nodes;
    std::map<const Op *, OpNode *> op2node;
    // Initialize OpNode.
    OPGRAPH_DEBUG("initialize OpNode. ", model.impl->get_ops().size(), " ops");
    for (auto &op : model.impl->get_ops()) {
        this->nodes_storage.emplace_back(std::make_unique<OpNode>());
        this->nodes_storage.back()->ops.emplace_back(op);
        op2node[op] = this->nodes_storage.back().get();
        if (model.impl->get_user_ops(op).size() == 0) {
            leaf_nodes.emplace_back(this->nodes_storage.back().get());
        }
    }
    // Complete producers and users of OpNode.
    for (auto &node : this->nodes_storage) {
        // As nothing is merged yet, all OpNode should have only one Op.
        Op *op = node->ops[0];
        OPGRAPH_DEBUG("node ", op->name);
        for (auto &producer_op : model.impl->get_producer_ops(op)) {
            node->producers.insert(op2node[producer_op]);
            OPGRAPH_DEBUG("  producer ", producer_op->name);
        }
        for (auto &user_op : model.impl->get_user_ops(op)) {
            node->users.insert(op2node[user_op]);
            OPGRAPH_DEBUG("  user ", user_op->name);
        }
    }

    std::set<OpNode *> seen_nodes;

    // Remove virtual Ops.
    recursive_rm_virt(this->nodes_storage, seen_nodes, leaf_nodes);
    seen_nodes.clear();

    // Recreate leaf_nodes.
    leaf_nodes.clear();
    for (auto &node : this->nodes_storage) {
        if (node->users.empty()) {
            leaf_nodes.emplace_back(node.get());
        }
    }

    // Merge Ops.
    recursive_merge(this->nodes_storage, seen_nodes, leaf_nodes);
}

/// Helper of @ref create_nodes().
/// Traverse the model graph and remove virtual Ops that perform no computation.
///
/// @param nodes The list of @ref OpNode.
/// @param boundary_nodes The list of boundary @ref OpNode.
///
void OpGraph::recursive_rm_virt(std::list<std::unique_ptr<OpNode>> &nodes,
                                std::set<OpNode *> &seen_nodes,
                                const std::list<OpNode *> &boundary_nodes) {
    if (boundary_nodes.size() == 0) {
        return;
    }
    OPGRAPH_DEBUG("remove virtual ops");
    std::list<OpNode *> new_boundary_nodes;
    for (auto &boundary_node : boundary_nodes) {
<<<<<<< HEAD
        if (boundary_node->ops.size() != 1) {
            ERR(SchedulerError, "unexpected error");
=======
        if (boundary_node->ops.size() == 0) {
            ERR(SchedulerError, "unexpected error: empty OpNode");
        } else if (boundary_node->ops.size() > 1) {
            ERR(SchedulerError, "unexpected error: multiple Ops in OpNode");
>>>>>>> effe44d7
        }
        OPGRAPH_DEBUG("  boundary node");
        OPGRAPH_DEBUG("    op: ", boundary_node->get_name());
        for (auto &producer : boundary_node->producers) {
            // Exception: if any user of the producer (rather than the current
            // boundary_node) is unseen, we should not add the producer to the
            // next boundary.
            bool should_add = true;
            for (auto &user : producer->users) {
                if (user == boundary_node) {
                    continue;
                }
                if (seen_nodes.find(user) == seen_nodes.end()) {
                    should_add = false;
                    break;
                }
            }
            if (!should_add) {
                continue;
            }
            if (seen_nodes.find(producer) != seen_nodes.end()) {
                ERR(SchedulerError,
                    "unexpected error: circular dependency detected");
            }
            OPGRAPH_DEBUG("      added ", producer->get_name(),
                          " to next boundary");
            new_boundary_nodes.emplace_back(producer);
        }
        if (boundary_node->ops[0]->is_virtual()) {
            OPGRAPH_DEBUG("    remove op: ", boundary_node->get_name());
            // Remove this node from the graph.
            boundary_node->remove_self();
            // Remove this node from the list of nodes.
            auto it = std::find_if(
                nodes.begin(), nodes.end(),
                [boundary_node](const std::unique_ptr<OpNode> &node) {
                    return node.get() == boundary_node;
                });
            if (it == nodes.end()) {
                ERR(SchedulerError, "unexpected error");
            }
            nodes.erase(it);
            OPGRAPH_DEBUG("      nodes.size() ", nodes.size());
        } else {
            seen_nodes.insert(boundary_node);
        }
    }
    recursive_rm_virt(nodes, seen_nodes, new_boundary_nodes);
}

/// Helper of @ref create_nodes().
/// Traverse the model graph and merge pairs of Ops that are the only user
/// and producer of each other.
///
/// @param nodes The list of @ref OpNode.
/// @param seen_nodes The set of @ref OpNode that have been seen.
/// @param boundary_nodes The list of boundary @ref OpNode.
///
void OpGraph::recursive_merge(std::list<std::unique_ptr<OpNode>> &nodes,
                              std::set<OpNode *> &seen_nodes,
                              const std::list<OpNode *> &boundary_nodes) {
    if (boundary_nodes.size() == 0) {
        return;
    }
    OPGRAPH_DEBUG("merge ops");
    std::list<OpNode *> new_boundary_nodes;
    for (auto &boundary_node : boundary_nodes) {
        OPGRAPH_DEBUG("  boundary node");
        OPGRAPH_DEBUG("    op: ", boundary_node->get_name());
        if (boundary_node->producers.size() == 0) {
            // This node is a root.
            seen_nodes.insert(boundary_node);
            OPGRAPH_DEBUG("    root");
            continue;
        }
        // Add all producers of this node to the next boundary.
        for (auto &producer : boundary_node->producers) {
            // Exception: if any user of the producer (rather than the current
            // boundary_node) is unseen, we should not add the producer to the
            // next boundary.
            bool should_add = true;
            for (auto &user : producer->users) {
                if (user == boundary_node) {
                    continue;
                }
                if (seen_nodes.find(user) == seen_nodes.end()) {
                    should_add = false;
                    break;
                }
            }
            if (!should_add) {
                continue;
            }
            if (seen_nodes.find(producer) != seen_nodes.end()) {
                ERR(SchedulerError,
                    "unexpected error: circular dependency detected");
            }
            new_boundary_nodes.emplace_back(producer);
        }
        if (boundary_node->producers.size() > 1) {
            // This node has multiple producers. It cannot be merged.
            seen_nodes.insert(boundary_node);
            OPGRAPH_DEBUG("    multiple producers");
            continue;
        }
        // This node has only one producer.
        OpNode *producer = *(boundary_node->producers.begin());
        if (producer->users.size() == 0) {
            ERR(SchedulerError, "unexpected error: graph is incomplete");
        }
        if (producer->users.size() > 1) {
            // The producer has multiple users. It cannot be merged.
            seen_nodes.insert(boundary_node);
            OPGRAPH_DEBUG("    multiple users");
            continue;
        }
        // The producer has only one user. Merge the two nodes.

        // Merge `boundary_node` into `producer`.
        OPGRAPH_DEBUG("  merge ops: ", producer->get_name(), " -> ",
                      boundary_node->get_name());
        auto &ops = boundary_node->ops;
        producer->ops.insert(producer->ops.end(), ops.begin(), ops.end());
        producer->users = boundary_node->users;
        for (auto &user : producer->users) {
            user->producers.erase(boundary_node);
            user->producers.insert(producer);
        }

        // Remove `boundary_node` from `nodes`.
        auto it =
            std::find_if(nodes.begin(), nodes.end(),
                         [boundary_node](const std::unique_ptr<OpNode> &node) {
                             return node.get() == boundary_node;
                         });
        if (it == nodes.end()) {
            ERR(SchedulerError, "unexpected error");
        }
        nodes.erase(it);

        // Since producer is already in the next boundary and boundary_node is
        // merged into producer, we don't need to add anything to
        // seen_nodes here.
    }
    recursive_merge(nodes, seen_nodes, new_boundary_nodes);
}

OpNode *OpGraph::break_node(OpNode *node, int op_idx) {
    if (op_idx == 0) {
        return node;
    }
    if (op_idx < 0 || op_idx >= (int)node->ops.size()) {
        ERR(SchedulerError, "unexpected error: op_idx out of range");
    }
    this->nodes_storage.emplace_back(std::make_unique<OpNode>());
    OpNode *new_node = this->nodes_storage.back().get();
    new_node->ops.insert(new_node->ops.end(), node->ops.begin() + op_idx,
                         node->ops.end());
    new_node->users = node->users;
    new_node->producers.insert(node);
    for (auto &user : node->users) {
        user->producers.erase(node);
        user->producers.insert(new_node);
    }
    node->ops.erase(node->ops.begin() + op_idx, node->ops.end());
    node->users.clear();
    node->users.insert(new_node);
    return new_node;
}

}  // namespace ark<|MERGE_RESOLUTION|>--- conflicted
+++ resolved
@@ -135,15 +135,10 @@
     OPGRAPH_DEBUG("remove virtual ops");
     std::list<OpNode *> new_boundary_nodes;
     for (auto &boundary_node : boundary_nodes) {
-<<<<<<< HEAD
-        if (boundary_node->ops.size() != 1) {
-            ERR(SchedulerError, "unexpected error");
-=======
         if (boundary_node->ops.size() == 0) {
             ERR(SchedulerError, "unexpected error: empty OpNode");
         } else if (boundary_node->ops.size() > 1) {
             ERR(SchedulerError, "unexpected error: multiple Ops in OpNode");
->>>>>>> effe44d7
         }
         OPGRAPH_DEBUG("  boundary node");
         OPGRAPH_DEBUG("    op: ", boundary_node->get_name());
