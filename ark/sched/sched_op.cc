--- conflicted
+++ resolved
@@ -542,13 +542,6 @@
         CHECK(tile_out.x == 1);
     }
 
-<<<<<<< HEAD
-    int val_int = *(int *)(this->op->args[0].val);
-    stringstream ss;
-    ss << "ark::scale<" << ldm << COM << ldn << COM << this->cfg->num_warps * 32
-       << COM << this->cfg->smem_bytes << COM << tile_out.y << COM << tile_out.x
-       << COM << 1 << COM << val_int << '>';
-=======
     // `val` is actually a floating point runtime argument, but we store it as
     // an integer in the template because floating point template arguments are
     // not supported by CUDA.
@@ -562,7 +555,6 @@
     ss << "ark::scale<" << ldm << COM << ldn << COM << val_int << COM
        << this->cfg->num_warps * 32 << COM << this->cfg->smem_bytes << COM
        << tile_out.y << COM << tile_out.x << COM << 1 << '>';
->>>>>>> 9502204b
     return ss.str();
 }
 
