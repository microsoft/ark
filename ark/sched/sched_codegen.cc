--- conflicted
+++ resolved
@@ -413,51 +413,27 @@
 }
 
 std::ostream &CodeGenerator::def_proxy_channels(std::ostream &os,
-<<<<<<< HEAD
-                                                size_t num_channels) const
-{
-    if (num_channels == 0) {
-        return os;
-    }
-    os << "#include <mscclpp/proxy_channel_device.hpp>\n"
-          "__constant__ mscclpp::SimpleProxyChannelDeviceHandle "
-=======
                                                 size_t num_channels) const {
     if (num_channels == 0) {
         return os;
     }
     os << "#include <msll/proxy_channel_device.hpp>\n"
           "__constant__ msll::SimpleProxyChannelDeviceHandle "
->>>>>>> e7bd04de
           "_ARK_PROXY_CHANS["
        << num_channels << "];\n";
     return os;
 }
 
 std::ostream &CodeGenerator::def_sm_channels(std::ostream &os,
-<<<<<<< HEAD
-                                                     size_t num_channels) const
-{
-    if (num_channels == 0) {
-        return os;
-    }
-    os << "#include <mscclpp/sm_channel_device.hpp>\n"
-          "__constant__ mscclpp::SmChannelDeviceHandle "
-=======
                                              size_t num_channels) const {
     if (num_channels == 0) {
         return os;
     }
     os << "#include <msll/sm_channel_device.hpp>\n"
           "__constant__ msll::SmChannelDeviceHandle "
->>>>>>> e7bd04de
           "_ARK_SM_CHANS["
        << num_channels << "];\n";
     return os;
 }
 
-<<<<<<< HEAD
-} // namespace ark
-=======
-}  // namespace ark
->>>>>>> e7bd04de
+}  // namespace ark