--- conflicted
+++ resolved
@@ -344,7 +344,6 @@
     return os;
 }
 
-<<<<<<< HEAD
 std::ostream &CodeGenerator::def_proxy_channels(std::ostream &os,
                                                 size_t num_channels) const
 {
@@ -371,7 +370,4 @@
     return os;
 }
 
-} // namespace ark
-=======
-}  // namespace ark
->>>>>>> a0e2d2c4
+} // namespace ark