--- conflicted
+++ resolved
@@ -289,17 +289,7 @@
                           ctx};
         glk.compile(ginfo);
         for (int i = 0; i < input_tensor_num; i++) {
-<<<<<<< HEAD
-            // Get the auto-scheduled buffers.
-            ark::GpuBuf *input_tensor_buf =
-                static_cast<ark::GpuBuf *>(input[i]->buf->buf);
-            UNITTEST_NE(input_tensor_buf, (ark::GpuBuf *)nullptr);
-
-            // Set data.
-            ark::gpu_memcpy(input_tensor_buf, input_data[i].get(), bytes);
-=======
             input[i]->write(input_data[i].get());
->>>>>>> c4d9abcc
         }
         // load the data into the input
 
@@ -310,13 +300,7 @@
         UNITTEST_EQ(ret, 0);
         glk.run(1);
         glk.stop();
-<<<<<<< HEAD
-        ark::GpuBuf *output_tensor_buf =
-            static_cast<ark::GpuBuf *>(output->buf->buf);
-        ark::gpu_memcpy(output_data1, output_tensor_buf, bytes);
-=======
         output->read(output_data1);
->>>>>>> c4d9abcc
         for (int i = 0; i < 10; i++) {
             LOG(DEBUG, "output_data1: ", (float)output_data1[i]);
         }
@@ -353,18 +337,7 @@
                           ctx};
         glk.compile(ginfo);
         for (int i = 0; i < input_tensor_num; i++) {
-<<<<<<< HEAD
-            // Get the auto-scheduled buffers.
-            ark::GpuBuf *input_tensor_buf =
-                static_cast<ark::GpuBuf *>(input[i]->buf->buf);
-            ;
-            UNITTEST_NE(input_tensor_buf, (ark::GpuBuf *)nullptr);
-
-            // Set data.
-            ark::gpu_memcpy(input_tensor_buf, input_data[i].get(), bytes);
-=======
             input[i]->write(input_data[i].get());
->>>>>>> c4d9abcc
         }
         glk.load();
         GpuStream stream = ctx->create_stream();
@@ -372,14 +345,7 @@
         UNITTEST_EQ(ret, 0);
         glk.run(1);
         glk.stop();
-<<<<<<< HEAD
-        ark::GpuBuf *output_tensor_buf =
-            static_cast<ark::GpuBuf *>(output->buf->buf);
-        ;
-        ark::gpu_memcpy(output_data2, output_tensor_buf, bytes);
-=======
         output->read(output_data2);
->>>>>>> c4d9abcc
         for (int i = 0; i < 10; i++) {
             LOG(DEBUG, "output_data2: ", (float)output_data2[i]);
         }
