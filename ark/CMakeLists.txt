--- conflicted
+++ resolved
@@ -6,19 +6,15 @@
 file(GLOB_RECURSE UT_COMMON_SOURCES CONFIGURE_DEPENDS ${CMAKE_CURRENT_SOURCE_DIR}/unittest/*.cc)
 list(REMOVE_ITEM SOURCES ${UT_SOURCES} ${UT_COMMON_SOURCES})
 
-<<<<<<< HEAD
 if(USE_ROCM)
     file(GLOB_RECURSE CU_SOURCES CONFIGURE_DEPENDS *.cu)
     set_source_files_properties(${CU_SOURCES} PROPERTIES LANGUAGE HIP)
 endif()
 
 set(COMMON_LIBS ARK::numa ARK::ibverbs pthread rt)
-=======
-set(COMMON_LIBS CUDA::cuda_driver CUDA::nvml ARK::numa ARK::ibverbs pthread rt)
 if (USE_MSLL)
     set(COMMON_LIBS ${COMMON_LIBS} ARK::msll)
 endif()
->>>>>>> da5aeb4e
 
 # ARK object
 target_include_directories(ark_obj PUBLIC ${CMAKE_CURRENT_SOURCE_DIR}/include)
@@ -29,7 +25,6 @@
     ${IBVERBS_INCLUDE_DIRS}
     ${NUMA_INCLUDE_DIRS}
 )
-<<<<<<< HEAD
 
 if(USE_CUDA)
     list(APPEND COMMON_LIBS CUDA::cuda_driver)
@@ -49,7 +44,6 @@
     target_compile_definitions(ark_obj PUBLIC ARK_ROCM)
 endif()
 
-=======
 if (USE_MSLL)
     target_include_directories(ark_obj SYSTEM PRIVATE
         ${MSLL_INCLUDE_DIRS}
@@ -57,7 +51,7 @@
     target_compile_definitions(ark_obj PRIVATE ARK_USE_MSLL=1)
     target_compile_definitions(ark_obj PRIVATE ARK_MSLL_INCLUDE_DIR=${MSLL_INCLUDE_DIRS})
 endif()
->>>>>>> da5aeb4e
+
 target_sources(ark_obj PRIVATE ${SOURCES})
 target_link_libraries(ark_obj PRIVATE ${COMMON_LIBS})
 
