--- conflicted
+++ resolved
@@ -8,11 +8,7 @@
 
 if(USE_ROCM)
     file(GLOB_RECURSE CU_SOURCES CONFIGURE_DEPENDS *.cu)
-<<<<<<< HEAD
-    set_source_files_properties(${CU_SOURCES} PROPERTIES LANGUAGE HIP)
-=======
     set_source_files_properties(${CU_SOURCES} PROPERTIES LANGUAGE CXX)
->>>>>>> 2e0c7d42
 endif()
 
 set(COMMON_LIBS ARK::numa ARK::ibverbs pthread rt)
