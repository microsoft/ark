--- conflicted
+++ resolved
@@ -477,12 +477,6 @@
     Tensor *recv_mm(Tensor *input, int id, int gpu_src, std::size_t bytes = 0,
                     Tensor *output = nullptr,
                     const std::string &name = "recv_mm");
-<<<<<<< HEAD
-    // Performs an all-reduce operator across all ranks, aggregating the input
-    // tensors. Takes the `input` tensor, the current GPU's rank, and the
-    // total number of ranks `rank_num`.
-    Tensor *all_reduce(Tensor *input, int rank, int rank_num,
-=======
     //
     Tensor *send_msll(Tensor *input, int sid, int dst_rank,
                       std::size_t bytes = 0,
@@ -499,11 +493,10 @@
                             Tensor *recv_buf, int id, int rank, int dst_rank,
                             size_t dst_offset, int flag,
                             const std::string &name = "put_packet_msll");
-    // Performs an all-reduce operator across all GPUs, aggregating the input
-    // tensors. Takes the `input` tensor, the current GPU's `gpu_id`, and the
-    // total number of GPUs `gpu_num`.
-    Tensor *all_reduce(Tensor *input, int gpu_id, int gpu_num,
->>>>>>> da5aeb4e
+    // Performs an all-reduce operator across all ranks, aggregating the input
+    // tensors. Takes the `input` tensor, the current GPU's rank, and the
+    // total number of ranks `rank_num`.
+    Tensor *all_reduce(Tensor *input, int rank, int rank_num,
                        Tensor *output = nullptr,
                        const std::string &name = "all_reduce");
     // Performs an all-gather operator across all ranks, aggregating the input
