// Copyright (c) Microsoft Corporation.
// Licensed under the MIT license.

#ifndef ARK_EXECUTOR_HPP
#define ARK_EXECUTOR_HPP

#include <ark/model_ref.hpp>
#include <ark/planner.hpp>
#include <ark/tensor.hpp>
#include <memory>
#include <string>
#include <vector>

namespace ark {

using Stream = void *;

<<<<<<< HEAD
=======
class GpuMemory;

>>>>>>> 8583d1bf
/// Convenience class for executing a model.
class Executor {
   public:
    /// Constructor.
    Executor(int device_id, Stream stream, const std::string &name,
             const std::string &plan, bool loop_mode = true);

    /// Destructor.
    ~Executor();

    /// Return the device ID.
    int device_id() const;

    /// Return the stream of the executor.
    Stream stream() const;

<<<<<<< HEAD
    /// Return the plan string.
    std::string plan() const;

    /// Add a plan to the executor.
    void add_plan(const std::string &plan);

=======
    /// Return the buffer of the executor.
    std::shared_ptr<GpuMemory> buffer() const;

    /// Return the plan string.
    std::string plan() const;

>>>>>>> 8583d1bf
    /// Compile the model. This must be called before `launch()`.
    void compile();

    /// Launch the model (not running yet). This must be called after
    /// `compile()`.
    void launch();

    /// Run the model for `iter` iterations.
    void run(int iter);

    /// Wait for the previous run to finish.
    void wait(int64_t max_spin_count = -1);

    /// Stop the model and return the elapsed time in milliseconds.
    /// Once this is called, we need to call `launch()` again to run the model
    /// again.
    float stop(int64_t max_spin_count = -1);

    /// Barrier for all rank executors.
    void barrier();

    /// Destroy the executor.
    void destroy();

    /// Return whether the executor is destroyed.
    bool destroyed() const;

    /// Return the raw virtual address of the tensor.
<<<<<<< HEAD
    void *tensor_address(const Tensor tensor) const;
=======
    uintptr_t tensor_address(const Tensor &tensor) const;
>>>>>>> 8583d1bf

    template <typename T>
    void tensor_read(const Tensor &tensor, std::vector<T> &data,
                     Stream stream = nullptr) const {
        tensor_read(tensor, reinterpret_cast<void *>(data.data()),
                    data.size() * sizeof(T), stream);
    }

    template <typename T>
    void tensor_write(const Tensor &tensor, const std::vector<T> &data,
                      Stream stream = nullptr) const {
        tensor_write(tensor, reinterpret_cast<const void *>(data.data()),
                     data.size() * sizeof(T), stream);
    }

    void tensor_read(const Tensor &tensor, void *data, size_t bytes,
                     Stream stream = nullptr, bool is_d2d = false) const;

    void tensor_write(const Tensor &tensor, const void *data, size_t bytes,
                      Stream stream = nullptr, bool is_d2d = false) const;

   protected:
    class Impl;
    std::unique_ptr<Impl> impl_;
};

class Model;

class DefaultExecutor : public Executor {
   public:
<<<<<<< HEAD
    DefaultExecutor(const Model &model, int device_id = -1,
                    Stream stream = nullptr,
                    const std::vector<Planner::ConfigRule> &config_rules = {},
                    const std::string &name = "DefaultExecutor",
                    bool loop_mode = true);
=======
    DefaultExecutor(
        const Model &model, int device_id = -1, Stream stream = nullptr,
        const std::vector<Planner::ConfigRule> &config_rules = {},
        const std::string &name = "DefaultExecutor", bool loop_mode = true);
>>>>>>> 8583d1bf
};

}  // namespace ark

#endif  // ARK_EXECUTOR_HPP<|MERGE_RESOLUTION|>--- conflicted
+++ resolved
@@ -15,11 +15,8 @@
 
 using Stream = void *;
 
-<<<<<<< HEAD
-=======
 class GpuMemory;
 
->>>>>>> 8583d1bf
 /// Convenience class for executing a model.
 class Executor {
    public:
@@ -36,21 +33,15 @@
     /// Return the stream of the executor.
     Stream stream() const;
 
-<<<<<<< HEAD
+    /// Return the buffer of the executor.
+    std::shared_ptr<GpuMemory> buffer() const;
+
     /// Return the plan string.
     std::string plan() const;
 
     /// Add a plan to the executor.
     void add_plan(const std::string &plan);
 
-=======
-    /// Return the buffer of the executor.
-    std::shared_ptr<GpuMemory> buffer() const;
-
-    /// Return the plan string.
-    std::string plan() const;
-
->>>>>>> 8583d1bf
     /// Compile the model. This must be called before `launch()`.
     void compile();
 
@@ -79,11 +70,7 @@
     bool destroyed() const;
 
     /// Return the raw virtual address of the tensor.
-<<<<<<< HEAD
-    void *tensor_address(const Tensor tensor) const;
-=======
-    uintptr_t tensor_address(const Tensor &tensor) const;
->>>>>>> 8583d1bf
+    void *tensor_address(const Tensor &tensor) const;
 
     template <typename T>
     void tensor_read(const Tensor &tensor, std::vector<T> &data,
@@ -114,18 +101,10 @@
 
 class DefaultExecutor : public Executor {
    public:
-<<<<<<< HEAD
-    DefaultExecutor(const Model &model, int device_id = -1,
-                    Stream stream = nullptr,
-                    const std::vector<Planner::ConfigRule> &config_rules = {},
-                    const std::string &name = "DefaultExecutor",
-                    bool loop_mode = true);
-=======
     DefaultExecutor(
         const Model &model, int device_id = -1, Stream stream = nullptr,
         const std::vector<Planner::ConfigRule> &config_rules = {},
         const std::string &name = "DefaultExecutor", bool loop_mode = true);
->>>>>>> 8583d1bf
 };
 
 }  // namespace ark
