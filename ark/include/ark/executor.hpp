--- conflicted
+++ resolved
@@ -65,11 +65,7 @@
     bool destroyed() const;
 
     /// Return the raw virtual address of the tensor.
-<<<<<<< HEAD
-    uintptr_t tensor_address(const Tensor &tensor) const;
-=======
     void *tensor_address(const Tensor tensor) const;
->>>>>>> 36b826d8
 
     template <typename T>
     void tensor_read(const Tensor &tensor, std::vector<T> &data,
