--- conflicted
+++ resolved
@@ -25,16 +25,11 @@
     /// Destructor.
     ~Executor();
 
-<<<<<<< HEAD
-    /// Return the GPU ID.
-    int gpu_id() const;
-=======
     /// Return the device ID.
     int device_id() const;
 
     /// Return the stream of the executor.
     Stream stream() const;
->>>>>>> f01afaa4
 
     /// Return the plan string.
     std::string plan() const;
@@ -66,10 +61,7 @@
     /// Return whether the executor is destroyed.
     bool destroyed() const;
 
-<<<<<<< HEAD
-=======
     /// Return the raw virtual address of the tensor.
->>>>>>> f01afaa4
     uintptr_t tensor_address(const Tensor tensor) const;
 
     template <typename T>
@@ -87,17 +79,10 @@
     }
 
     void tensor_read(const Tensor tensor, void *data, size_t bytes,
-<<<<<<< HEAD
-                     bool is_d2d = false) const;
-
-    void tensor_write(const Tensor tensor, const void *data, size_t bytes,
-                      bool is_d2d = false) const;
-=======
                      Stream stream = nullptr, bool is_d2d = false) const;
 
     void tensor_write(const Tensor tensor, const void *data, size_t bytes,
                       Stream stream = nullptr, bool is_d2d = false) const;
->>>>>>> f01afaa4
 
    protected:
     class Impl;
@@ -108,16 +93,10 @@
 
 class DefaultExecutor : public Executor {
    public:
-<<<<<<< HEAD
-    DefaultExecutor(const Model &model, int gpu_id = -1,
-                    const std::vector<DefaultPlanner::ConfigRule>& config_rules = {},
-                    const std::string &name = "DefaultExecutor");
-=======
     DefaultExecutor(
         const Model &model, int device_id = -1, Stream stream = nullptr,
         const std::vector<DefaultPlanner::ConfigRule> &config_rules = {},
         const std::string &name = "DefaultExecutor");
->>>>>>> f01afaa4
 };
 
 }  // namespace ark
