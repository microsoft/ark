--- conflicted
+++ resolved
@@ -173,11 +173,7 @@
                                               tz % OutShape::C, ty, tx);
 }
 
-<<<<<<< HEAD
-template <int M, int N, int TN, int SB, int TDM, int TDN, int TDK, int VAL>
-=======
 template <int M, int N, int VAL, int TN, int SB, int TDM, int TDN, int TDK>
->>>>>>> 9502204b
 DEVICE void scale(ark::half *y, ark::half *x, float val, int tx, int ty, int tz)
 {
     __half2 val2 = __float2half2_rn(val);
