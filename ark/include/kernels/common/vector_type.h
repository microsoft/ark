// Copyright (c) Microsoft Corporation.
// Licensed under the MIT license.

#ifndef ARK_KERNELS_VECTOR_TYPE_H_
#define ARK_KERNELS_VECTOR_TYPE_H_

#include <type_traits>

#include "static_math.h"

namespace ark {
namespace type {

template <typename DataType, int Size>
struct Vtype {
    using type = void;
};

template <typename DataType>
struct Vtype<DataType, 1> {
    using type = DataType;
};

template <typename DataType, int Size>
struct VtypeExists {
    enum {
        value =
            std::is_same_v<typename Vtype<DataType, Size>::type, void> ? 0 : 1
    };
};

template <typename DataType, int CurrentVal = 256>
struct VtypeMaxSize {
    enum {
        value = VtypeExists<DataType, CurrentVal>::value
                    ? CurrentVal
                    : VtypeMaxSize<DataType, CurrentVal / 2>::value
    };
};

template <typename DataType>
struct VtypeMaxSize<DataType, 0> {
    enum { value = 0 };
};

template <typename T, typename = void>
struct IsBuiltinVector2 : std::false_type {};

template <typename T, typename = void>
struct IsBuiltinVector4 : std::false_type {};

template <typename T>
struct IsBuiltinVector2<
    T, std::void_t<decltype(std::declval<T>().x, std::declval<T>().y)>>
    : std::true_type {};

template <typename T>
struct IsBuiltinVector4<
    T, std::void_t<decltype(std::declval<T>().x, std::declval<T>().y,
                            std::declval<T>().z, std::declval<T>().w)>>
    : std::true_type {};

template <typename DataType>
struct Constant {
    static DEVICE DataType zero() { return DataType(0); }
    static DEVICE DataType lowest() { return DataType(0); }
};

}  // namespace type

template <typename IntrinsicType, typename InputVtype>
struct IntrinsicCompute1Exists {
    template <typename U>
<<<<<<< HEAD
    static auto test(InputVtype) -> decltype(&U::compute, std::true_type{});
=======
    static auto test(const InputVtype &)
        -> decltype(&U::compute, std::true_type{});
>>>>>>> 8422bca0

    template <typename>
    static auto test(...) -> std::false_type;

    static constexpr bool value = decltype(
        test<IntrinsicType>(type::Constant<InputVtype>::zero()))::value;
};

template <typename IntrinsicType, typename InputVtype>
struct IntrinsicCompute2Exists {
    template <typename U>
<<<<<<< HEAD
    static auto test(InputVtype, InputVtype)
=======
    static auto test(const InputVtype &, const InputVtype &)
>>>>>>> 8422bca0
        -> decltype(&U::compute, std::true_type{});

    template <typename>
    static auto test(...) -> std::false_type;

    static constexpr bool value = decltype(
        test<IntrinsicType>(type::Constant<InputVtype>::zero(),
                            type::Constant<InputVtype>::zero()))::value;
};

template <typename IntrinsicType, typename InputType, int CurrentVal = 256>
struct IntrinsicCompute1VtypeMaxSize {
    constexpr static int VtypeExists =
        type::VtypeExists<InputType, CurrentVal>::value;
    constexpr static int ICExists =
        VtypeExists
            ? IntrinsicCompute1Exists<
                  IntrinsicType,
                  typename type::Vtype<InputType, CurrentVal>::type>::value
            : 0;
    enum {
        value = ICExists
                    ? CurrentVal
                    : IntrinsicCompute1VtypeMaxSize<IntrinsicType, InputType,
                                                    CurrentVal / 2>::value
    };
};

template <typename IntrinsicType, typename InputType>
struct IntrinsicCompute1VtypeMaxSize<IntrinsicType, InputType, 1> {
    enum { value = 1 };
};

template <typename IntrinsicType, typename InputType, int CurrentVal = 256>
struct IntrinsicCompute2VtypeMaxSize {
    constexpr static int VtypeExists =
        type::VtypeExists<InputType, CurrentVal>::value;
    constexpr static int ICExists =
        VtypeExists
            ? IntrinsicCompute2Exists<
                  IntrinsicType,
                  typename type::Vtype<InputType, CurrentVal>::type>::value
            : 0;
    enum {
        value = ICExists
                    ? CurrentVal
                    : IntrinsicCompute2VtypeMaxSize<IntrinsicType, InputType,
                                                    CurrentVal / 2>::value
    };
};

template <typename IntrinsicType, typename InputType>
struct IntrinsicCompute2VtypeMaxSize<IntrinsicType, InputType, 1> {
    enum { value = 1 };
};

template <int NumElem, typename ElemIntrinsic>
struct VectorCompute {
    template <typename OutputType, typename InputType>
    static DEVICE void compute(OutputType *out, const InputType *in) {
        constexpr int TmpMin =
            math::min<type::VtypeMaxSize<OutputType>::value, NumElem>::value;
        constexpr int VtypeSize =
            math::min<TmpMin,
                      IntrinsicCompute1VtypeMaxSize<ElemIntrinsic, InputType,
                                                    TmpMin>::value>::value;
        using OutputVtype = typename type::Vtype<OutputType, VtypeSize>::type;
        using InputVtype = typename type::Vtype<InputType, VtypeSize>::type;
        constexpr int NumVtype = NumElem / VtypeSize;

        static_assert(NumElem % VtypeSize == 0,
                      "NumElem must be divisible by VtypeSize");
        OutputVtype *out_vtype = reinterpret_cast<OutputVtype *>(out);
        const InputVtype *in_vtype = reinterpret_cast<const InputVtype *>(in);
#pragma unroll
        for (int i = 0; i < NumVtype; ++i) {
            out_vtype[i] = ElemIntrinsic::compute(in_vtype[i]);
        }
    }

    template <typename OutputType, typename InputType>
    static DEVICE void compute(OutputType *out, const InputType *in0,
                               const InputType *in1) {
        constexpr int TmpMin =
            math::min<type::VtypeMaxSize<OutputType>::value, NumElem>::value;
        constexpr int VtypeSize =
            math::min<TmpMin,
                      IntrinsicCompute2VtypeMaxSize<ElemIntrinsic, InputType,
                                                    TmpMin>::value>::value;
        using OutputVtype = typename type::Vtype<OutputType, VtypeSize>::type;
        using InputVtype = typename type::Vtype<InputType, VtypeSize>::type;
        constexpr int NumVtype = NumElem / VtypeSize;

        static_assert(NumElem % VtypeSize == 0,
                      "NumElem must be divisible by VtypeSize");
        OutputVtype *out_vtype = reinterpret_cast<OutputVtype *>(out);
        const InputVtype *in0_vtype = reinterpret_cast<const InputVtype *>(in0);
        const InputVtype *in1_vtype = reinterpret_cast<const InputVtype *>(in1);
#pragma unroll
        for (int i = 0; i < NumVtype; ++i) {
            out_vtype[i] = ElemIntrinsic::compute(in0_vtype[i], in1_vtype[i]);
        }
    }
};

template <typename OutDims, typename OutDataType, typename UnitOutDims>
struct DefaultNelemPerThread {
    static constexpr int ConsecutiveDimLen =
        (OutDims::W == 1 && UnitOutDims::W == 1) ? UnitOutDims::H
                                                 : UnitOutDims::W;

    static const int value =
        (sizeof(OutDataType) <= 2 && ConsecutiveDimLen % 8 == 0)
            ? 8
            : (ConsecutiveDimLen % 4 == 0)
                  ? 4
                  : (ConsecutiveDimLen % 2 == 0) ? 2 : 1;
};

}  // namespace ark

#endif  // ARK_KERNELS_VECTOR_TYPE_H_<|MERGE_RESOLUTION|>--- conflicted
+++ resolved
@@ -71,12 +71,8 @@
 template <typename IntrinsicType, typename InputVtype>
 struct IntrinsicCompute1Exists {
     template <typename U>
-<<<<<<< HEAD
-    static auto test(InputVtype) -> decltype(&U::compute, std::true_type{});
-=======
     static auto test(const InputVtype &)
         -> decltype(&U::compute, std::true_type{});
->>>>>>> 8422bca0
 
     template <typename>
     static auto test(...) -> std::false_type;
@@ -88,11 +84,7 @@
 template <typename IntrinsicType, typename InputVtype>
 struct IntrinsicCompute2Exists {
     template <typename U>
-<<<<<<< HEAD
-    static auto test(InputVtype, InputVtype)
-=======
     static auto test(const InputVtype &, const InputVtype &)
->>>>>>> 8422bca0
         -> decltype(&U::compute, std::true_type{});
 
     template <typename>
