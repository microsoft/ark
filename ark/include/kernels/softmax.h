// Copyright (c) Microsoft Corporation.
// Licensed under the MIT license.

#ifndef ARK_KERNELS_SOFTMAX_H_
#define ARK_KERNELS_SOFTMAX_H_

#include "reduce.h"

namespace ark {

// Static checkers if InShape can be reduced into OutShape.
template <typename InShape, typename OutShape>
struct SoftmaxShapeChecker {
    static_assert(InShape::N == OutShape::N,
                  "Dimension N of input and output do not match");
    static_assert(InShape::C == OutShape::C,
                  "Dimension C of input and output do not match");
    static_assert(InShape::H == OutShape::H,
                  "Dimension H of input and output do not match");
    static_assert(OutShape::W == OutShape::W,
                  "Dimension W of input and output do not match");
};

// Perform layer normalization on input and write the result on output.
template <typename InDims, typename InShape, typename OutDims,
          typename OutShape, typename UnitOutDims, int NumWarps, int SmemBytes,
          typename DataType, int NelemPerThread>
struct Softmax {
    using UnitOp = UnitOp<OutDims, OutShape, UnitOutDims, NumWarps, SmemBytes>;

    static_assert(NelemPerThread > 0, "NelemPerThread must be positive");

    // TODO(chhwang): support NelemPerThread > 1.
    static_assert(NelemPerThread == 1, "Unimplemented");

    static DEVICE void run(DataType *out, const DataType *in, int uop_idx,
                           int smem_per_warp) {
        using InOutChk = SoftmaxShapeChecker<InShape, OutShape>;

        constexpr int NonReduceDimLength = UnitOutDims::NCH;
        // The reduction dimension of the final stage.
        // Assume this division is always exact.
        static_assert(
            (UnitOp::NumThreads * NelemPerThread) % NonReduceDimLength == 0);
        // If we reshape the input into a 2D matrix (NCH x W), NumThreads
        // threads compute NCH rows, and each row's sum is computed by
        // ThreadsPerRow threads. If ThreadsPerRow is larger than warp size, we
        // need to use shared memory to reduce the result of each warp.
        constexpr int ThreadsPerRow =
            (UnitOp::NumThreads * NelemPerThread) / NonReduceDimLength;

        int tid = UnitOp::thread_id();
        int tid_w = (tid * NelemPerThread) % ThreadsPerRow;
        int tid_h = ((tid * NelemPerThread) / ThreadsPerRow) % UnitOutDims::H;
        int tid_c = ((tid * NelemPerThread) / ThreadsPerRow / UnitOutDims::H) %
                    UnitOutDims::C;
        int tid_n = (tid * NelemPerThread) / ThreadsPerRow / UnitOutDims::CH;

        int un = UnitOp::uop_idx_n(uop_idx);
        int uc = UnitOp::uop_idx_c(uop_idx);
        int uh = UnitOp::uop_idx_h(uop_idx);

        int idx_out_base = (tid_h + uh * UnitOutDims::H) * OutDims::W +
                           (tid_c + uc * UnitOutDims::C) * OutDims::HW +
                           (tid_n + un * UnitOutDims::N) * OutDims::CHW;
        int idx_in_base = (tid_h + uh * UnitOutDims::H) * InDims::W +
                          (tid_c + uc * UnitOutDims::C) * InDims::HW +
                          (tid_n + un * UnitOutDims::N) * InDims::CHW;

        // get the max input.
        DataType max_input;
        ReduceTypeMax::identity<1>(&max_input);
        for (int idx_w = tid_w; idx_w < InShape::W; idx_w += ThreadsPerRow) {
            int idx_in = idx_in_base + idx_w;
            ReduceTypeMax::reduce<1>(&max_input, &max_input, &in[idx_in]);
        }

        // final reduction on shared memory using warp shuffle.
        max_input = warpsReduce<ReduceTypeMax, UnitOp, ThreadsPerRow>(
            max_input, tid, smem_per_warp);
        // get the max input.
        ReduceTypeMax::postReduce<1>(&max_input, &max_input, UnitOutDims::W);

        // get the exp input sum, use float to avoid overflow.
        DataType exp_sum_input;
        DataType cmp;
        ReduceTypeSum::identity<1>(&exp_sum_input);
        ReduceTypeSum::identity<1>(&cmp);
        for (int idx_w = tid_w; idx_w < InShape::W; idx_w += ThreadsPerRow) {
            int idx_in = idx_in_base + idx_w;
<<<<<<< HEAD
            DataType val = type::Sub::compute(
                type::Exp::compute(type::Sub::compute(in[idx_in], max_input)),
                cmp);
            DataType tmp = type::Add::compute(exp_sum_input, val);
            cmp =
                type::Sub::compute(type::Sub::compute(tmp, exp_sum_input), val);
=======
            DataType val(expf(in[idx_in] - max_input) - cmp);
            DataType tmp = exp_sum_input + val;
            cmp = (tmp - exp_sum_input) - val;
>>>>>>> 7ff517dd
            exp_sum_input = tmp;
        }
        exp_sum_input = warpsReduce<ReduceTypeSum, UnitOp, ThreadsPerRow>(
            exp_sum_input, tid, smem_per_warp);
        ReduceTypeSum::postReduce<1>(&exp_sum_input, &exp_sum_input);

        DataType r_exp_sum_input = DataType(1) / exp_sum_input;

        // the output is
        for (int idx_w = tid_w; idx_w < InShape::W; idx_w += ThreadsPerRow) {
            int idx_in = idx_in_base + idx_w;
            int idx_out = idx_out_base + idx_w;
<<<<<<< HEAD
            out[idx_out] = type::Div::compute(
                type::Exp::compute(type::Sub::compute(in[idx_in], max_input)),
                exp_sum_input);
=======
            out[idx_out] =
                DataType(expf(in[idx_in] - max_input)) * r_exp_sum_input;
>>>>>>> 7ff517dd
        }
    }
};

template <typename InDims, typename InShape, typename OutDims,
          typename OutShape, typename UnitOutDims, int NumWarps, int SmemBytes,
          typename DataType>
DEVICE void softmax(DataType *out, DataType *in, int uop_idx,
                    int smem_per_warp) {
    constexpr int NelemPerThread = 1;
    Softmax<InDims, InShape, OutDims, OutShape, UnitOutDims, NumWarps,
            SmemBytes, DataType, NelemPerThread>::run(out, in, uop_idx,
                                                      smem_per_warp);
}

}  // namespace ark

#endif  // ARK_KERNELS_SOFTMAX_H_<|MERGE_RESOLUTION|>--- conflicted
+++ resolved
@@ -88,38 +88,28 @@
         ReduceTypeSum::identity<1>(&cmp);
         for (int idx_w = tid_w; idx_w < InShape::W; idx_w += ThreadsPerRow) {
             int idx_in = idx_in_base + idx_w;
-<<<<<<< HEAD
             DataType val = type::Sub::compute(
                 type::Exp::compute(type::Sub::compute(in[idx_in], max_input)),
                 cmp);
             DataType tmp = type::Add::compute(exp_sum_input, val);
             cmp =
                 type::Sub::compute(type::Sub::compute(tmp, exp_sum_input), val);
-=======
-            DataType val(expf(in[idx_in] - max_input) - cmp);
-            DataType tmp = exp_sum_input + val;
-            cmp = (tmp - exp_sum_input) - val;
->>>>>>> 7ff517dd
             exp_sum_input = tmp;
         }
         exp_sum_input = warpsReduce<ReduceTypeSum, UnitOp, ThreadsPerRow>(
             exp_sum_input, tid, smem_per_warp);
         ReduceTypeSum::postReduce<1>(&exp_sum_input, &exp_sum_input);
 
-        DataType r_exp_sum_input = DataType(1) / exp_sum_input;
+        DataType r_exp_sum_input =
+            type::Div::compute(type::Cast::compute<DataType>(1), exp_sum_input);
 
         // the output is
         for (int idx_w = tid_w; idx_w < InShape::W; idx_w += ThreadsPerRow) {
             int idx_in = idx_in_base + idx_w;
             int idx_out = idx_out_base + idx_w;
-<<<<<<< HEAD
             out[idx_out] = type::Div::compute(
                 type::Exp::compute(type::Sub::compute(in[idx_in], max_input)),
                 exp_sum_input);
-=======
-            out[idx_out] =
-                DataType(expf(in[idx_in] - max_input)) * r_exp_sum_input;
->>>>>>> 7ff517dd
         }
     }
 };
