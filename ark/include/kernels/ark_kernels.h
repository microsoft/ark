// Copyright (c) Microsoft Corporation.
// Licensed under the MIT license.

#if defined(ARK_TARGET_CUDA_ARCH) || defined(ARK_TARGET_ROCM_ARCH)

#ifndef ARK_KERNELS_H_
#define ARK_KERNELS_H_

// clang-format off
#include "common.h"
// clang-format on

#include "activation.h"
#include "arithmetic.h"
#include "cast.h"
#include "comm.h"
<<<<<<< HEAD
=======
#include "comm_mm.h"
#include "copy.h"
#ifdef ARK_USE_MSLL
#include "comm_msll.h"
#endif  // ARK_USE_MSLL
>>>>>>> d4ab4e57
#include "embedding.h"
#include "im2col.h"
#include "layernorm.h"
#include "math_functions.h"
#include "matmul.h"
#include "reduce.h"
#include "softmax.h"
#include "transpose.h"

#endif  // ARK_KERNELS_H_

#endif<|MERGE_RESOLUTION|>--- conflicted
+++ resolved
@@ -14,14 +14,6 @@
 #include "arithmetic.h"
 #include "cast.h"
 #include "comm.h"
-<<<<<<< HEAD
-=======
-#include "comm_mm.h"
-#include "copy.h"
-#ifdef ARK_USE_MSLL
-#include "comm_msll.h"
-#endif  // ARK_USE_MSLL
->>>>>>> d4ab4e57
 #include "embedding.h"
 #include "im2col.h"
 #include "layernorm.h"
