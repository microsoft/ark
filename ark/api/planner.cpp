--- conflicted
+++ resolved
@@ -132,21 +132,13 @@
     size_t max_processor_id = 1;
     size_t max_warp_id = 1;
     size_t next_task_id = 0;
-<<<<<<< HEAD
-    int prev_task_group_id = -1;
-=======
     int prev_ctx_id = -1;
->>>>>>> 3dda44a8
     bool first_op = true;
 
     auto get_context = [&](const ModelNodeRef &node,
                            const std::string &key) -> Json {
         if (node->context.find(key) != node->context.end()) {
-<<<<<<< HEAD
-            return Json::parse(node->context.at(key));
-=======
             return node->context.at(key);
->>>>>>> 3dda44a8
         }
         return Json();
     };
@@ -155,96 +147,6 @@
         const auto &op = node->op;
         if (op->is_virtual()) continue;
 
-<<<<<<< HEAD
-            auto ctx_config = get_context(node, "Config");
-            Json config;
-            if (!ctx_config.empty()) {
-                config = ctx_config;
-            } else if (!config_rules_.empty()) {
-                const std::string op_str = op->serialize().dump();
-                for (auto &rule : config_rules_) {
-                    auto config_str = rule(op_str, gpu_info.arch->name());
-                    if (!config_str.empty()) {
-                        config = Json::parse(config_str);
-                        break;
-                    }
-                }
-            }
-            if (config.empty()) {
-                config = op->default_config(gpu_info.arch);
-            }
-            check_config_field(op, config, "NumWarps");
-            check_config_field(op, config, "NumTasks");
-            check_config_field(op, config, "SramBytes");
-            size_t num_warps = config["NumWarps"];
-            size_t num_tasks = config["NumTasks"];
-            size_t sram_bytes = config["SramBytes"];
-            size_t granularity = config.value("Granularity", 1);
-
-            auto ctx_task_group_id = get_context(node, "TaskGroupId");
-            int task_group_id =
-                ctx_task_group_id.empty() ? -1 : ctx_task_group_id.get<int>();
-            if (task_group_id != -1 && task_group_id == prev_task_group_id) {
-                auto &task_info = task_infos.back();
-                task_info["NumWarps"] =
-                    std::max(task_info["NumWarps"].get<size_t>(), num_warps);
-                task_info["SramBytes"] =
-                    std::max(task_info["SramBytes"].get<size_t>(), sram_bytes);
-                task_info["Ops"].push_back(op->serialize());
-                task_info["Ops"].back()["Config"] = config;
-            } else {
-                Json task_info;
-                task_info["Id"] = first_op ? next_task_id : ++next_task_id;
-                task_info["NumWarps"] = num_warps;
-                task_info["SramBytes"] = sram_bytes;
-                task_info["Ops"] = Json::array();
-                task_info["Ops"].push_back(op->serialize());
-                task_info["Ops"][0]["Config"] = config;
-                task_infos.push_back(task_info);
-
-                auto ctx_processor_range = get_context(node, "ProcessorRange");
-                auto ctx_warp_range = get_context(node, "WarpRange");
-                auto ctx_sram_range = get_context(node, "SramRange");
-
-                Json processor_group;
-                if (!ctx_processor_range.empty()) {
-                    processor_group["ProcessorRange"] = ctx_processor_range;
-                    max_processor_id = std::max(
-                        max_processor_id, ctx_processor_range[1].get<size_t>());
-                } else {
-                    size_t num_processors = std::min(num_sm, num_tasks);
-                    processor_group["ProcessorRange"] = {0, num_processors};
-                    max_processor_id =
-                        std::max(max_processor_id, num_processors);
-                }
-
-                Json resource_group;
-                resource_group["ProcessorRange"] =
-                    processor_group["ProcessorRange"];
-                if (!ctx_warp_range.empty()) {
-                    resource_group["WarpRange"] = ctx_warp_range;
-                    max_warp_id =
-                        std::max(max_warp_id, ctx_warp_range[1].get<size_t>());
-                } else {
-                    resource_group["WarpRange"] = {0, num_warps};
-                    max_warp_id = std::max(max_warp_id, num_warps);
-                }
-                if (!ctx_sram_range.empty()) {
-                    resource_group["SramRange"] = ctx_sram_range;
-                } else {
-                    resource_group["SramRange"] = {0, sram_bytes};
-                }
-                resource_group["TaskGroups"] = {{{"TaskId", task_info["Id"]},
-                                                 {"TaskRange", {0, num_tasks}},
-                                                 {"Granularity", granularity}}};
-
-                processor_group["ResourceGroups"] = Json::array();
-                processor_group["ResourceGroups"].push_back(resource_group);
-                processor_groups.push_back(processor_group);
-            }
-            prev_task_group_id = task_group_id;
-            first_op = false;
-=======
         auto ctx_config = get_context(node, "Config");
 
         Json config;
@@ -331,7 +233,6 @@
             processor_group["ResourceGroups"] = Json::array();
             processor_group["ResourceGroups"].push_back(resource_group);
             processor_groups.push_back(processor_group);
->>>>>>> 3dda44a8
         }
         prev_ctx_id = id;
         first_op = false;
