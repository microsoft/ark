// Copyright (c) Microsoft Corporation.
// Licensed under the MIT license.

#include "ark/executor.hpp"

#include <dlpack/dlpack.h>

#include <cmath>
#include <memory>
#include <mscclpp/core.hpp>
#include <mscclpp/proxy_channel.hpp>
#include <mscclpp/sm_channel.hpp>
#include <tuple>

#include "ark/data_type.hpp"
#include "ark/model.hpp"
#include "ark/planner.hpp"
#include "codegen.hpp"
#include "env.h"
#include "file_io.h"
#include "gpu/gpu.hpp"
#include "gpu/gpu_event.hpp"
#include "gpu/gpu_kernel.hpp"
#include "gpu/gpu_logging.hpp"
#include "gpu/gpu_manager.hpp"
#include "logging.hpp"
#include "model/model_buffer.hpp"
#include "model/model_data_type.hpp"
#include "model/model_tensor.hpp"
#include "model_buffer_manager.hpp"
#include "utils/utils_net.hpp"

#if defined(ARK_CUDA)
#include <cuda/atomic>
static int atomicLoadRelaxed(int *ptr) {
    return cuda::atomic_ref<int, cuda::thread_scope_system>{*ptr}.load(
        cuda::memory_order_relaxed);
}
static void atomicStoreRelaxed(int *ptr, int val) {
    cuda::atomic_ref<int, cuda::thread_scope_system>{*ptr}.store(
        val, cuda::memory_order_relaxed);
}
#elif defined(ARK_ROCM)
static int atomicLoadRelaxed(int *ptr) {
    return __atomic_load_n(ptr, __ATOMIC_RELAXED);
}
static void atomicStoreRelaxed(int *ptr, int val) {
    __atomic_store_n(ptr, val, __ATOMIC_RELAXED);
}
#endif  // defined(ARK_ROCM)

namespace ark {

///
static void tensor_to_data(const int8_t *tensor, int8_t *data,
                           const Dims &shape, const Dims &strides,
                           const Dims &offsets, size_t elem_bytes) {
    auto sh = shape;
    auto st = strides;
    auto of = offsets;
    sh[-1] *= elem_bytes;
    st[-1] *= elem_bytes;
    of[-1] *= elem_bytes;
    if (sh.dims4() == st.dims4()) {
        ::memcpy(data, tensor, sh.nelems());
        return;
    }
    if (sh.ndims() == 1) {
        ::memcpy(data, tensor + of[0], sh[0]);
        return;
    }
    for (DimType i = 0; i < sh[0]; ++i) {
        if (sh.ndims() == 2) {
            ::memcpy(data + i * sh[1], tensor + ((i + of[0]) * st[1] + of[1]),
                     sh[1]);
            continue;
        }
        for (DimType j = 0; j < sh[1]; ++j) {
            if (sh.ndims() == 3) {
                ::memcpy(data + ((i * sh[1] + j) * sh[2]),
                         tensor + (((i + of[0]) * st[1] + j + of[1]) * st[2] +
                                   of[2]),
                         sh[2]);
                continue;
            }
            for (DimType k = 0; k < sh[2]; ++k) {
                ::memcpy(data + (((i * sh[1] + j) * sh[2] + k) * sh[3]),
                         tensor + ((((i + of[0]) * st[1] + j + of[1]) * st[2] +
                                    k + of[2]) *
                                       st[3] +
                                   of[3]),
                         sh[3]);
            }
        }
    }
}

///
static void data_to_tensor(int8_t *tensor, const int8_t *data,
                           const Dims &shape, const Dims &strides,
                           const Dims &offsets, size_t elem_bytes) {
    auto sh = shape;
    auto st = strides;
    auto of = offsets;
    sh[-1] *= elem_bytes;
    st[-1] *= elem_bytes;
    of[-1] *= elem_bytes;
    if (sh.dims4() == st.dims4()) {
        ::memcpy(tensor, data, sh.nelems());
        return;
    }
    if (sh.ndims() == 1) {
        ::memcpy(tensor + of[0], data, sh[0]);
        return;
    }
    for (DimType i = 0; i < sh[0]; ++i) {
        if (sh.ndims() == 2) {
            ::memcpy(tensor + ((i + of[0]) * st[1] + of[1]), data + i * sh[1],
                     sh[1]);
            continue;
        }
        for (DimType j = 0; j < sh[1]; ++j) {
            if (sh.ndims() == 3) {
                ::memcpy(tensor + (((i + of[0]) * st[1] + j + of[1]) * st[2] +
                                   of[2]),
                         data + ((i * sh[1] + j) * sh[2]), sh[2]);
                continue;
            }
            for (DimType k = 0; k < sh[2]; ++k) {
                ::memcpy(tensor + ((((i + of[0]) * st[1] + j + of[1]) * st[2] +
                                    k + of[2]) *
                                       st[3] +
                                   of[3]),
                         data + (((i * sh[1] + j) * sh[2] + k) * sh[3]), sh[3]);
            }
        }
    }
}

static size_t tensor_stride_bytes(const Json &tensor) {
    Dims strides(tensor["Strides"].get<std::vector<DimType>>());
    size_t nelems = strides.nelems();
    return nelems * DataType::from_name(tensor["DataType"]).bytes();
}

class Executor::Impl {
   public:
    Impl(int device_id, Stream stream, const std::string &name, bool loop_mode);
    ~Impl();

    void init(const PlanJson &plan);

    int device_id() const { return device_id_; }

    Stream stream() const { return reinterpret_cast<Stream>(stream_raw_); }

    std::shared_ptr<GpuMemory> buffer() const { return buffers_.back(); }

    std::string plan() const { return plan_json_.dump_pretty(); }

    void add_plan(const std::string &plan);
    void compile();
    void launch();
    void run(int iter);
    void wait(int64_t max_spin_count);
    float stop(int64_t max_spin_count);
    void barrier();

    void *tensor_address(const Tensor &tensor) const;

    void tensor_read(const Tensor &tensor, void *data, size_t bytes,
                     Stream stream, bool is_d2d) const;
    void tensor_write(const Tensor &tensor, const void *data, size_t bytes,
                      Stream stream, bool is_d2d) const;

   private:
    void init_communicator();
    std::map<size_t, size_t> init_buffers(const Json &plan_json);
    std::map<size_t, void *> init_buffer_addrs(
        void *buffer_base, const std::map<size_t, size_t> &buffer_id_to_offset);
    std::set<int> init_remote_ranks(const Json &plan_json) const;
    void init_channels(const std::set<int> &remote_ranks);

   protected:
    int device_id_;
    std::string name_;
    bool loop_mode_;

    bool is_buffer_allocated_;

    gpuStream stream_raw_;

    int rank_;
    int world_size_;

    bool is_launched_ = false;
    bool is_recording_ = false;
    float elapsed_msec_ = -1;

    PlanJson plan_json_;
    std::vector<void *> external_buffers_;
    std::vector<std::string> external_args_;
    std::map<size_t, std::string> buffer_id_to_name_;
    std::map<size_t, size_t> buffer_id_to_offset_;
    std::map<size_t, void *> buffer_id_to_addr_;
    size_t total_bytes_;
    std::shared_ptr<CodeGenerator> codegen_;
    std::shared_ptr<GpuEvent> timer_begin_;
    std::shared_ptr<GpuEvent> timer_end_;
    std::vector<std::shared_ptr<GpuMemory>> buffers_;
    std::shared_ptr<GpuHostMemory> flag_;
    std::shared_ptr<GpuStream> stream_;
    std::shared_ptr<GpuKernel> kernel_;

    // For communication
    std::shared_ptr<mscclpp::Communicator> comm_;
    std::shared_ptr<mscclpp::ProxyService> proxy_service_;
    std::map<int, std::vector<std::shared_ptr<mscclpp::SimpleProxyChannel>>>
        rank_to_proxy_channels_;
    std::map<int, std::vector<std::shared_ptr<mscclpp::SmChannel>>>
        rank_to_sm_channels_;
};

Executor::Impl::Impl(int device_id, Stream stream, const std::string &name,
                     bool loop_mode)
    : device_id_(device_id), name_(name), loop_mode_(loop_mode) {
    if (device_id < 0) {
        ERR(InvalidUsageError, "Invalid device ID ", device_id);
    }
    if (stream) {
        stream_raw_ = reinterpret_cast<gpuStream>(stream);
    } else {
        stream_ = GpuManager::get_instance(device_id_)->create_stream();
        stream_raw_ = stream_->get();
    }
}

Executor::Impl::~Impl() {
    if (is_launched_) stop(-1);
}

void Executor::Impl::init(const PlanJson &plan_json) {
    plan_json_ = plan_json;
    rank_ = plan_json_["Rank"].get<int>();
    world_size_ = plan_json_["WorldSize"].get<int>();

    if (rank_ < 0 || rank_ >= world_size_) {
        ERR(InvalidUsageError, "Invalid rank ", rank_, " with world size ",
            world_size_);
    }
    if (world_size_ > 1 && !comm_) {
        init_communicator();
    }

    auto gpu_manager = GpuManager::get_instance(device_id_);

    if (!gpu_manager->info().arch->belongs_to(
            Arch::from_name(plan_json.at("Architecture")))) {
        LOG(WARN, "Architecture name of the plan `",
            plan_json.at("Architecture").get<std::string>(),
            "` is not compatible with the GPU architecture `",
            gpu_manager->info().arch->name(), "`.");
    }

    buffer_id_to_offset_ = init_buffers(plan_json_);

    std::string buffer_id_to_offset_str;
    for (const auto &kv : buffer_id_to_offset_) {
        buffer_id_to_offset_str +=
            std::to_string(kv.first) + ": " + std::to_string(kv.second) + ", ";
    }

    timer_begin_ = gpu_manager->create_event();
    timer_end_ = gpu_manager->create_event();
    if (total_bytes_ > 0) {
        buffers_.push_back(gpu_manager->malloc(total_bytes_, 65536));
        is_buffer_allocated_ = true;
    }

    buffer_id_to_addr_ =
        init_buffer_addrs(buffers_.back()->ref(), buffer_id_to_offset_);

    codegen_ = std::make_shared<CodeGenerator>(plan_json_, buffer_id_to_offset_,
                                               external_args_,
                                               buffer_id_to_name_, name_);

    flag_ = gpu_manager->malloc_host(
        sizeof(int), gpuHostAllocMapped | gpuHostAllocWriteCombined);

    int threads_per_block = static_cast<int>(
        codegen_->num_warps_per_proc() * gpu_manager->info().threads_per_warp);
    int num_sm = static_cast<int>(codegen_->num_procs());
    size_t smem_block_total =
        static_cast<size_t>(gpu_manager->info().smem_block_total);

    if (world_size_ > 1) {
        auto remote_ranks = init_remote_ranks(plan_json_);
        init_channels(remote_ranks);
    }

    std::string kernel_name;
    if (loop_mode_) {
        // should we add an identifier to specify which plan the kernel executes
        // i.e. ark_loop_kernel_2 for the second plan
        kernel_name = "ark_loop_kernel";
    } else {
        kernel_name = "ark_kernel";
    }
    if (!name_.empty()) {
        kernel_name += "_" + name_;
    }

    kernel_ = std::shared_ptr<GpuKernel>(new GpuKernel(
        device_id_, codegen_->code(), {threads_per_block, 1, 1}, {num_sm, 1, 1},
        std::max(smem_block_total, size_t(4)), kernel_name));
}

void Executor::Impl::init_communicator() {
    auto bootstrap =
        std::make_shared<mscclpp::TcpBootstrap>(rank_, world_size_);
    std::stringstream ip_port;
    ip_port << get_host(0) << ":" << get_env().mscclpp_port;
    bootstrap->initialize(ip_port.str());
    comm_ = std::make_shared<mscclpp::Communicator>(bootstrap);
}

std::map<size_t, void *> Executor::Impl::init_buffer_addrs(
    void *buffer_base, const std::map<size_t, size_t> &buffer_id_to_offset) {
    std::map<size_t, void *> buffer_id_to_addr;
    // Reuse existing buffer addresses for new plans that use previous tensors
    // from earlier plans
    if (!buffer_id_to_addr_.empty()) {
        buffer_id_to_addr = buffer_id_to_addr_;
    }
    for (const auto &kv : buffer_id_to_offset) {
        buffer_id_to_addr[kv.first] =
            static_cast<char *>(buffer_base) + kv.second;
    }
    return buffer_id_to_addr;
}

std::map<size_t, size_t> Executor::Impl::init_buffers(const Json &plan_json) {
    class BufferInfo {
       public:
        BufferInfo(const std::shared_ptr<ModelBuffer> buffer)
            : buffer(buffer), bytes(0), is_input(true), is_output(true) {}

        // ID of this buffer
        const std::shared_ptr<ModelBuffer> buffer;

        // Total bytes of this buffer
        size_t bytes;

        // True if none of tensors in this buffer is a result tensor or a write
        // tensor of a non-virtual Op, i.e., this buffer is an input buffer
        bool is_input;

        // True if none of tensors in this buffer is a read tensor of a
        // non-virtual Op, i.e., this buffer is an output buffer
        bool is_output;

        // IDs of tensors in this buffer
        std::set<size_t> tensor_ids;

        // IDs of tasks that read/write from/to this buffer
        std::set<size_t> task_ids;
    };

    std::map<size_t, size_t> buffer_id_to_offset;
    std::map<size_t, std::shared_ptr<BufferInfo>> buffer_id_to_info;

    auto get_or_create_buffer_info = [&](const Json &buffer_json) {
        auto buffer = ModelBuffer::deserialize(buffer_json);
        if (buffer_id_to_info.find(buffer->id()) == buffer_id_to_info.end()) {
            auto buf_info = std::make_shared<BufferInfo>(buffer);
            buffer_id_to_info[buffer->id()] = buf_info;
            return buf_info;
        }
        return buffer_id_to_info[buffer->id()];
    };

    auto retrieve_buffer_info = [&](const Json &tensor, size_t task_id,
                                    bool is_input, bool is_output) {
        size_t tensor_id = tensor["Id"].get<size_t>();
        auto buf_info = get_or_create_buffer_info(tensor["Buffer"]);
        buf_info->bytes =
            std::max(buf_info->bytes, tensor_stride_bytes(tensor));
        buf_info->is_input = is_input;
        buf_info->is_output = is_output;
        buf_info->tensor_ids.insert(tensor_id);
        buf_info->task_ids.insert(task_id);
    };

    for (auto &task_info : plan_json["TaskInfos"]) {
        for (auto &op : task_info["Ops"]) {
            size_t task_id = task_info["Id"].get<size_t>();
            for (auto &tns : op["ReadTensors"]) {
                retrieve_buffer_info(tns, task_id, true, false);
            }
            for (auto &tns : op["WriteTensors"]) {
                retrieve_buffer_info(tns, task_id, false, true);
            }
            for (auto &tns : op["ResultTensors"]) {
                retrieve_buffer_info(tns, task_id, false, true);
            }
        }
    }

    std::map<int, std::pair<std::vector<int>, std::vector<size_t>>>
        remote_rank_to_send_tags_and_offsets;
    std::map<int, std::pair<std::vector<int>, std::vector<size_t>>>
        remote_rank_to_recv_tags_and_offsets;
    std::map<int, std::map<int, size_t>> remote_rank_to_send_tag_to_buffer_id;
    std::map<int, std::map<int, size_t>> remote_rank_to_recv_tag_to_buffer_id;

    // TODO: improve memory planning
    size_t offset = 0;
    for (auto &kv : buffer_id_to_info) {
        auto &buf_info = kv.second;
        int r = buf_info->buffer->rank();
        if (r != rank_ && r != -1) {
            // this is a remote buffer
            for (const auto &tag_info : buf_info->buffer->send_tags()) {
                remote_rank_to_send_tag_to_buffer_id[buf_info->buffer->rank()]
                                                    [tag_info.second] =
                                                        buf_info->buffer->id();
            }
            for (const auto &tag_info : buf_info->buffer->recv_tags()) {
                remote_rank_to_recv_tag_to_buffer_id[buf_info->buffer->rank()]
                                                    [tag_info.second] =
                                                        buf_info->buffer->id();
            }
            continue;
        }
        if (buf_info->buffer->is_external()) {
            if (buf_info->buffer->device_id() != device_id_) {
                ERR(InvalidUsageError,
                    "PyTorch tensor and model execution are on different GPUs");
            }
            external_buffers_.push_back(buf_info->buffer->external_data());
            const auto [it, inserted] = buffer_id_to_name_.try_emplace(
                buf_info->buffer->id(),
                "extern_buf_" + std::to_string(buf_info->buffer->id()));
            external_args_.push_back(it->second);
            continue;
        }
        // if we are adding a plan and come across a buffer from a previous
        // plan, we utilize the buffer offset from the previous plan
        if (buffer_id_to_offset_.find(buf_info->buffer->id()) !=
            buffer_id_to_offset_.end()) {
            external_buffers_.push_back(
                buffer_id_to_addr_[buf_info->buffer->id()]);
            const std::string name =
                "extern_buf_" + std::to_string(buf_info->buffer->id());
            external_args_.push_back(name);
            buffer_id_to_name_[buf_info->buffer->id()] = name;
            continue;
<<<<<<< HEAD
        }
        buffer_id_to_offset[buf_info->buffer->id()] = offset;
        offset += buf_info->bytes;
        for (const auto &tag_info : buf_info->buffer->send_tags()) {
            remote_rank_to_send_tags_and_offsets[tag_info.first]
                .first.push_back(tag_info.second);
            remote_rank_to_send_tags_and_offsets[tag_info.first]
                .second.push_back(offset);
        }
        for (const auto &tag_info : buf_info->buffer->recv_tags()) {
            remote_rank_to_recv_tags_and_offsets[tag_info.first]
                .first.push_back(tag_info.second);
            remote_rank_to_recv_tags_and_offsets[tag_info.first]
                .second.push_back(offset);
        }
=======
        } else {
            buffer_id_to_offset[buf_info->buffer->id()] = offset;
            for (const auto &tag_info : buf_info->buffer->send_tags()) {
                remote_rank_to_send_tags_and_offsets[tag_info.first]
                    .first.push_back(tag_info.second);
                remote_rank_to_send_tags_and_offsets[tag_info.first]
                    .second.push_back(offset);
            }
            for (const auto &tag_info : buf_info->buffer->recv_tags()) {
                remote_rank_to_recv_tags_and_offsets[tag_info.first]
                    .first.push_back(tag_info.second);
                remote_rank_to_recv_tags_and_offsets[tag_info.first]
                    .second.push_back(offset);
            }
            offset += buf_info->bytes;
        }
>>>>>>> 5d5342a2
    }
    total_bytes_ = offset;

    //
    // Send each tag (SendTag or RecvTag) and the corresponding offset to
    // remote ranks.
    //
    // If Rank 0 sends a local `Buffer X` data to `Buffer Y` in Rank 1 with
    // tag `t`, Rank 0 will declare another `Buffer Z` that represents
    // `Buffer Y` locally. Likewise, Rank 1 will declare `Buffer W` that
    // represents `Buffer X` locally. See the following example:
    //
    //         Rank 0 (Sender)               Rank 1 (Receiver)
    //    +----------------------+       +----------------------+
    //    | Buffer X             |       | Buffer Y             |
    //    | Rank: 0              |       | Rank: 1              |
    //    | Offset: 0x1000       |       | Offset: 0x2000       |
    //    | SendTag: [[1,t],...] |       | RecvTag: [[0,t],...] |
    //    +----------------------+       +----------------------+
    //    +----------------------+       +----------------------+
    //    | Buffer Z             |       | Buffer W             |
    //    | Rank: 1              |       | Rank: 0              |
    //    | Offset: ???          |       | Offset: ???          |
    //    | RecvTag: [[0,t],...] |       | SendTag: [[1,t],...] |
    //    +----------------------+       +----------------------+
    //
    // Offsets of Buffer Z and Buffer W are unknown at this point, because
    // they are determined by Rank 1 and Rank 0, respectively. To retrieve
    // the offsets, Rank 0 will go through SendTag of Buffer X and will send
    // the tag `t` and the offset `0x1000` to Rank 1. Rank 1 can then
    // determine the offset of Buffer W as `0x1000`, because Buffer W's rank
    // is 0 and it has a SendTag `t`. Likewise, Rank 1 will send the RecvTag `t`
    // and the offset `0x2000` to Rank 0, so that Rank 0 can determine the
    // offset of Buffer Z as `0x2000`.
    //

    for (auto &kv : remote_rank_to_send_tags_and_offsets) {
        auto remote_rank = kv.first;
        if (remote_rank == -1) continue;
        auto &tags_and_offsets = kv.second;
        auto &tags = tags_and_offsets.first;
        auto &offsets = tags_and_offsets.second;
        int len = tags.size();
        auto bootstrap = comm_->bootstrap();
        bootstrap->send(&len, sizeof(int), remote_rank, 0);
        bootstrap->send(tags.data(), tags.size() * sizeof(int), remote_rank, 1);
        bootstrap->send(offsets.data(), offsets.size() * sizeof(size_t),
                        remote_rank, 2);
    }
    for (auto &kv : remote_rank_to_recv_tags_and_offsets) {
        auto remote_rank = kv.first;
        if (remote_rank == -1) continue;
        auto &tags_and_offsets = kv.second;
        auto &tags = tags_and_offsets.first;
        auto &offsets = tags_and_offsets.second;
        int len = tags.size();
        auto bootstrap = comm_->bootstrap();
        bootstrap->send(&len, sizeof(int), remote_rank, 3);
        bootstrap->send(tags.data(), tags.size() * sizeof(int), remote_rank, 4);
        bootstrap->send(offsets.data(), offsets.size() * sizeof(size_t),
                        remote_rank, 5);
    }
    for (auto &kv : remote_rank_to_send_tag_to_buffer_id) {
        auto remote_rank = kv.first;
        auto &send_tag_to_buffer_id = kv.second;
        std::vector<int> tags;
        std::vector<size_t> offsets;
        int len;
        auto bootstrap = comm_->bootstrap();
        bootstrap->recv(&len, sizeof(int), remote_rank, 0);
        tags.resize(len);
        offsets.resize(len);
        bootstrap->recv(tags.data(), len * sizeof(int), remote_rank, 1);
        bootstrap->recv(offsets.data(), len * sizeof(size_t), remote_rank, 2);
        for (int i = 0; i < len; ++i) {
            if (!buffer_id_to_info[send_tag_to_buffer_id[tags[i]]]
                     ->buffer->is_external()) {
                buffer_id_to_offset[send_tag_to_buffer_id[tags[i]]] =
                    offsets[i];
            }
        }
    }
    for (auto &kv : remote_rank_to_recv_tag_to_buffer_id) {
        auto remote_rank = kv.first;
        auto &recv_tag_to_buffer_id = kv.second;
        std::vector<int> tags;
        std::vector<size_t> offsets;
        int len;
        auto bootstrap = comm_->bootstrap();
        bootstrap->recv(&len, sizeof(int), remote_rank, 3);
        tags.resize(len);
        offsets.resize(len);
        bootstrap->recv(tags.data(), len * sizeof(int), remote_rank, 4);
        bootstrap->recv(offsets.data(), len * sizeof(size_t), remote_rank, 5);
        for (int i = 0; i < len; ++i) {
            if (!buffer_id_to_info[recv_tag_to_buffer_id[tags[i]]]
                     ->buffer->is_external()) {
                buffer_id_to_offset[recv_tag_to_buffer_id[tags[i]]] =
                    offsets[i];
            }
        }
    }
    return buffer_id_to_offset;
}

std::set<int> Executor::Impl::init_remote_ranks(const Json &plan_json) const {
    std::set<int> remote_ranks;
    for (auto &task_info : plan_json["TaskInfos"]) {
        for (auto &op : task_info["Ops"]) {
            for (auto &tns : op["ReadTensors"]) {
                auto buffer = ModelBuffer::deserialize(tns["Buffer"]);
                if (buffer->rank() != rank_ && buffer->rank() != -1) {
                    remote_ranks.insert(buffer->rank());
                }
            }
            for (auto &tns : op["WriteTensors"]) {
                auto buffer = ModelBuffer::deserialize(tns["Buffer"]);
                if (buffer->rank() != rank_ && buffer->rank() != -1) {
                    remote_ranks.insert(buffer->rank());
                }
            }
            for (auto &tns : op["ResultTensors"]) {
                auto buffer = ModelBuffer::deserialize(tns["Buffer"]);
                if (buffer->rank() != rank_ && buffer->rank() != -1) {
                    remote_ranks.insert(buffer->rank());
                }
            }
        }
    }
    return remote_ranks;
}

void Executor::Impl::init_channels(const std::set<int> &remote_ranks) {
    if (!proxy_service_) {
        proxy_service_ = std::make_shared<mscclpp::ProxyService>();
    }

    int num_ranks_per_node = get_env().num_ranks_per_host;
    auto rank_to_node = [&](int rank) { return rank / num_ranks_per_node; };
    int this_node = rank_to_node(rank_);

    const mscclpp::Transport IBs[] = {
        mscclpp::Transport::IB0, mscclpp::Transport::IB1,
        mscclpp::Transport::IB2, mscclpp::Transport::IB3,
        mscclpp::Transport::IB4, mscclpp::Transport::IB5,
        mscclpp::Transport::IB6, mscclpp::Transport::IB7};

    mscclpp::TransportFlags all_transports =
        mscclpp::Transport::CudaIpc | mscclpp::Transport::Ethernet;
    if (!get_env().disable_ib) {
        all_transports |= IBs[device_id_];
    }
    mscclpp::RegisteredMemory regmem = comm_->registerMemory(
        buffers_.back()->ref(), buffers_.back()->bytes(), all_transports);

    std::map<int, std::vector<mscclpp::NonblockingFuture<
                      std::shared_ptr<mscclpp::Connection>>>>
        rank_to_connections_future;
    std::map<int, mscclpp::NonblockingFuture<mscclpp::RegisteredMemory>>
        rank_to_remote_regmem_future;

    for (auto remote_rank : remote_ranks) {
        int remote_node = rank_to_node(remote_rank);
        auto add_connection = [&](int remote_rank,
                                  mscclpp::Transport transport) {
            rank_to_connections_future[remote_rank].push_back(
                comm_->connectOnSetup(remote_rank, 0, transport));
        };
        if (remote_node == this_node) {
            add_connection(remote_rank, mscclpp::Transport::CudaIpc);
            if (!get_env().disable_ib) {
                add_connection(remote_rank, IBs[device_id_]);
            }
        } else {
            add_connection(remote_rank, get_env().disable_ib
                                            ? mscclpp::Transport::Ethernet
                                            : IBs[device_id_]);
        }
        comm_->sendMemoryOnSetup(regmem, remote_rank, 0);
        rank_to_remote_regmem_future[remote_rank] =
            comm_->recvMemoryOnSetup(remote_rank, 0);
    }
    comm_->setup();

    std::map<int, std::vector<std::shared_ptr<mscclpp::Connection>>>
        rank_to_connections;
    for (auto &kv : rank_to_connections_future) {
        for (auto &future : kv.second) {
            rank_to_connections[kv.first].push_back(future.get());
        }
    }
    for (auto &kv : rank_to_connections) {
        for (auto &conn : kv.second) {
            rank_to_proxy_channels_[kv.first].push_back(
                std::make_shared<mscclpp::SimpleProxyChannel>(
                    proxy_service_->proxyChannel(
                        proxy_service_->buildAndAddSemaphore(*comm_, conn)),
                    proxy_service_->addMemory(
                        rank_to_remote_regmem_future[kv.first].get()),
                    proxy_service_->addMemory(regmem)));
        }
    }
    comm_->setup();

    std::map<int,
             std::vector<std::shared_ptr<mscclpp::SmDevice2DeviceSemaphore>>>
        sm_semaphores;
    for (auto &kv : rank_to_connections) {
        for (auto &conn : kv.second) {
            if (conn->transport() != mscclpp::Transport::CudaIpc) continue;
            sm_semaphores[kv.first].push_back(
                std::make_shared<mscclpp::SmDevice2DeviceSemaphore>(*comm_,
                                                                    conn));
        }
    }
    comm_->setup();

    for (auto &kv : sm_semaphores) {
        for (auto &sem : kv.second) {
            rank_to_sm_channels_[kv.first].push_back(
                std::make_shared<mscclpp::SmChannel>(
                    sem, rank_to_remote_regmem_future[kv.first].get(),
                    regmem.data(), nullptr));
        }
    }
}

void Executor::Impl::add_plan(const std::string &plan) {
    external_buffers_.clear();
    external_args_.clear();
    buffer_id_to_name_.clear();
    total_bytes_ = 0;
    is_buffer_allocated_ = false;
    init(Json::parse(plan));
}

void Executor::Impl::compile() { kernel_->compile(); }

void Executor::Impl::launch() {
    if (!kernel_->is_compiled()) {
        ERR(InvalidUsageError, "Need to compile first before initialization.");
    }
    if (is_launched_) {
        LOG(WARN, "Ignore launching twice.");
        return;
    }
    auto get_global_rt = [&](const std::string &symbol) {
        return reinterpret_cast<void *>(kernel_->get_global(symbol));
    };
    if (world_size_ > 1) {
        void *proxy_chan_addr = get_global_rt("ARK_PROXY_CHANS");
        void *proxy_secondary_chan_addr =
            get_global_rt("ARK_PROXY_SECONDARY_CHANS");
        void *sm_chan_addr = get_global_rt("ARK_SM_CHANS");
        std::vector<mscclpp::SimpleProxyChannel::DeviceHandle> proxy_handles(
            world_size_);
        std::vector<mscclpp::SimpleProxyChannel::DeviceHandle>
            proxy_secondary_handles(world_size_);
        std::vector<mscclpp::SmChannel::DeviceHandle> sm_handles(world_size_);
        for (int i = 0; i < world_size_; i++) {
            auto it = rank_to_proxy_channels_.find(i);
            if (it != rank_to_proxy_channels_.end() && it->second.size() > 0) {
                proxy_handles[i] = it->second[0]->deviceHandle();
                if (it->second.size() > 1) {
                    proxy_secondary_handles[i] = it->second[1]->deviceHandle();
                }
            }
            auto it2 = rank_to_sm_channels_.find(i);
            if (it2 != rank_to_sm_channels_.end() && it2->second.size() > 0) {
                sm_handles[i] = it2->second[0]->deviceHandle();
            }
        }
        GLOG(gpuSetDevice(device_id_));
        GLOG(gpuMemcpyAsync(
            proxy_chan_addr, proxy_handles.data(),
            proxy_handles.size() *
                sizeof(mscclpp::SimpleProxyChannel::DeviceHandle),
            gpuMemcpyHostToDevice, stream_raw_));
        GLOG(gpuMemcpyAsync(
            proxy_secondary_chan_addr, proxy_secondary_handles.data(),
            proxy_secondary_handles.size() *
                sizeof(mscclpp::SimpleProxyChannel::DeviceHandle),
            gpuMemcpyHostToDevice, stream_raw_));
        GLOG(gpuMemcpyAsync(
            sm_chan_addr, sm_handles.data(),
            sm_handles.size() * sizeof(mscclpp::SmChannel::DeviceHandle),
            gpuMemcpyHostToDevice, stream_raw_));
        GLOG(gpuStreamSynchronize(stream_raw_));
    }

    elapsed_msec_ = -1;
    timer_begin_->record(stream_raw_);

    if (world_size_ > 1) {
        proxy_service_->startProxy();
    }

    if (loop_mode_) {
        // Initialize loop flags.
        atomicStoreRelaxed(flag_->ref<int>(), 0);
        void *flag_ptr = flag_->ref();
        void *buf_ptr = buffers_.back()->ref();
        std::vector<void *> args = {&buf_ptr, &flag_ptr};
        for (auto &buffer : external_buffers_) {
            args.push_back(&buffer);
        }
        kernel_->launch(stream_raw_, args);
    }
    is_recording_ = true;
    is_launched_ = true;
}

void Executor::Impl::run(int iter) {
    if (iter <= 0) return;
    if (loop_mode_) {
        while (atomicLoadRelaxed(flag_->ref<int>()) > 0) {
        }
        atomicStoreRelaxed(flag_->ref<int>(), iter);
    } else {
        void *buf_ptr = buffers_.back()->ref();
        int i = 0;
        std::vector<void *> args = {&buf_ptr, reinterpret_cast<void *>(&i)};
        for (auto &buffer : external_buffers_) {
            args.push_back(&buffer);
        }
        for (; i < iter; i++) {
            kernel_->launch(stream_raw_, args);
        }
    }
}

void Executor::Impl::wait(int64_t max_spin_count) {
    int64_t cnt = max_spin_count;
    if (loop_mode_) {
        while (atomicLoadRelaxed(flag_->ref<int>()) > 0) {
            if (cnt-- > 0) {
                continue;
            }
            // Check if the kernel encountered an error.
            gpuError res = gpuStreamQuery(stream_raw_);
            if (res == gpuSuccess) {
                if (atomicLoadRelaxed(flag_->ref<int>()) > 0) {
                    LOG(WARN,
                        "Stream is finished but the loop flag is still set.");
                    break;
                } else {
                    LOG(WARN,
                        "wait() is delayed by a stream query. Regarding "
                        "timing measurements may be inaccurate.");
                    break;
                }
            } else if (res == gpuErrorNotReady) {
                cnt = max_spin_count;
            } else {
                GLOG(res);
            }
        }
    } else {
        if (max_spin_count >= 0) {
            LOG(WARN, "max_spin_count is ignored in non-loop mode.");
        }
        GLOG(gpuStreamSynchronize(stream_raw_));
    }
}

float Executor::Impl::stop(int64_t max_spin_count) {
    this->wait(max_spin_count);
    if (is_recording_) {
        timer_end_->record(stream_raw_);
    }
    if (loop_mode_) {
        atomicStoreRelaxed(flag_->ref<int>(), -1);
    }
    GLOG(gpuStreamSynchronize(stream_raw_));
    if (is_recording_) {
        elapsed_msec_ = timer_end_->elapsed_msec(*timer_begin_);
        is_recording_ = false;
    }
    is_launched_ = false;
    if (world_size_ > 1) {
        proxy_service_->stopProxy();
    }
    return elapsed_msec_;
}

void Executor::Impl::barrier() {
    if (world_size_ > 1) {
        comm_->bootstrap()->barrier();
    }
}

void *Executor::Impl::tensor_address(const Tensor &tensor) const {
    size_t buffer_id = tensor.ref()->buffer()->id();
    if (buffer_id_to_addr_.find(buffer_id) == buffer_id_to_addr_.end()) {
        ERR(InternalError, "Invalid buffer ID: ", buffer_id);
    }
    return buffer_id_to_addr_.at(buffer_id);
}

void Executor::Impl::tensor_read(const Tensor &tensor, void *data, size_t bytes,
                                 Stream stream, bool is_d2d) const {
    GLOG(gpuSetDevice(device_id_));
    if (tensor.ref()->buffer()->is_external()) {
        ERR(InvalidUsageError,
            "Reading data from a tensor preallocated by PyTorch is not "
            "supported. Use PyTorch's native methods.");
    }
    std::shared_ptr<GpuStream> copy_stream;
    gpuStream copy_stream_raw;
    if (stream) {
        copy_stream_raw = reinterpret_cast<gpuStream>(stream);
        if ((stream == stream_raw_) && is_launched_) {
            LOG(WARN,
                "Reading from a tensor in the same stream of the kernel "
                "may cause a deadlock.");
        }
    } else {
        copy_stream = GpuManager::get_instance(device_id_)->create_stream();
        copy_stream_raw = copy_stream->get();
    }
    size_t tensor_data_bytes =
        tensor.shape().nelems() * tensor.data_type().bytes();
    if (bytes != tensor_data_bytes) {
        ERR(InvalidUsageError, "Destination bytes (", bytes,
            ") mismatches the tensor data bytes (", tensor_data_bytes, ").");
    }
    auto kind = (is_d2d) ? gpuMemcpyDeviceToDevice : gpuMemcpyDeviceToHost;
    void *src = tensor_address(tensor);
    if (tensor.strides() == tensor.shape()) {
        GLOG(gpuMemcpyAsync(data, src, bytes, kind, copy_stream_raw));
    } else {
        size_t tensor_bytes =
            tensor.strides().nelems() * tensor.data_type().bytes();
        std::vector<int8_t> tensor_host(tensor_bytes);
        GLOG(gpuMemcpyAsync(tensor_host.data(), src, tensor_bytes,
                            gpuMemcpyDeviceToHost, copy_stream_raw));
        GLOG(gpuStreamSynchronize(copy_stream_raw));
        if (!is_d2d) {
            tensor_to_data(tensor_host.data(), static_cast<int8_t *>(data),
                           tensor.shape(), tensor.strides(), tensor.offsets(),
                           tensor.data_type().bytes());
            return;
        }
        // TODO: convert data layout on the device directly
        std::vector<int8_t> data_host(bytes);
        tensor_to_data(tensor_host.data(), data_host.data(), tensor.shape(),
                       tensor.strides(), tensor.offsets(),
                       tensor.data_type().bytes());
        GLOG(gpuMemcpyAsync(data, data_host.data(), bytes,
                            gpuMemcpyHostToDevice, copy_stream_raw));
    }
    GLOG(gpuStreamSynchronize(copy_stream_raw));
}

void Executor::Impl::tensor_write(const Tensor &tensor, const void *data,
                                  size_t bytes, Stream stream,
                                  bool is_d2d) const {
    GLOG(gpuSetDevice(device_id_));
    if (tensor.ref()->buffer()->is_external()) {
        ERR(InvalidUsageError,
            "Writing data to a tensor preallocated by PyTorch is not "
            "supported. Use PyTorch's native methods.");
    }
    std::shared_ptr<GpuStream> copy_stream;
    gpuStream copy_stream_raw;
    if (stream) {
        copy_stream_raw = reinterpret_cast<gpuStream>(stream);
        if ((stream == stream_raw_) && is_launched_) {
            LOG(WARN,
                "Writing to a tensor in the same stream of the kernel "
                "may cause a deadlock.");
        }
    } else {
        copy_stream = GpuManager::get_instance(device_id_)->create_stream();
        copy_stream_raw = copy_stream->get();
    }
    size_t tensor_data_bytes =
        tensor.shape().nelems() * tensor.data_type().bytes();
    if (bytes != tensor_data_bytes) {
        ERR(InvalidUsageError, "Source bytes (", bytes,
            ") mismatches the tensor data bytes (", tensor_data_bytes, ").");
    }
    size_t tensor_bytes =
        tensor.strides().nelems() * tensor.data_type().bytes();
    auto kind = (is_d2d) ? gpuMemcpyDeviceToDevice : gpuMemcpyHostToDevice;
    void *dst = tensor_address(tensor);
    if (tensor.strides() == tensor.shape()) {
        GLOG(gpuMemcpyAsync(dst, data, tensor_bytes, kind, copy_stream_raw));
    } else {
        std::vector<int8_t> tensor_host(tensor_bytes);
        if (!is_d2d) {
            GLOG(gpuMemcpyAsync(tensor_host.data(), dst, tensor_bytes,
                                gpuMemcpyDeviceToHost, copy_stream_raw));
            GLOG(gpuStreamSynchronize(copy_stream_raw));
            data_to_tensor(tensor_host.data(),
                           static_cast<const int8_t *>(data), tensor.shape(),
                           tensor.strides(), tensor.offsets(),
                           tensor.data_type().bytes());
        } else {
            // TODO: convert data layout on the device directly
            std::vector<int8_t> tmp(bytes);
            GLOG(gpuMemcpyAsync(tmp.data(), data, bytes, gpuMemcpyDeviceToHost,
                                copy_stream_raw));
            GLOG(gpuStreamSynchronize(copy_stream_raw));
            data_to_tensor(tensor_host.data(), tmp.data(), tensor.shape(),
                           tensor.strides(), tensor.offsets(),
                           tensor.data_type().bytes());
        }
        GLOG(gpuMemcpyAsync(dst, tensor_host.data(), tensor_bytes,
                            gpuMemcpyHostToDevice, copy_stream_raw));
    }
    GLOG(gpuStreamSynchronize(copy_stream_raw));
}

Executor::Executor(int device_id, Stream stream, const std::string &name,
                   const std::string &plan, bool loop_mode)
    : impl_(std::make_unique<Executor::Impl>(device_id, stream, name,
                                             loop_mode)) {
    auto &plan_path = get_env().enforce_plan_path;
    if (!plan_path.empty()) {
        LOG(INFO, "Enforce executor plan path: ", plan_path);
        impl_->init(Json::parse(read_file(plan_path)));
    } else if (!plan.empty()) {
        impl_->init(Json::parse(plan));
    }
}

Executor::~Executor() = default;

int Executor::device_id() const { return impl_->device_id(); }

Stream Executor::stream() const { return impl_->stream(); }

std::shared_ptr<GpuMemory> Executor::buffer() const { return impl_->buffer(); }

std::string Executor::plan() const { return impl_->plan(); }

void Executor::add_plan(const std::string &plan) { impl_->add_plan(plan); }

void Executor::compile() { impl_->compile(); }

void Executor::launch() { impl_->launch(); }

void Executor::run(int iter) { impl_->run(iter); }

void Executor::wait(int64_t max_spin_count) { impl_->wait(max_spin_count); }

float Executor::stop(int64_t max_spin_count) {
    return impl_->stop(max_spin_count);
}

void Executor::barrier() { impl_->barrier(); }

void Executor::destroy() {
    ModelBufferManager::get_instance().clear_buffers();
    impl_.reset(nullptr);
}

bool Executor::destroyed() const { return impl_.get() == nullptr; }

void *Executor::tensor_address(const Tensor &tensor) const {
    return impl_->tensor_address(tensor);
}

void Executor::tensor_read(const Tensor &tensor, void *data, size_t bytes,
                           Stream stream, bool is_d2d) const {
    impl_->tensor_read(tensor, data, bytes, stream, is_d2d);
}

void Executor::tensor_write(const Tensor &tensor, const void *data,
                            size_t bytes, Stream stream, bool is_d2d) const {
    impl_->tensor_write(tensor, data, bytes, stream, is_d2d);
}

DefaultExecutor::DefaultExecutor(
    const Model &model, int device_id, Stream stream,
    const std::vector<Planner::ConfigRule> &config_rules,
    const std::string &name, bool loop_mode)
    : Executor((device_id < 0) ? (model.rank() % get_env().num_ranks_per_host)
                               : device_id,
               stream, name, "", loop_mode) {
    Planner planner(model, impl_->device_id());
    for (const auto &rule : config_rules) {
        planner.install_config_rule(rule);
    }
    impl_->init(Json::parse(planner.plan()));
}

}  // namespace ark<|MERGE_RESOLUTION|>--- conflicted
+++ resolved
@@ -455,23 +455,6 @@
             external_args_.push_back(name);
             buffer_id_to_name_[buf_info->buffer->id()] = name;
             continue;
-<<<<<<< HEAD
-        }
-        buffer_id_to_offset[buf_info->buffer->id()] = offset;
-        offset += buf_info->bytes;
-        for (const auto &tag_info : buf_info->buffer->send_tags()) {
-            remote_rank_to_send_tags_and_offsets[tag_info.first]
-                .first.push_back(tag_info.second);
-            remote_rank_to_send_tags_and_offsets[tag_info.first]
-                .second.push_back(offset);
-        }
-        for (const auto &tag_info : buf_info->buffer->recv_tags()) {
-            remote_rank_to_recv_tags_and_offsets[tag_info.first]
-                .first.push_back(tag_info.second);
-            remote_rank_to_recv_tags_and_offsets[tag_info.first]
-                .second.push_back(offset);
-        }
-=======
         } else {
             buffer_id_to_offset[buf_info->buffer->id()] = offset;
             for (const auto &tag_info : buf_info->buffer->send_tags()) {
@@ -488,7 +471,6 @@
             }
             offset += buf_info->bytes;
         }
->>>>>>> 5d5342a2
     }
     total_bytes_ = offset;
 
