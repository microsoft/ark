// Copyright (c) Microsoft Corporation.
// Licensed under the MIT license.

#include "ark/executor.hpp"

#include <dlpack/dlpack.h>

#include <cmath>
#include <iostream>
#include <memory>
#include <mscclpp/core.hpp>
#include <mscclpp/proxy_channel.hpp>
#include <mscclpp/sm_channel.hpp>
#include <tuple>

#include "ark/data_type.hpp"
#include "ark/model.hpp"
#include "ark/planner.hpp"
#include "codegen.hpp"
#include "env.h"
#include "file_io.h"
#include "gpu/gpu.hpp"
#include "gpu/gpu_event.hpp"
#include "gpu/gpu_kernel.hpp"
#include "gpu/gpu_logging.hpp"
#include "gpu/gpu_manager.hpp"
#include "logging.hpp"
#include "model/model_buffer.hpp"
#include "model/model_data_type.hpp"
#include "model/model_tensor.hpp"
#include "model_buffer_manager.hpp"
#include "utils/utils_net.hpp"

#if defined(ARK_CUDA)
#include <cuda/atomic>
static int atomicLoadRelaxed(int *ptr) {
    return cuda::atomic_ref<int, cuda::thread_scope_system>{*ptr}.load(
        cuda::memory_order_relaxed);
}
static void atomicStoreRelaxed(int *ptr, int val) {
    cuda::atomic_ref<int, cuda::thread_scope_system>{*ptr}.store(
        val, cuda::memory_order_relaxed);
}
#elif defined(ARK_ROCM)
static int atomicLoadRelaxed(int *ptr) {
    return __atomic_load_n(ptr, __ATOMIC_RELAXED);
}
static void atomicStoreRelaxed(int *ptr, int val) {
    __atomic_store_n(ptr, val, __ATOMIC_RELAXED);
}
#endif  // defined(ARK_ROCM)

namespace ark {

///
static void tensor_to_data(const int8_t *tensor, int8_t *data,
                           const Dims &shape, const Dims &strides,
                           const Dims &offsets, size_t elem_bytes) {
    auto sh = shape;
    auto st = strides;
    auto of = offsets;
    sh[-1] *= elem_bytes;
    st[-1] *= elem_bytes;
    of[-1] *= elem_bytes;
    if (sh.dims4() == st.dims4()) {
        ::memcpy(data, tensor, sh.nelems());
        return;
    }
    if (sh.ndims() == 1) {
        ::memcpy(data, tensor + of[0], sh[0]);
        return;
    }
    for (DimType i = 0; i < sh[0]; ++i) {
        if (sh.ndims() == 2) {
            ::memcpy(data + i * sh[1], tensor + ((i + of[0]) * st[1] + of[1]),
                     sh[1]);
            continue;
        }
        for (DimType j = 0; j < sh[1]; ++j) {
            if (sh.ndims() == 3) {
                ::memcpy(data + ((i * sh[1] + j) * sh[2]),
                         tensor + (((i + of[0]) * st[1] + j + of[1]) * st[2] +
                                   of[2]),
                         sh[2]);
                continue;
            }
            for (DimType k = 0; k < sh[2]; ++k) {
                ::memcpy(data + (((i * sh[1] + j) * sh[2] + k) * sh[3]),
                         tensor + ((((i + of[0]) * st[1] + j + of[1]) * st[2] +
                                    k + of[2]) *
                                       st[3] +
                                   of[3]),
                         sh[3]);
            }
        }
    }
}

///
static void data_to_tensor(int8_t *tensor, const int8_t *data,
                           const Dims &shape, const Dims &strides,
                           const Dims &offsets, size_t elem_bytes) {
    auto sh = shape;
    auto st = strides;
    auto of = offsets;
    sh[-1] *= elem_bytes;
    st[-1] *= elem_bytes;
    of[-1] *= elem_bytes;
    if (sh.dims4() == st.dims4()) {
        ::memcpy(tensor, data, sh.nelems());
        return;
    }
    if (sh.ndims() == 1) {
        ::memcpy(tensor + of[0], data, sh[0]);
        return;
    }
    for (DimType i = 0; i < sh[0]; ++i) {
        if (sh.ndims() == 2) {
            ::memcpy(tensor + ((i + of[0]) * st[1] + of[1]), data + i * sh[1],
                     sh[1]);
            continue;
        }
        for (DimType j = 0; j < sh[1]; ++j) {
            if (sh.ndims() == 3) {
                ::memcpy(tensor + (((i + of[0]) * st[1] + j + of[1]) * st[2] +
                                   of[2]),
                         data + ((i * sh[1] + j) * sh[2]), sh[2]);
                continue;
            }
            for (DimType k = 0; k < sh[2]; ++k) {
                ::memcpy(tensor + ((((i + of[0]) * st[1] + j + of[1]) * st[2] +
                                    k + of[2]) *
                                       st[3] +
                                   of[3]),
                         data + (((i * sh[1] + j) * sh[2] + k) * sh[3]), sh[3]);
            }
        }
    }
}

static size_t tensor_stride_bytes(const Json &tensor) {
    Dims strides(tensor["Strides"].get<std::vector<DimType>>());
    size_t nelems = strides.nelems();
    return nelems * DataType::from_name(tensor["DataType"]).bytes();
}

class Executor::Impl {
   public:
    Impl(int device_id, Stream stream, const std::string &name, bool loop_mode);
    ~Impl();

    void init(const PlanJson &plan);

    int device_id() const { return device_id_; }

    Stream stream() const { return reinterpret_cast<Stream>(stream_raw_); }

    std::string plan() const { return plan_json_.dump_pretty(); }

    void add_plan(const std::string &plan);
    void compile();
    void launch();
    void run(int iter);
    void wait(int64_t max_spin_count);
    float stop(int64_t max_spin_count);
    void barrier();

    void *tensor_address(const Tensor tensor) const;

    void tensor_read(const Tensor &tensor, void *data, size_t bytes,
                     Stream stream, bool is_d2d) const;
    void tensor_write(const Tensor &tensor, const void *data, size_t bytes,
                      Stream stream, bool is_d2d) const;

   private:
    void init_communicator();
    std::map<size_t, size_t> init_buffers(const Json &plan_json);
    std::map<size_t, void *> init_buffer_addrs(
        void *buffer_base, const std::map<size_t, size_t> &buffer_id_to_offset);
    std::set<int> init_remote_ranks(const Json &plan_json) const;
    void init_channels(const std::set<int> &remote_ranks);

   protected:
    int device_id_;
    std::string name_;
    bool loop_mode_;

    gpuStream stream_raw_;

    int rank_;
    int world_size_;

    bool is_launched_ = false;
    bool is_recording_ = false;
    float elapsed_msec_ = -1;

    PlanJson plan_json_;
    std::vector<void *> external_buffers_;
    std::vector<std::string> external_args_;
    std::map<size_t, std::string> buffer_id_to_name_;
    std::map<size_t, size_t> buffer_id_to_offset_;
    std::map<size_t, void *> buffer_id_to_addr_;
    size_t total_bytes_;
    std::shared_ptr<CodeGenerator> codegen_;
    std::shared_ptr<GpuEvent> timer_begin_;
    std::shared_ptr<GpuEvent> timer_end_;
    std::vector<std::shared_ptr<GpuMemory>> buffers_;
    std::shared_ptr<GpuHostMemory> flag_;
    std::shared_ptr<GpuStream> stream_;
    std::shared_ptr<GpuKernel> kernel_;

    // For communication
    std::shared_ptr<mscclpp::Communicator> comm_;
    std::shared_ptr<mscclpp::ProxyService> proxy_service_;
    std::map<int, std::vector<std::shared_ptr<mscclpp::SimpleProxyChannel>>>
        rank_to_proxy_channels_;
    std::map<int, std::vector<std::shared_ptr<mscclpp::SmChannel>>>
        rank_to_sm_channels_;
};

Executor::Impl::Impl(int device_id, Stream stream, const std::string &name,
                     bool loop_mode)
    : device_id_(device_id), name_(name), loop_mode_(loop_mode) {
    if (device_id < 0) {
        ERR(InvalidUsageError, "Invalid device ID ", device_id);
    }
    if (stream) {
        stream_raw_ = reinterpret_cast<gpuStream>(stream);
    } else {
        stream_ = GpuManager::get_instance(device_id_)->create_stream();
        stream_raw_ = stream_->get();
    }
}

Executor::Impl::~Impl() {
    if (is_launched_) stop(-1);
}

void Executor::Impl::init(const PlanJson &plan_json) {
    plan_json_ = plan_json;
    rank_ = plan_json_["Rank"].get<int>();
    world_size_ = plan_json_["WorldSize"].get<int>();

    if (rank_ < 0 || rank_ >= world_size_) {
        ERR(InvalidUsageError, "Invalid rank ", rank_, " with world size ",
            world_size_);
    }
    if (world_size_ > 1 && !comm_) {
        init_communicator();
    }

    auto gpu_manager = GpuManager::get_instance(device_id_);
    if (!gpu_manager->info().arch->belongs_to(
            Arch::from_name(plan_json.at("Architecture")))) {
        LOG(WARN, "Architecture name of the plan `",
            plan_json.at("Architecture").get<std::string>(),
            "` is not compatible with the GPU architecture `",
            gpu_manager->info().arch->name(), "`.");
    }

    if (!gpu_manager->info().arch->belongs_to(
            Arch::from_name(plan_json_.at("Architecture")))) {
        LOG(WARN, "Architecture name of the plan `",
            plan_json_.at("Architecture").get<std::string>(),
            "` is not compatible with the GPU architecture `",
            gpu_manager->info().arch->name(), "`.");
    }

    buffer_id_to_offset_ = init_buffers(plan_json_);

    std::string buffer_id_to_offset_str;
    for (const auto &kv : buffer_id_to_offset_) {
        buffer_id_to_offset_str +=
            std::to_string(kv.first) + ": " + std::to_string(kv.second) + ", ";
    }

    timer_begin_ = gpu_manager->create_event();
    timer_end_ = gpu_manager->create_event();
    buffers_.push_back(gpu_manager->malloc(total_bytes_, 65536));

<<<<<<< HEAD
    buffer_id_to_addr_ =
        init_buffer_addrs(buffers_.back()->ref(), buffer_id_to_offset_);

    codegen_ = std::make_shared<CodeGenerator>(plan_json_, buffer_id_to_offset_,
                                               external_args_,
                                               buffer_id_to_name_, name_);

=======
    buffer_id_to_addr_ = init_buffer_addrs(buffers_.back()->ref(),
                                           buffer_id_to_offset_);

    codegen_ =
        std::make_shared<CodeGenerator>(plan_json_, buffer_id_to_addr_, name_);
    
>>>>>>> 61f77435
    flag_ = gpu_manager->malloc_host(
        sizeof(int), gpuHostAllocMapped | gpuHostAllocWriteCombined);

    int threads_per_block = static_cast<int>(
        codegen_->num_warps_per_proc() * gpu_manager->info().threads_per_warp);
    int num_sm = static_cast<int>(codegen_->num_procs());
    size_t smem_block_total =
        static_cast<size_t>(gpu_manager->info().smem_block_total);

    if (world_size_ > 1) {
        auto remote_ranks = init_remote_ranks(plan_json_);
        init_channels(remote_ranks);
    }

    std::string kernel_name;
    if (loop_mode_) {
        kernel_name = "ark_loop_kernel";
    } else {
        kernel_name = "ark_kernel";
    }
    if (!name_.empty()) {
        kernel_name += "_" + name_;
    }

    kernel_ = std::shared_ptr<GpuKernel>(new GpuKernel(
        device_id_, codegen_->code(), {threads_per_block, 1, 1}, {num_sm, 1, 1},
        std::max(smem_block_total, size_t(4)), kernel_name));
}

void Executor::Impl::init_communicator() {
    auto bootstrap =
        std::make_shared<mscclpp::TcpBootstrap>(rank_, world_size_);
    std::stringstream ip_port;
    ip_port << get_host(0) << ":" << get_env().mscclpp_port;
    bootstrap->initialize(ip_port.str());
    comm_ = std::make_shared<mscclpp::Communicator>(bootstrap);
}

std::map<size_t, void *> Executor::Impl::init_buffer_addrs(
    void *buffer_base, const std::map<size_t, size_t> &buffer_id_to_offset) {
    std::map<size_t, void *> buffer_id_to_addr;
<<<<<<< HEAD
    // Reuse existing buffer addresses for new plans that use previous tensors
    // from earlier plans
    if (!buffer_id_to_addr_.empty()) {
        buffer_id_to_addr = buffer_id_to_addr_;
    }
=======
    // We reuse the buffer address map in order to reuse existing buffers
    // when adding a new plan that uses tensors from a previous plan
    if (!buffer_id_to_addr_.empty()) {
        buffer_id_to_addr = buffer_id_to_addr_;
    } 
>>>>>>> 61f77435
    for (const auto &kv : buffer_id_to_offset) {
        buffer_id_to_addr[kv.first] =
            static_cast<char *>(buffer_base) + kv.second;
    }
    return buffer_id_to_addr;
}

std::map<size_t, size_t> Executor::Impl::init_buffers(const Json &plan_json) {
    class BufferInfo {
       public:
        BufferInfo(const std::shared_ptr<ModelBuffer> buffer)
            : buffer(buffer), bytes(0), is_input(true), is_output(true) {}

        // ID of this buffer
        const std::shared_ptr<ModelBuffer> buffer;

        // Total bytes of this buffer
        size_t bytes;

        // True if none of tensors in this buffer is a result tensor or a write
        // tensor of a non-virtual Op, i.e., this buffer is an input buffer
        bool is_input;

        // True if none of tensors in this buffer is a read tensor of a
        // non-virtual Op, i.e., this buffer is an output buffer
        bool is_output;

        // IDs of tensors in this buffer
        std::set<size_t> tensor_ids;

        // IDs of tasks that read/write from/to this buffer
        std::set<size_t> task_ids;
    };

    std::map<size_t, size_t> buffer_id_to_offset;
    std::map<size_t, std::shared_ptr<BufferInfo>> buffer_id_to_info;

    auto get_or_create_buffer_info = [&](const Json &buffer_json) {
        auto buffer = ModelBuffer::deserialize(buffer_json);
        if (buffer_id_to_info.find(buffer->id()) == buffer_id_to_info.end()) {
            auto buf_info = std::make_shared<BufferInfo>(buffer);
            buffer_id_to_info[buffer->id()] = buf_info;
            return buf_info;
        }
        return buffer_id_to_info[buffer->id()];
    };

    auto retrieve_buffer_info = [&](const Json &tensor, size_t task_id,
                                    bool is_input, bool is_output) {
        size_t tensor_id = tensor["Id"].get<size_t>();
        auto buf_info = get_or_create_buffer_info(tensor["Buffer"]);
        buf_info->bytes =
            std::max(buf_info->bytes, tensor_stride_bytes(tensor));
        buf_info->is_input = is_input;
        buf_info->is_output = is_output;
        buf_info->tensor_ids.insert(tensor_id);
        buf_info->task_ids.insert(task_id);
    };

    for (auto &task_info : plan_json["TaskInfos"]) {
        for (auto &op : task_info["Ops"]) {
            size_t task_id = task_info["Id"].get<size_t>();
            for (auto &tns : op["ReadTensors"]) {
                retrieve_buffer_info(tns, task_id, true, false);
            }
            for (auto &tns : op["WriteTensors"]) {
                retrieve_buffer_info(tns, task_id, false, true);
            }
            for (auto &tns : op["ResultTensors"]) {
                retrieve_buffer_info(tns, task_id, false, true);
            }
        }
    }

    std::map<int, std::pair<std::vector<int>, std::vector<size_t>>>
        remote_rank_to_send_tags_and_offsets;
    std::map<int, std::pair<std::vector<int>, std::vector<size_t>>>
        remote_rank_to_recv_tags_and_offsets;
    std::map<int, std::map<int, size_t>> remote_rank_to_send_tag_to_buffer_id;
    std::map<int, std::map<int, size_t>> remote_rank_to_recv_tag_to_buffer_id;

    // TODO: improve memory planning
    size_t offset = 0;
    for (auto &kv : buffer_id_to_info) {
        auto &buf_info = kv.second;
        int r = buf_info->buffer->rank();
        if (r != rank_ && r != -1) {
            // this is a remote buffer
            for (const auto &tag_info : buf_info->buffer->send_tags()) {
                remote_rank_to_send_tag_to_buffer_id[buf_info->buffer->rank()]
                                                    [tag_info.second] =
                                                        buf_info->buffer->id();
            }
            for (const auto &tag_info : buf_info->buffer->recv_tags()) {
                remote_rank_to_recv_tag_to_buffer_id[buf_info->buffer->rank()]
                                                    [tag_info.second] =
                                                        buf_info->buffer->id();
            }
            continue;
        }
<<<<<<< HEAD
        // if we are adding a plan and come across a buffer from a previous
        // plan, we utilize the buffer offset from the previous plan
        if (buffer_id_to_offset_.find(buf_info->buffer->id()) !=
            buffer_id_to_offset_.end()) {
            external_buffers_.push_back(
                buffer_id_to_addr_[buf_info->buffer->id()]);
            std::string name =
                "extern_buf_" + std::to_string(buf_info->buffer->id());
            external_args_.push_back(name);
            buffer_id_to_name_[buf_info->buffer->id()] = name;
            continue;
        }
        buffer_id_to_offset[buf_info->buffer->id()] = offset;
        offset += buf_info->bytes;
=======
        if (buf_info->buffer->is_external()) {
            if (buf_info->buffer->device_id() != device_id_) {
                ERR(InvalidUsageError,
                    "PyTorch tensor and model execution are on different GPUs");
            }
            continue;
        } else {
            // if we are adding a plan and come across a buffer from a previous
            // plan we utilize the buffer offset from the previous plan
            if (buffer_id_to_offset_.find(buf_info->buffer->id()) !=
                              buffer_id_to_offset_.end()) {
                continue;
            }
            buffer_id_to_offset[buf_info->buffer->id()] = offset;
            offset += buf_info->bytes;
        }
>>>>>>> 61f77435
        for (const auto &tag_info : buf_info->buffer->send_tags()) {
            remote_rank_to_send_tags_and_offsets[tag_info.first]
                .first.push_back(tag_info.second);
            remote_rank_to_send_tags_and_offsets[tag_info.first]
                .second.push_back(offset);
        }
        for (const auto &tag_info : buf_info->buffer->recv_tags()) {
            remote_rank_to_recv_tags_and_offsets[tag_info.first]
                .first.push_back(tag_info.second);
            remote_rank_to_recv_tags_and_offsets[tag_info.first]
                .second.push_back(offset);
        }
    }
    total_bytes_ = offset;

    //
    // Send each tag (SendTag or RecvTag) and the corresponding offset to
    // remote ranks.
    //
    // If Rank 0 sends a local `Buffer X` data to `Buffer Y` in Rank 1 with
    // tag `t`, Rank 0 will declare another `Buffer Z` that represents
    // `Buffer Y` locally. Likewise, Rank 1 will declare `Buffer W` that
    // represents `Buffer X` locally. See the following example:
    //
    //         Rank 0 (Sender)               Rank 1 (Receiver)
    //    +----------------------+       +----------------------+
    //    | Buffer X             |       | Buffer Y             |
    //    | Rank: 0              |       | Rank: 1              |
    //    | Offset: 0x1000       |       | Offset: 0x2000       |
    //    | SendTag: [[1,t],...] |       | RecvTag: [[0,t],...] |
    //    +----------------------+       +----------------------+
    //    +----------------------+       +----------------------+
    //    | Buffer Z             |       | Buffer W             |
    //    | Rank: 1              |       | Rank: 0              |
    //    | Offset: ???          |       | Offset: ???          |
    //    | RecvTag: [[0,t],...] |       | SendTag: [[1,t],...] |
    //    +----------------------+       +----------------------+
    //
    // Offsets of Buffer Z and Buffer W are unknown at this point, because
    // they are determined by Rank 1 and Rank 0, respectively. To retrieve
    // the offsets, Rank 0 will go through SendTag of Buffer X and will send
    // the tag `t` and the offset `0x1000` to Rank 1. Rank 1 can then
    // determine the offset of Buffer W as `0x1000`, because Buffer W's rank
    // is 0 and it has a SendTag `t`. Likewise, Rank 1 will send the RecvTag `t`
    // and the offset `0x2000` to Rank 0, so that Rank 0 can determine the
    // offset of Buffer Z as `0x2000`.
    //

    for (auto &kv : remote_rank_to_send_tags_and_offsets) {
        auto remote_rank = kv.first;
        if (remote_rank == -1) continue;
        auto &tags_and_offsets = kv.second;
        auto &tags = tags_and_offsets.first;
        auto &offsets = tags_and_offsets.second;
        int len = tags.size();
        auto bootstrap = comm_->bootstrap();
        bootstrap->send(&len, sizeof(int), remote_rank, 0);
        bootstrap->send(tags.data(), tags.size() * sizeof(int), remote_rank, 1);
        bootstrap->send(offsets.data(), offsets.size() * sizeof(size_t),
                        remote_rank, 2);
    }
    for (auto &kv : remote_rank_to_recv_tags_and_offsets) {
        auto remote_rank = kv.first;
        if (remote_rank == -1) continue;
        auto &tags_and_offsets = kv.second;
        auto &tags = tags_and_offsets.first;
        auto &offsets = tags_and_offsets.second;
        int len = tags.size();
        auto bootstrap = comm_->bootstrap();
        bootstrap->send(&len, sizeof(int), remote_rank, 3);
        bootstrap->send(tags.data(), tags.size() * sizeof(int), remote_rank, 4);
        bootstrap->send(offsets.data(), offsets.size() * sizeof(size_t),
                        remote_rank, 5);
    }
    for (auto &kv : remote_rank_to_send_tag_to_buffer_id) {
        auto remote_rank = kv.first;
        auto &send_tag_to_buffer_id = kv.second;
        std::vector<int> tags;
        std::vector<size_t> offsets;
        int len;
        auto bootstrap = comm_->bootstrap();
        bootstrap->recv(&len, sizeof(int), remote_rank, 0);
        tags.resize(len);
        offsets.resize(len);
        bootstrap->recv(tags.data(), len * sizeof(int), remote_rank, 1);
        bootstrap->recv(offsets.data(), len * sizeof(size_t), remote_rank, 2);
        for (int i = 0; i < len; ++i) {
            if (!buffer_id_to_info[send_tag_to_buffer_id[tags[i]]]
                     ->buffer->is_external()) {
                buffer_id_to_offset[send_tag_to_buffer_id[tags[i]]] =
                    offsets[i];
            }
        }
    }
    for (auto &kv : remote_rank_to_recv_tag_to_buffer_id) {
        auto remote_rank = kv.first;
        auto &recv_tag_to_buffer_id = kv.second;
        std::vector<int> tags;
        std::vector<size_t> offsets;
        int len;
        auto bootstrap = comm_->bootstrap();
        bootstrap->recv(&len, sizeof(int), remote_rank, 3);
        tags.resize(len);
        offsets.resize(len);
        bootstrap->recv(tags.data(), len * sizeof(int), remote_rank, 4);
        bootstrap->recv(offsets.data(), len * sizeof(size_t), remote_rank, 5);
        for (int i = 0; i < len; ++i) {
            if (!buffer_id_to_info[recv_tag_to_buffer_id[tags[i]]]
                     ->buffer->is_external()) {
                buffer_id_to_offset[recv_tag_to_buffer_id[tags[i]]] =
                    offsets[i];
            }
        }
    }
    return buffer_id_to_offset;
}

std::set<int> Executor::Impl::init_remote_ranks(const Json &plan_json) const {
    std::set<int> remote_ranks;
    for (auto &task_info : plan_json["TaskInfos"]) {
        for (auto &op : task_info["Ops"]) {
            for (auto &tns : op["ReadTensors"]) {
                auto buffer = ModelBuffer::deserialize(tns["Buffer"]);
                if (buffer->rank() != rank_ && buffer->rank() != -1) {
                    remote_ranks.insert(buffer->rank());
                }
            }
            for (auto &tns : op["WriteTensors"]) {
                auto buffer = ModelBuffer::deserialize(tns["Buffer"]);
                if (buffer->rank() != rank_ && buffer->rank() != -1) {
                    remote_ranks.insert(buffer->rank());
                }
            }
            for (auto &tns : op["ResultTensors"]) {
                auto buffer = ModelBuffer::deserialize(tns["Buffer"]);
                if (buffer->rank() != rank_ && buffer->rank() != -1) {
                    remote_ranks.insert(buffer->rank());
                }
            }
        }
    }
    return remote_ranks;
}

void Executor::Impl::init_channels(const std::set<int> &remote_ranks) {
    if (!proxy_service_) {
        proxy_service_ = std::make_shared<mscclpp::ProxyService>();
    }

    int num_ranks_per_node = get_env().num_ranks_per_host;
    auto rank_to_node = [&](int rank) { return rank / num_ranks_per_node; };
    int this_node = rank_to_node(rank_);

    const mscclpp::Transport IBs[] = {
        mscclpp::Transport::IB0, mscclpp::Transport::IB1,
        mscclpp::Transport::IB2, mscclpp::Transport::IB3,
        mscclpp::Transport::IB4, mscclpp::Transport::IB5,
        mscclpp::Transport::IB6, mscclpp::Transport::IB7};

    mscclpp::TransportFlags all_transports =
        mscclpp::Transport::CudaIpc | mscclpp::Transport::Ethernet;
    if (!get_env().disable_ib) {
        all_transports |= IBs[device_id_];
    }
    mscclpp::RegisteredMemory regmem = comm_->registerMemory(
        buffers_.back()->ref(), buffers_.back()->bytes(), all_transports);

    std::map<int, std::vector<mscclpp::NonblockingFuture<
                      std::shared_ptr<mscclpp::Connection>>>>
        rank_to_connections_future;
    std::map<int, mscclpp::NonblockingFuture<mscclpp::RegisteredMemory>>
        rank_to_remote_regmem_future;

    for (auto remote_rank : remote_ranks) {
        int remote_node = rank_to_node(remote_rank);
        auto add_connection = [&](int remote_rank,
                                  mscclpp::Transport transport) {
            rank_to_connections_future[remote_rank].push_back(
                comm_->connectOnSetup(remote_rank, 0, transport));
        };
        if (remote_node == this_node) {
            add_connection(remote_rank, mscclpp::Transport::CudaIpc);
            if (!get_env().disable_ib) {
                add_connection(remote_rank, IBs[device_id_]);
            }
        } else {
            add_connection(remote_rank, get_env().disable_ib
                                            ? mscclpp::Transport::Ethernet
                                            : IBs[device_id_]);
        }
        comm_->sendMemoryOnSetup(regmem, remote_rank, 0);
        rank_to_remote_regmem_future[remote_rank] =
            comm_->recvMemoryOnSetup(remote_rank, 0);
    }
    comm_->setup();

    std::map<int, std::vector<std::shared_ptr<mscclpp::Connection>>>
        rank_to_connections;
    for (auto &kv : rank_to_connections_future) {
        for (auto &future : kv.second) {
            rank_to_connections[kv.first].push_back(future.get());
        }
    }
    for (auto &kv : rank_to_connections) {
        for (auto &conn : kv.second) {
            rank_to_proxy_channels_[kv.first].push_back(
                std::make_shared<mscclpp::SimpleProxyChannel>(
                    proxy_service_->proxyChannel(
                        proxy_service_->buildAndAddSemaphore(*comm_, conn)),
                    proxy_service_->addMemory(
                        rank_to_remote_regmem_future[kv.first].get()),
                    proxy_service_->addMemory(regmem)));
        }
    }
    comm_->setup();

    std::map<int,
             std::vector<std::shared_ptr<mscclpp::SmDevice2DeviceSemaphore>>>
        sm_semaphores;
    for (auto &kv : rank_to_connections) {
        for (auto &conn : kv.second) {
            if (conn->transport() != mscclpp::Transport::CudaIpc) continue;
            sm_semaphores[kv.first].push_back(
                std::make_shared<mscclpp::SmDevice2DeviceSemaphore>(*comm_,
                                                                    conn));
        }
    }
    comm_->setup();

    for (auto &kv : sm_semaphores) {
        for (auto &sem : kv.second) {
            rank_to_sm_channels_[kv.first].push_back(
                std::make_shared<mscclpp::SmChannel>(
                    sem, rank_to_remote_regmem_future[kv.first].get(),
                    regmem.data(), nullptr));
        }
    }
}

void Executor::Impl::add_plan(const std::string &plan) {
<<<<<<< HEAD
    external_buffers_.clear();
    external_args_.clear();
    buffer_id_to_name_.clear();
=======
>>>>>>> 61f77435
    total_bytes_ = 0;
    init(Json::parse(plan));
}

void Executor::Impl::compile() { kernel_->compile(); }

void Executor::Impl::launch() {
    if (!kernel_->is_compiled()) {
        ERR(InvalidUsageError, "Need to compile first before initialization.");
    }
    if (is_launched_) {
        LOG(WARN, "Ignore launching twice.");
        return;
    }
    auto get_global_rt = [&](const std::string &symbol) {
        return reinterpret_cast<void *>(kernel_->get_global(symbol));
    };
    if (world_size_ > 1) {
        void *proxy_chan_addr = get_global_rt("ARK_PROXY_CHANS");
        void *proxy_secondary_chan_addr =
            get_global_rt("ARK_PROXY_SECONDARY_CHANS");
        void *sm_chan_addr = get_global_rt("ARK_SM_CHANS");
        std::vector<mscclpp::SimpleProxyChannel::DeviceHandle> proxy_handles(
            world_size_);
        std::vector<mscclpp::SimpleProxyChannel::DeviceHandle>
            proxy_secondary_handles(world_size_);
        std::vector<mscclpp::SmChannel::DeviceHandle> sm_handles(world_size_);
        for (int i = 0; i < world_size_; i++) {
            auto it = rank_to_proxy_channels_.find(i);
            if (it != rank_to_proxy_channels_.end() && it->second.size() > 0) {
                proxy_handles[i] = it->second[0]->deviceHandle();
                if (it->second.size() > 1) {
                    proxy_secondary_handles[i] = it->second[1]->deviceHandle();
                }
            }
            auto it2 = rank_to_sm_channels_.find(i);
            if (it2 != rank_to_sm_channels_.end() && it2->second.size() > 0) {
                sm_handles[i] = it2->second[0]->deviceHandle();
            }
        }
        GLOG(gpuSetDevice(device_id_));
        GLOG(gpuMemcpyAsync(
            proxy_chan_addr, proxy_handles.data(),
            proxy_handles.size() *
                sizeof(mscclpp::SimpleProxyChannel::DeviceHandle),
            gpuMemcpyHostToDevice, stream_raw_));
        GLOG(gpuMemcpyAsync(
            proxy_secondary_chan_addr, proxy_secondary_handles.data(),
            proxy_secondary_handles.size() *
                sizeof(mscclpp::SimpleProxyChannel::DeviceHandle),
            gpuMemcpyHostToDevice, stream_raw_));
        GLOG(gpuMemcpyAsync(
            sm_chan_addr, sm_handles.data(),
            sm_handles.size() * sizeof(mscclpp::SmChannel::DeviceHandle),
            gpuMemcpyHostToDevice, stream_raw_));
        GLOG(gpuStreamSynchronize(stream_raw_));
    }

    elapsed_msec_ = -1;
    timer_begin_->record(stream_raw_);

    if (world_size_ > 1) {
        proxy_service_->startProxy();
    }

    if (loop_mode_) {
        // Initialize loop flags.
        atomicStoreRelaxed(flag_->ref<int>(), 0);
        void *flag_ptr = flag_->ref();
<<<<<<< HEAD
        void *buf_ptr = buffers_.back()->ref();
        std::vector<void *> args = {&buf_ptr, &flag_ptr};
        for (auto& buffer : external_buffers_) {
            args.push_back(&buffer);
        }
=======
        std::vector<void *> args = {&flag_ptr};
>>>>>>> 61f77435
        kernel_->launch(stream_raw_, args);
    }
    is_recording_ = true;
    is_launched_ = true;
}

void Executor::Impl::run(int iter) {
    if (iter <= 0) return;
    if (loop_mode_) {
        while (atomicLoadRelaxed(flag_->ref<int>()) > 0) {
        }
        atomicStoreRelaxed(flag_->ref<int>(), iter);
    } else {
<<<<<<< HEAD
        void *buf_ptr = buffers_.back()->ref();
        int i = 0;
        std::vector<void *> args = {&buf_ptr, reinterpret_cast<void *>(&i)};
        for (auto& buffer : external_buffers_) {
            args.push_back(&buffer);
        } 
=======
        int i = 0;
        std::vector<void *> args = {reinterpret_cast<void *>(&i)};
>>>>>>> 61f77435
        for (; i < iter; i++) {
            kernel_->launch(stream_raw_, args);
        }
    }
}

void Executor::Impl::wait(int64_t max_spin_count) {
    int64_t cnt = max_spin_count;
    if (loop_mode_) {
        while (atomicLoadRelaxed(flag_->ref<int>()) > 0) {
            if (cnt-- > 0) {
                continue;
            }
            // Check if the kernel encountered an error.
            gpuError res = gpuStreamQuery(stream_raw_);
            if (res == gpuSuccess) {
                if (atomicLoadRelaxed(flag_->ref<int>()) > 0) {
                    LOG(WARN,
                        "Stream is finished but the loop flag is still set.");
                    break;
                } else {
                    LOG(WARN,
                        "wait() is delayed by a stream query. Regarding "
                        "timing measurements may be inaccurate.");
                    break;
                }
            } else if (res == gpuErrorNotReady) {
                cnt = max_spin_count;
            } else {
                GLOG(res);
            }
        }
    } else {
        if (max_spin_count >= 0) {
            LOG(WARN, "max_spin_count is ignored in non-loop mode.");
        }
        GLOG(gpuStreamSynchronize(stream_raw_));
    }
}

float Executor::Impl::stop(int64_t max_spin_count) {
    this->wait(max_spin_count);
    if (is_recording_) {
        timer_end_->record(stream_raw_);
    }
    if (loop_mode_) {
        atomicStoreRelaxed(flag_->ref<int>(), -1);
    }
    GLOG(gpuStreamSynchronize(stream_raw_));
    if (is_recording_) {
        elapsed_msec_ = timer_end_->elapsed_msec(*timer_begin_);
        is_recording_ = false;
    }
    is_launched_ = false;
    if (world_size_ > 1) {
        proxy_service_->stopProxy();
    }
    return elapsed_msec_;
}

void Executor::Impl::barrier() {
    if (world_size_ > 1) {
        comm_->bootstrap()->barrier();
    }
}

void *Executor::Impl::tensor_address(const Tensor tensor) const {
    size_t buffer_id = tensor.ref()->buffer()->id();
<<<<<<< HEAD
    if (buffer_id_to_offset_.find(buffer_id) == buffer_id_to_offset_.end()) {
        ERR(InternalError, "Invalid buffer ID: ", buffer_id);
=======
    if (buffer_id_to_addr_.find(buffer_id) == buffer_id_to_addr_.end()) {
        ERR(NotFoundError, "Invalid buffer ID: ", buffer_id);
>>>>>>> 61f77435
    }
    return buffer_id_to_addr_.at(buffer_id);
}

void Executor::Impl::tensor_read(const Tensor &tensor, void *data, size_t bytes,
                                 Stream stream, bool is_d2d) const {
    GLOG(gpuSetDevice(device_id_));
    if (tensor.ref()->buffer()->is_external()) {
        ERR(InvalidUsageError,
            "Reading data from a tensor preallocated by PyTorch is not "
            "supported. Use PyTorch's native methods.");
    }
    std::shared_ptr<GpuStream> copy_stream;
    gpuStream copy_stream_raw;
    if (stream) {
        copy_stream_raw = reinterpret_cast<gpuStream>(stream);
        if ((stream == stream_raw_) && is_launched_) {
            LOG(WARN,
                "Reading from a tensor in the same stream of the kernel "
                "may cause a deadlock.");
        }
    } else {
        copy_stream = GpuManager::get_instance(device_id_)->create_stream();
        copy_stream_raw = copy_stream->get();
    }
    size_t tensor_data_bytes =
        tensor.shape().nelems() * tensor.data_type().bytes();
    if (bytes != tensor_data_bytes) {
        ERR(InvalidUsageError, "Destination bytes (", bytes,
            ") mismatches the tensor data bytes (", tensor_data_bytes, ").");
    }
    auto kind = (is_d2d) ? gpuMemcpyDeviceToDevice : gpuMemcpyDeviceToHost;
    void *src = tensor_address(tensor);
    if (tensor.strides() == tensor.shape()) {
        GLOG(gpuMemcpyAsync(data, src, bytes, kind, copy_stream_raw));
    } else {
        size_t tensor_bytes =
            tensor.strides().nelems() * tensor.data_type().bytes();
        std::vector<int8_t> tensor_host(tensor_bytes);
        GLOG(gpuMemcpyAsync(tensor_host.data(), src, tensor_bytes,
                            gpuMemcpyDeviceToHost, copy_stream_raw));
        GLOG(gpuStreamSynchronize(copy_stream_raw));
        if (!is_d2d) {
            tensor_to_data(tensor_host.data(), static_cast<int8_t *>(data),
                           tensor.shape(), tensor.strides(), tensor.offsets(),
                           tensor.data_type().bytes());
            return;
        }
        // TODO: convert data layout on the device directly
        std::vector<int8_t> data_host(bytes);
        tensor_to_data(tensor_host.data(), data_host.data(), tensor.shape(),
                       tensor.strides(), tensor.offsets(),
                       tensor.data_type().bytes());
        GLOG(gpuMemcpyAsync(data, data_host.data(), bytes,
                            gpuMemcpyHostToDevice, copy_stream_raw));
    }
    GLOG(gpuStreamSynchronize(copy_stream_raw));
}

void Executor::Impl::tensor_write(const Tensor &tensor, const void *data,
                                  size_t bytes, Stream stream,
                                  bool is_d2d) const {
    GLOG(gpuSetDevice(device_id_));
    if (tensor.ref()->buffer()->is_external()) {
        ERR(InvalidUsageError,
            "Writing data to a tensor preallocated by PyTorch is not "
            "supported. Use PyTorch's native methods.");
    }
    std::shared_ptr<GpuStream> copy_stream;
    gpuStream copy_stream_raw;
    if (stream) {
        copy_stream_raw = reinterpret_cast<gpuStream>(stream);
        if ((stream == stream_raw_) && is_launched_) {
            LOG(WARN,
                "Writing to a tensor in the same stream of the kernel "
                "may cause a deadlock.");
        }
    } else {
        copy_stream = GpuManager::get_instance(device_id_)->create_stream();
        copy_stream_raw = copy_stream->get();
    }
    size_t tensor_data_bytes =
        tensor.shape().nelems() * tensor.data_type().bytes();
    if (bytes != tensor_data_bytes) {
        ERR(InvalidUsageError, "Source bytes (", bytes,
            ") mismatches the tensor data bytes (", tensor_data_bytes, ").");
    }
    size_t tensor_bytes =
        tensor.strides().nelems() * tensor.data_type().bytes();
    auto kind = (is_d2d) ? gpuMemcpyDeviceToDevice : gpuMemcpyHostToDevice;
    void *dst = tensor_address(tensor);
    if (tensor.strides() == tensor.shape()) {
        GLOG(gpuMemcpyAsync(dst, data, tensor_bytes, kind, copy_stream_raw));
    } else {
        std::vector<int8_t> tensor_host(tensor_bytes);
        if (!is_d2d) {
            GLOG(gpuMemcpyAsync(tensor_host.data(), dst, tensor_bytes,
                                gpuMemcpyDeviceToHost, copy_stream_raw));
            GLOG(gpuStreamSynchronize(copy_stream_raw));
            data_to_tensor(tensor_host.data(),
                           static_cast<const int8_t *>(data), tensor.shape(),
                           tensor.strides(), tensor.offsets(),
                           tensor.data_type().bytes());
        } else {
            // TODO: convert data layout on the device directly
            std::vector<int8_t> tmp(bytes);
            GLOG(gpuMemcpyAsync(tmp.data(), data, bytes, gpuMemcpyDeviceToHost,
                                copy_stream_raw));
            GLOG(gpuStreamSynchronize(copy_stream_raw));
            data_to_tensor(tensor_host.data(), tmp.data(), tensor.shape(),
                           tensor.strides(), tensor.offsets(),
                           tensor.data_type().bytes());
        }
        GLOG(gpuMemcpyAsync(dst, tensor_host.data(), tensor_bytes,
                            gpuMemcpyHostToDevice, copy_stream_raw));
    }
    GLOG(gpuStreamSynchronize(copy_stream_raw));
}

Executor::Executor(int device_id, Stream stream, const std::string &name,
                   const std::string &plan, bool loop_mode)
    : impl_(std::make_unique<Executor::Impl>(device_id, stream, name,
                                             loop_mode)) {
    auto &plan_path = get_env().enforce_plan_path;
    if (!plan_path.empty()) {
        LOG(INFO, "Enforce executor plan path: ", plan_path);
        impl_->init(Json::parse(read_file(plan_path)));
    } else if (!plan.empty()) {
        impl_->init(Json::parse(plan));
    }
}

Executor::~Executor() = default;

int Executor::device_id() const { return impl_->device_id(); }

Stream Executor::stream() const { return impl_->stream(); }

std::string Executor::plan() const { return impl_->plan(); }

void Executor::add_plan(const std::string &plan) { impl_->add_plan(plan); }

void Executor::compile() { impl_->compile(); }

void Executor::launch() { impl_->launch(); }

void Executor::run(int iter) { impl_->run(iter); }

void Executor::wait(int64_t max_spin_count) { impl_->wait(max_spin_count); }

float Executor::stop(int64_t max_spin_count) {
    return impl_->stop(max_spin_count);
}

void Executor::barrier() { impl_->barrier(); }

void Executor::destroy() {
    ModelBufferManager::get_instance().clear_buffers();
    impl_.reset(nullptr);
}

bool Executor::destroyed() const { return impl_.get() == nullptr; }

void *Executor::tensor_address(const Tensor tensor) const {
    return impl_->tensor_address(tensor);
}

void Executor::tensor_read(const Tensor &tensor, void *data, size_t bytes,
                           Stream stream, bool is_d2d) const {
    impl_->tensor_read(tensor, data, bytes, stream, is_d2d);
}

void Executor::tensor_write(const Tensor &tensor, const void *data,
                            size_t bytes, Stream stream, bool is_d2d) const {
    impl_->tensor_write(tensor, data, bytes, stream, is_d2d);
}

DefaultExecutor::DefaultExecutor(
    const Model &model, int device_id, Stream stream,
    const std::vector<Planner::ConfigRule> &config_rules,
    const std::string &name, bool loop_mode)
    : Executor((device_id < 0) ? (model.rank() % get_env().num_ranks_per_host)
                               : device_id,
               stream, name, "", loop_mode) {
    Planner planner(model, impl_->device_id());
    for (const auto &rule : config_rules) {
        planner.install_config_rule(rule);
    }
    impl_->init(Json::parse(planner.plan()));
}

}  // namespace ark<|MERGE_RESOLUTION|>--- conflicted
+++ resolved
@@ -278,7 +278,6 @@
     timer_end_ = gpu_manager->create_event();
     buffers_.push_back(gpu_manager->malloc(total_bytes_, 65536));
 
-<<<<<<< HEAD
     buffer_id_to_addr_ =
         init_buffer_addrs(buffers_.back()->ref(), buffer_id_to_offset_);
 
@@ -286,14 +285,6 @@
                                                external_args_,
                                                buffer_id_to_name_, name_);
 
-=======
-    buffer_id_to_addr_ = init_buffer_addrs(buffers_.back()->ref(),
-                                           buffer_id_to_offset_);
-
-    codegen_ =
-        std::make_shared<CodeGenerator>(plan_json_, buffer_id_to_addr_, name_);
-    
->>>>>>> 61f77435
     flag_ = gpu_manager->malloc_host(
         sizeof(int), gpuHostAllocMapped | gpuHostAllocWriteCombined);
 
@@ -335,19 +326,11 @@
 std::map<size_t, void *> Executor::Impl::init_buffer_addrs(
     void *buffer_base, const std::map<size_t, size_t> &buffer_id_to_offset) {
     std::map<size_t, void *> buffer_id_to_addr;
-<<<<<<< HEAD
     // Reuse existing buffer addresses for new plans that use previous tensors
     // from earlier plans
     if (!buffer_id_to_addr_.empty()) {
         buffer_id_to_addr = buffer_id_to_addr_;
     }
-=======
-    // We reuse the buffer address map in order to reuse existing buffers
-    // when adding a new plan that uses tensors from a previous plan
-    if (!buffer_id_to_addr_.empty()) {
-        buffer_id_to_addr = buffer_id_to_addr_;
-    } 
->>>>>>> 61f77435
     for (const auto &kv : buffer_id_to_offset) {
         buffer_id_to_addr[kv.first] =
             static_cast<char *>(buffer_base) + kv.second;
@@ -448,7 +431,23 @@
             }
             continue;
         }
-<<<<<<< HEAD
+        if (buf_info->buffer->is_external()) {
+            if (buf_info->buffer->device_id() != device_id_) {
+                ERR(InvalidUsageError,
+                    "PyTorch tensor and model execution are on different GPUs");
+            }
+            external_buffers_.push_back(buf_info->buffer->external_data());
+            auto it = buffer_id_to_name_.find(buf_info->buffer->id());
+            if (it == buffer_id_to_name_.end()) {
+                std::string name =
+                    "extern_buf_" + std::to_string(buf_info->buffer->id());
+                external_args_.push_back(name);
+                buffer_id_to_name_[buf_info->buffer->id()] = name;
+            } else {
+                external_args_.push_back(it->second);
+            }
+            continue;
+        }
         // if we are adding a plan and come across a buffer from a previous
         // plan, we utilize the buffer offset from the previous plan
         if (buffer_id_to_offset_.find(buf_info->buffer->id()) !=
@@ -463,24 +462,6 @@
         }
         buffer_id_to_offset[buf_info->buffer->id()] = offset;
         offset += buf_info->bytes;
-=======
-        if (buf_info->buffer->is_external()) {
-            if (buf_info->buffer->device_id() != device_id_) {
-                ERR(InvalidUsageError,
-                    "PyTorch tensor and model execution are on different GPUs");
-            }
-            continue;
-        } else {
-            // if we are adding a plan and come across a buffer from a previous
-            // plan we utilize the buffer offset from the previous plan
-            if (buffer_id_to_offset_.find(buf_info->buffer->id()) !=
-                              buffer_id_to_offset_.end()) {
-                continue;
-            }
-            buffer_id_to_offset[buf_info->buffer->id()] = offset;
-            offset += buf_info->bytes;
-        }
->>>>>>> 61f77435
         for (const auto &tag_info : buf_info->buffer->send_tags()) {
             remote_rank_to_send_tags_and_offsets[tag_info.first]
                 .first.push_back(tag_info.second);
@@ -721,12 +702,9 @@
 }
 
 void Executor::Impl::add_plan(const std::string &plan) {
-<<<<<<< HEAD
     external_buffers_.clear();
     external_args_.clear();
     buffer_id_to_name_.clear();
-=======
->>>>>>> 61f77435
     total_bytes_ = 0;
     init(Json::parse(plan));
 }
@@ -796,15 +774,11 @@
         // Initialize loop flags.
         atomicStoreRelaxed(flag_->ref<int>(), 0);
         void *flag_ptr = flag_->ref();
-<<<<<<< HEAD
         void *buf_ptr = buffers_.back()->ref();
         std::vector<void *> args = {&buf_ptr, &flag_ptr};
-        for (auto& buffer : external_buffers_) {
+        for (auto &buffer : external_buffers_) {
             args.push_back(&buffer);
         }
-=======
-        std::vector<void *> args = {&flag_ptr};
->>>>>>> 61f77435
         kernel_->launch(stream_raw_, args);
     }
     is_recording_ = true;
@@ -818,17 +792,12 @@
         }
         atomicStoreRelaxed(flag_->ref<int>(), iter);
     } else {
-<<<<<<< HEAD
         void *buf_ptr = buffers_.back()->ref();
         int i = 0;
         std::vector<void *> args = {&buf_ptr, reinterpret_cast<void *>(&i)};
-        for (auto& buffer : external_buffers_) {
+        for (auto &buffer : external_buffers_) {
             args.push_back(&buffer);
-        } 
-=======
-        int i = 0;
-        std::vector<void *> args = {reinterpret_cast<void *>(&i)};
->>>>>>> 61f77435
+        }
         for (; i < iter; i++) {
             kernel_->launch(stream_raw_, args);
         }
@@ -897,13 +866,8 @@
 
 void *Executor::Impl::tensor_address(const Tensor tensor) const {
     size_t buffer_id = tensor.ref()->buffer()->id();
-<<<<<<< HEAD
-    if (buffer_id_to_offset_.find(buffer_id) == buffer_id_to_offset_.end()) {
+    if (buffer_id_to_addr_.find(buffer_id) == buffer_id_to_addr_.end()) {
         ERR(InternalError, "Invalid buffer ID: ", buffer_id);
-=======
-    if (buffer_id_to_addr_.find(buffer_id) == buffer_id_to_addr_.end()) {
-        ERR(NotFoundError, "Invalid buffer ID: ", buffer_id);
->>>>>>> 61f77435
     }
     return buffer_id_to_addr_.at(buffer_id);
 }
