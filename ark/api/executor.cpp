// Copyright (c) Microsoft Corporation.
// Licensed under the MIT license.

#include "ark/executor.hpp"

#include <dlpack/dlpack.h>

#include <cmath>
#include <memory>
#include <mscclpp/core.hpp>
#include <mscclpp/proxy_channel.hpp>
#include <mscclpp/sm_channel.hpp>
#include <tuple>

#include "ark/data_type.hpp"
#include "ark/model.hpp"
#include "ark/planner.hpp"
#include "codegen.hpp"
#include "env.h"
#include "file_io.h"
#include "gpu/gpu.h"
#include "gpu/gpu_event.h"
#include "gpu/gpu_kernel.h"
#include "gpu/gpu_logging.h"
#include "gpu/gpu_manager.h"
#include "logging.h"
#include "model/model_buffer.hpp"
#include "model_buffer_manager.hpp"
#include "model/model_data_type.hpp"
#include "model/model_tensor.hpp"
#include "utils/utils_net.hpp"

#if defined(ARK_CUDA)
#include <cuda/atomic>
static int atomicLoadRelaxed(int *ptr) {
    return cuda::atomic_ref<int, cuda::thread_scope_system>{*ptr}.load(
        cuda::memory_order_relaxed);
}
static void atomicStoreRelaxed(int *ptr, int val) {
    cuda::atomic_ref<int, cuda::thread_scope_system>{*ptr}.store(
        val, cuda::memory_order_relaxed);
}
#elif defined(ARK_ROCM)
static int atomicLoadRelaxed(int *ptr) {
    return __atomic_load_n(ptr, __ATOMIC_RELAXED);
}
static void atomicStoreRelaxed(int *ptr, int val) {
    __atomic_store_n(ptr, val, __ATOMIC_RELAXED);
}
#endif  // defined(ARK_ROCM)

namespace ark {

///
static void tensor_to_data(const int8_t *tensor, int8_t *data,
                           const Dims &shape, const Dims &strides,
                           const Dims &offsets, size_t elem_bytes) {
    auto sh = shape;
    auto st = strides;
    auto of = offsets;
    sh[-1] *= elem_bytes;
    st[-1] *= elem_bytes;
    of[-1] *= elem_bytes;
    if (sh.dims4() == st.dims4()) {
        ::memcpy(data, tensor, sh.nelems());
        return;
    }
    if (sh.ndims() == 1) {
        ::memcpy(data, tensor + of[0], sh[0]);
        return;
    }
    for (DimType i = 0; i < sh[0]; ++i) {
        if (sh.ndims() == 2) {
            ::memcpy(data + i * sh[1], tensor + ((i + of[0]) * st[1] + of[1]),
                     sh[1]);
            continue;
        }
        for (DimType j = 0; j < sh[1]; ++j) {
            if (sh.ndims() == 3) {
                ::memcpy(data + ((i * sh[1] + j) * sh[2]),
                         tensor + (((i + of[0]) * st[1] + j + of[1]) * st[2] +
                                   of[2]),
                         sh[2]);
                continue;
            }
            for (DimType k = 0; k < sh[2]; ++k) {
                ::memcpy(data + (((i * sh[1] + j) * sh[2] + k) * sh[3]),
                         tensor + ((((i + of[0]) * st[1] + j + of[1]) * st[2] +
                                    k + of[2]) *
                                       st[3] +
                                   of[3]),
                         sh[3]);
            }
        }
    }
}

///
static void data_to_tensor(int8_t *tensor, const int8_t *data,
                           const Dims &shape, const Dims &strides,
                           const Dims &offsets, size_t elem_bytes) {
    auto sh = shape;
    auto st = strides;
    auto of = offsets;
    sh[-1] *= elem_bytes;
    st[-1] *= elem_bytes;
    of[-1] *= elem_bytes;
    if (sh.dims4() == st.dims4()) {
        ::memcpy(tensor, data, sh.nelems());
        return;
    }
    if (sh.ndims() == 1) {
        ::memcpy(tensor + of[0], data, sh[0]);
        return;
    }
    for (DimType i = 0; i < sh[0]; ++i) {
        if (sh.ndims() == 2) {
            ::memcpy(tensor + ((i + of[0]) * st[1] + of[1]), data + i * sh[1],
                     sh[1]);
            continue;
        }
        for (DimType j = 0; j < sh[1]; ++j) {
            if (sh.ndims() == 3) {
                ::memcpy(tensor + (((i + of[0]) * st[1] + j + of[1]) * st[2] +
                                   of[2]),
                         data + ((i * sh[1] + j) * sh[2]), sh[2]);
                continue;
            }
            for (DimType k = 0; k < sh[2]; ++k) {
                ::memcpy(tensor + ((((i + of[0]) * st[1] + j + of[1]) * st[2] +
                                    k + of[2]) *
                                       st[3] +
                                   of[3]),
                         data + (((i * sh[1] + j) * sh[2] + k) * sh[3]), sh[3]);
            }
        }
    }
}

static size_t tensor_stride_bytes(const Json &tensor) {
    Dims strides(tensor["Strides"].get<std::vector<DimType>>());
    size_t nelems = strides.nelems();
    return nelems * DataType::from_name(tensor["DataType"]).bytes();
}

class Executor::Impl {
   public:
    Impl(int rank, int world_size, int gpu_id, const std::string &name);
    ~Impl() = default;

    void init(const std::string &plan);

    int gpu_id() const { return gpu_id_; }
    std::string plan() const { return plan_json_.dump_pretty(); }

    void compile();
    void launch(int64_t max_spin_count);
    void run(int iter);
    void wait(int64_t max_spin_count);
    float stop(int64_t max_spin_count);
    void barrier();

    uintptr_t tensor_address(const Tensor tensor) const;

    void tensor_read(const Tensor tensor, void *data, size_t bytes,
                     bool is_d2d) const;
    void tensor_write(const Tensor tensor, const void *data, size_t bytes,
                      bool is_d2d) const;

   private:
    void init_communicator();
    std::map<size_t, size_t> init_buffers(const Json &plan_json);
    std::set<int> init_remote_ranks(const Json &plan_json) const;
    void init_channels(const std::set<int> &remote_ranks);

   protected:
    const int rank_;
    const int world_size_;
    int gpu_id_;
    std::string name_;

    bool is_launched_ = false;
    bool is_recording_ = false;
    float elapsed_msec_ = -1;

    PlanJson plan_json_;
    std::map<size_t, size_t> buffer_id_to_offset_;
    size_t total_bytes_;
    std::shared_ptr<CodeGenerator> codegen_;
    std::shared_ptr<GpuEvent> timer_begin_;
    std::shared_ptr<GpuEvent> timer_end_;
    std::shared_ptr<GpuMemory> buffer_;
    std::shared_ptr<GpuHostMemory> flag_;
    std::shared_ptr<GpuStream> main_stream_;
    std::shared_ptr<GpuStream> copy_stream_;
    std::shared_ptr<GpuKernel> kernel_;

    // For communication
    std::shared_ptr<mscclpp::Communicator> comm_;
    std::shared_ptr<mscclpp::ProxyService> proxy_service_;
    std::map<int, std::vector<std::shared_ptr<mscclpp::SimpleProxyChannel>>>
        rank_to_proxy_channels_;
    std::map<int, std::vector<std::shared_ptr<mscclpp::SmChannel>>>
        rank_to_sm_channels_;
};

Executor::Impl::Impl(int rank, int world_size, int gpu_id,
                     const std::string &name)
    : rank_(rank), world_size_(world_size), gpu_id_(gpu_id), name_(name) {
    if (rank < 0 || rank >= world_size) {
        ERR(InvalidUsageError, "Invalid rank ", rank, " with world size ",
            world_size);
    }
    if (gpu_id < 0) {
        ERR(InvalidUsageError, "Invalid GPU ID ", gpu_id);
    }
    if (world_size_ > 1) {
        init_communicator();
    }
}

void Executor::Impl::init(const std::string &plan) {
    auto &plan_path = get_env().enforce_plan_path;
    if (!plan_path.empty()) {
        LOG(INFO, "Enforce executor plan path: ", plan_path);
        plan_json_ = Json::parse(read_file(plan_path));
    } else {
        plan_json_ = Json::parse(plan);
    }

    buffer_id_to_offset_ = init_buffers(plan_json_);

    std::string buffer_id_to_offset_str;
    for (const auto &kv : buffer_id_to_offset_) {
        buffer_id_to_offset_str +=
            std::to_string(kv.first) + ": " + std::to_string(kv.second) + ", ";
    }

<<<<<<< HEAD
    ModelBufferManager &buffer_manager = ModelBufferManager::get_instance();

    if (!buffer_manager.is_empty()) {
        codegen_ = std::make_shared<CodeGenerator>(
            plan_json, buffer_id_to_offset_, name, &buffer_manager);
    } else {
        codegen_ = std::make_shared<CodeGenerator>(plan_json,
                                                   buffer_id_to_offset_, name);
    }
=======
    codegen_ =
        std::make_shared<CodeGenerator>(plan_json_, buffer_id_to_offset_, name_);
>>>>>>> 153837ba

    auto gpu_manager = GpuManager::get_instance(gpu_id_);
    timer_begin_ = gpu_manager->create_event();
    timer_end_ = gpu_manager->create_event();
    buffer_ = gpu_manager->malloc(total_bytes_, 65536);
    flag_ = gpu_manager->malloc_host(
        sizeof(int), gpuHostAllocMapped | gpuHostAllocWriteCombined);
    main_stream_ = gpu_manager->create_stream();
    copy_stream_ = gpu_manager->create_stream();

    int threads_per_block = static_cast<int>(
        codegen_->num_warps_per_proc() * gpu_manager->info().threads_per_warp);
    int num_sm = static_cast<int>(codegen_->num_procs());
    int *flag = flag_->ref<int>();
    size_t smem_block_total =
        static_cast<size_t>(gpu_manager->info().smem_block_total);

    if (world_size_ > 1) {
        auto remote_ranks = init_remote_ranks(plan_json_);
        init_channels(remote_ranks);
    }

    kernel_ = std::shared_ptr<GpuKernel>(new GpuKernel(
        gpu_id_, codegen_->code(), {threads_per_block, 1, 1}, {num_sm, 1, 1},
        std::max(smem_block_total, size_t(4)), name_,
        {std::pair<void *, size_t>{buffer_->ref(), sizeof(buffer_->ref())},
         std::pair<void *, size_t>{flag, sizeof(flag)}}));
}

void Executor::Impl::init_communicator() {
    auto bootstrap =
        std::make_shared<mscclpp::TcpBootstrap>(rank_, world_size_);
    std::stringstream ip_port;
    ip_port << get_host(0) << ":" << get_env().mscclpp_port;
    bootstrap->initialize(ip_port.str());
    comm_ = std::make_shared<mscclpp::Communicator>(bootstrap);
}

std::map<size_t, size_t> Executor::Impl::init_buffers(const Json &plan_json) {
    class BufferInfo {
       public:
        BufferInfo(const std::shared_ptr<ModelBuffer> buffer)
            : buffer(buffer), bytes(0), is_input(true), is_output(true) {}

        // ID of this buffer
        const std::shared_ptr<ModelBuffer> buffer;

        // Total bytes of this buffer
        size_t bytes;

        // True if none of tensors in this buffer is a result tensor or a write
        // tensor of a non-virtual Op, i.e., this buffer is an input buffer
        bool is_input;

        // True if none of tensors in this buffer is a read tensor of a
        // non-virtual Op, i.e., this buffer is an output buffer
        bool is_output;

        // IDs of tensors in this buffer
        std::set<size_t> tensor_ids;

        // IDs of tasks that read/write from/to this buffer
        std::set<size_t> task_ids;
    };

    std::map<size_t, size_t> buffer_id_to_offset;
    std::map<size_t, std::shared_ptr<BufferInfo>> buffer_id_to_info;

    auto get_or_create_buffer_info = [&](const Json &buffer_json) {
        auto buffer = ModelBuffer::deserialize(buffer_json);
        if (buffer_id_to_info.find(buffer->id()) == buffer_id_to_info.end()) {
            auto buf_info = std::make_shared<BufferInfo>(buffer);
            buffer_id_to_info[buffer->id()] = buf_info;
            return buf_info;
        }
        return buffer_id_to_info[buffer->id()];
    };

    auto retrieve_buffer_info = [&](const Json &tensor, size_t task_id,
                                    bool is_input, bool is_output) {
        size_t tensor_id = tensor["Id"].get<size_t>();
        auto buf_info = get_or_create_buffer_info(tensor["Buffer"]);
        buf_info->bytes =
            std::max(buf_info->bytes, tensor_stride_bytes(tensor));
        buf_info->is_input = is_input;
        buf_info->is_output = is_output;
        buf_info->tensor_ids.insert(tensor_id);
        buf_info->task_ids.insert(task_id);
    };

    for (auto &task_info : plan_json["TaskInfos"]) {
        for (auto &op : task_info["Ops"]) {
            size_t task_id = task_info["Id"].get<size_t>();
            for (auto &tns : op["ReadTensors"]) {
                retrieve_buffer_info(tns, task_id, true, false);
            }
            for (auto &tns : op["WriteTensors"]) {
                retrieve_buffer_info(tns, task_id, false, true);
            }
            for (auto &tns : op["ResultTensors"]) {
                retrieve_buffer_info(tns, task_id, false, true);
            }
        }
    }

    std::map<int, std::pair<std::vector<int>, std::vector<size_t>>>
        remote_rank_to_send_tags_and_offsets;
    std::map<int, std::pair<std::vector<int>, std::vector<size_t>>>
        remote_rank_to_recv_tags_and_offsets;
    std::map<int, std::map<int, size_t>> remote_rank_to_send_tag_to_buffer_id;
    std::map<int, std::map<int, size_t>> remote_rank_to_recv_tag_to_buffer_id;

    // TODO: improve memory planning
    size_t offset = 0;
    for (auto &kv : buffer_id_to_info) {
        auto &buf_info = kv.second;
        int r = buf_info->buffer->rank();
        if (r != rank_ && r != -1) {
            // this is a remote buffer
            for (const auto &tag_info : buf_info->buffer->send_tags()) {
                remote_rank_to_send_tag_to_buffer_id[buf_info->buffer->rank()]
                                                    [tag_info.second] =
                                                        buf_info->buffer->id();
            }
            for (const auto &tag_info : buf_info->buffer->recv_tags()) {
                remote_rank_to_recv_tag_to_buffer_id[buf_info->buffer->rank()]
                                                    [tag_info.second] =
                                                        buf_info->buffer->id();
            }
            continue;
        }
        if (buf_info->buffer->is_external()) {
            if (buf_info->buffer->device_id() != gpu_id_) {
                ERR(InvalidUsageError,
                    "PyTorch tensor and model execution are on different GPUs");
            }
            continue;
        } else {
            buffer_id_to_offset[buf_info->buffer->id()] = offset;
            offset += buf_info->bytes;
        }
        for (const auto &tag_info : buf_info->buffer->send_tags()) {
            remote_rank_to_send_tags_and_offsets[tag_info.first]
                .first.push_back(tag_info.second);
            remote_rank_to_send_tags_and_offsets[tag_info.first]
                .second.push_back(offset);
        }
        for (const auto &tag_info : buf_info->buffer->recv_tags()) {
            remote_rank_to_recv_tags_and_offsets[tag_info.first]
                .first.push_back(tag_info.second);
            remote_rank_to_recv_tags_and_offsets[tag_info.first]
                .second.push_back(offset);
        }
    }
    total_bytes_ = offset;

    //
    // Send each tag (SendTag or RecvTag) and the corresponding offset to
    // remote ranks.
    //
    // If Rank 0 sends a local `Buffer X` data to `Buffer Y` in Rank 1 with
    // tag `t`, Rank 0 will declare another `Buffer Z` that represents
    // `Buffer Y` locally. Likewise, Rank 1 will declare `Buffer W` that
    // represents `Buffer X` locally. See the following example:
    //
    //         Rank 0 (Sender)               Rank 1 (Receiver)
    //    +----------------------+       +----------------------+
    //    | Buffer X             |       | Buffer Y             |
    //    | Rank: 0              |       | Rank: 1              |
    //    | Offset: 0x1000       |       | Offset: 0x2000       |
    //    | SendTag: [[1,t],...] |       | RecvTag: [[0,t],...] |
    //    +----------------------+       +----------------------+
    //    +----------------------+       +----------------------+
    //    | Buffer Z             |       | Buffer W             |
    //    | Rank: 1              |       | Rank: 0              |
    //    | Offset: ???          |       | Offset: ???          |
    //    | RecvTag: [[0,t],...] |       | SendTag: [[1,t],...] |
    //    +----------------------+       +----------------------+
    //
    // Offsets of Buffer Z and Buffer W are unknown at this point, because
    // they are determined by Rank 1 and Rank 0, respectively. To retrieve
    // the offsets, Rank 0 will go through SendTag of Buffer X and will send
    // the tag `t` and the offset `0x1000` to Rank 1. Rank 1 can then
    // determine the offset of Buffer W as `0x1000`, because Buffer W's rank
    // is 0 and it has a SendTag `t`. Likewise, Rank 1 will send the RecvTag `t`
    // and the offset `0x2000` to Rank 0, so that Rank 0 can determine the
    // offset of Buffer Z as `0x2000`.
    //

    for (auto &kv : remote_rank_to_send_tags_and_offsets) {
        auto remote_rank = kv.first;
        if (remote_rank == -1) continue;
        auto &tags_and_offsets = kv.second;
        auto &tags = tags_and_offsets.first;
        auto &offsets = tags_and_offsets.second;
        int len = tags.size();
        auto bootstrap = comm_->bootstrap();
        bootstrap->send(&len, sizeof(int), remote_rank, 0);
        bootstrap->send(tags.data(), tags.size() * sizeof(int), remote_rank, 1);
        bootstrap->send(offsets.data(), offsets.size() * sizeof(size_t),
                        remote_rank, 2);
    }
    for (auto &kv : remote_rank_to_recv_tags_and_offsets) {
        auto remote_rank = kv.first;
        if (remote_rank == -1) continue;
        auto &tags_and_offsets = kv.second;
        auto &tags = tags_and_offsets.first;
        auto &offsets = tags_and_offsets.second;
        int len = tags.size();
        auto bootstrap = comm_->bootstrap();
        bootstrap->send(&len, sizeof(int), remote_rank, 3);
        bootstrap->send(tags.data(), tags.size() * sizeof(int), remote_rank, 4);
        bootstrap->send(offsets.data(), offsets.size() * sizeof(size_t),
                        remote_rank, 5);
    }
    for (auto &kv : remote_rank_to_send_tag_to_buffer_id) {
        auto remote_rank = kv.first;
        auto &send_tag_to_buffer_id = kv.second;
        std::vector<int> tags;
        std::vector<size_t> offsets;
        int len;
        auto bootstrap = comm_->bootstrap();
        bootstrap->recv(&len, sizeof(int), remote_rank, 0);
        tags.resize(len);
        offsets.resize(len);
        bootstrap->recv(tags.data(), len * sizeof(int), remote_rank, 1);
        bootstrap->recv(offsets.data(), len * sizeof(size_t), remote_rank, 2);
        for (int i = 0; i < len; ++i) {
            if (!buffer_id_to_info[send_tag_to_buffer_id[tags[i]]]
                     ->buffer->is_external()) {
                buffer_id_to_offset[send_tag_to_buffer_id[tags[i]]] =
                    offsets[i];
            }
        }
    }
    for (auto &kv : remote_rank_to_recv_tag_to_buffer_id) {
        auto remote_rank = kv.first;
        auto &recv_tag_to_buffer_id = kv.second;
        std::vector<int> tags;
        std::vector<size_t> offsets;
        int len;
        auto bootstrap = comm_->bootstrap();
        bootstrap->recv(&len, sizeof(int), remote_rank, 3);
        tags.resize(len);
        offsets.resize(len);
        bootstrap->recv(tags.data(), len * sizeof(int), remote_rank, 4);
        bootstrap->recv(offsets.data(), len * sizeof(size_t), remote_rank, 5);
        for (int i = 0; i < len; ++i) {
            if (!buffer_id_to_info[recv_tag_to_buffer_id[tags[i]]]
                     ->buffer->is_external()) {
                buffer_id_to_offset[recv_tag_to_buffer_id[tags[i]]] =
                    offsets[i];
            }
        }
    }
    return buffer_id_to_offset;
}

std::set<int> Executor::Impl::init_remote_ranks(const Json &plan_json) const {
    std::set<int> remote_ranks;
    for (auto &task_info : plan_json["TaskInfos"]) {
        for (auto &op : task_info["Ops"]) {
            for (auto &tns : op["ReadTensors"]) {
                auto buffer = ModelBuffer::deserialize(tns["Buffer"]);
                if (buffer->rank() != rank_ && buffer->rank() != -1) {
                    remote_ranks.insert(buffer->rank());
                }
            }
            for (auto &tns : op["WriteTensors"]) {
                auto buffer = ModelBuffer::deserialize(tns["Buffer"]);
                if (buffer->rank() != rank_ && buffer->rank() != -1) {
                    remote_ranks.insert(buffer->rank());
                }
            }
            for (auto &tns : op["ResultTensors"]) {
                auto buffer = ModelBuffer::deserialize(tns["Buffer"]);
                if (buffer->rank() != rank_ && buffer->rank() != -1) {
                    remote_ranks.insert(buffer->rank());
                }
            }
        }
    }
    return remote_ranks;
}

void Executor::Impl::init_channels(const std::set<int> &remote_ranks) {
    proxy_service_ = std::make_shared<mscclpp::ProxyService>();

    int num_ranks_per_node = get_env().num_ranks_per_host;
    auto rank_to_node = [&](int rank) { return rank / num_ranks_per_node; };
    int this_node = rank_to_node(rank_);

    const mscclpp::Transport IBs[] = {
        mscclpp::Transport::IB0, mscclpp::Transport::IB1,
        mscclpp::Transport::IB2, mscclpp::Transport::IB3,
        mscclpp::Transport::IB4, mscclpp::Transport::IB5,
        mscclpp::Transport::IB6, mscclpp::Transport::IB7};

    mscclpp::TransportFlags all_transports =
        mscclpp::Transport::CudaIpc | mscclpp::Transport::Ethernet;
    if (!get_env().disable_ib) {
        all_transports |= IBs[gpu_id_];
    }
    mscclpp::RegisteredMemory regmem =
        comm_->registerMemory(buffer_->ref(), buffer_->bytes(), all_transports);

    std::map<int, std::vector<mscclpp::NonblockingFuture<
                      std::shared_ptr<mscclpp::Connection>>>>
        rank_to_connections_future;
    std::map<int, mscclpp::NonblockingFuture<mscclpp::RegisteredMemory>>
        rank_to_remote_regmem_future;

    for (auto remote_rank : remote_ranks) {
        int remote_node = rank_to_node(remote_rank);
        auto add_connection = [&](int remote_rank,
                                  mscclpp::Transport transport) {
            rank_to_connections_future[remote_rank].push_back(
                comm_->connectOnSetup(remote_rank, 0, transport));
        };
        if (remote_node == this_node) {
            add_connection(remote_rank, mscclpp::Transport::CudaIpc);
            if (!get_env().disable_ib) {
                add_connection(remote_rank, IBs[gpu_id_]);
            }
        } else {
            add_connection(remote_rank, get_env().disable_ib
                                            ? mscclpp::Transport::Ethernet
                                            : IBs[gpu_id_]);
        }
        comm_->sendMemoryOnSetup(regmem, remote_rank, 0);
        rank_to_remote_regmem_future[remote_rank] =
            comm_->recvMemoryOnSetup(remote_rank, 0);
    }
    comm_->setup();

    std::map<int, std::vector<std::shared_ptr<mscclpp::Connection>>>
        rank_to_connections;
    for (auto &kv : rank_to_connections_future) {
        for (auto &future : kv.second) {
            rank_to_connections[kv.first].push_back(future.get());
        }
    }
    for (auto &kv : rank_to_connections) {
        for (auto &conn : kv.second) {
            rank_to_proxy_channels_[kv.first].push_back(
                std::make_shared<mscclpp::SimpleProxyChannel>(
                    proxy_service_->proxyChannel(
                        proxy_service_->buildAndAddSemaphore(*comm_, conn)),
                    proxy_service_->addMemory(
                        rank_to_remote_regmem_future[kv.first].get()),
                    proxy_service_->addMemory(regmem)));
        }
    }
    comm_->setup();

    std::map<int,
             std::vector<std::shared_ptr<mscclpp::SmDevice2DeviceSemaphore>>>
        sm_semaphores;
    for (auto &kv : rank_to_connections) {
        for (auto &conn : kv.second) {
            if (conn->transport() != mscclpp::Transport::CudaIpc) continue;
            sm_semaphores[kv.first].push_back(
                std::make_shared<mscclpp::SmDevice2DeviceSemaphore>(*comm_,
                                                                    conn));
        }
    }
    comm_->setup();

    for (auto &kv : sm_semaphores) {
        for (auto &sem : kv.second) {
            rank_to_sm_channels_[kv.first].push_back(
                std::make_shared<mscclpp::SmChannel>(
                    sem, rank_to_remote_regmem_future[kv.first].get(),
                    regmem.data(), nullptr));
        }
    }
}

void Executor::Impl::compile() { kernel_->compile(); }

void Executor::Impl::launch(int64_t max_spin_count) {
    if (!kernel_->is_compiled()) {
        ERR(InvalidUsageError, "Need to compile first before initialization.");
    }
    if (is_launched_) {
        // Wait until previous works finish.
        this->wait(max_spin_count);
        return;
    }
    auto get_global_rt = [&](const std::string &symbol) {
        return reinterpret_cast<void *>(kernel_->get_global(symbol));
    };
    if (world_size_ > 1) {
        void *proxy_chan_addr = get_global_rt("ARK_PROXY_CHANS");
        void *proxy_secondary_chan_addr =
            get_global_rt("ARK_PROXY_SECONDARY_CHANS");
        void *sm_chan_addr = get_global_rt("ARK_SM_CHANS");
        std::vector<mscclpp::SimpleProxyChannel::DeviceHandle> proxy_handles(
            world_size_);
        std::vector<mscclpp::SimpleProxyChannel::DeviceHandle>
            proxy_secondary_handles(world_size_);
        std::vector<mscclpp::SmChannel::DeviceHandle> sm_handles(world_size_);
        for (int i = 0; i < world_size_; i++) {
            auto it = rank_to_proxy_channels_.find(i);
            if (it != rank_to_proxy_channels_.end() && it->second.size() > 0) {
                proxy_handles[i] = it->second[0]->deviceHandle();
                if (it->second.size() > 1) {
                    proxy_secondary_handles[i] = it->second[1]->deviceHandle();
                }
            }
            auto it2 = rank_to_sm_channels_.find(i);
            if (it2 != rank_to_sm_channels_.end() && it2->second.size() > 0) {
                sm_handles[i] = it2->second[0]->deviceHandle();
            }
        }
        GLOG(gpuSetDevice(gpu_id_));
        GLOG(gpuMemcpyAsync(
            proxy_chan_addr, proxy_handles.data(),
            proxy_handles.size() *
                sizeof(mscclpp::SimpleProxyChannel::DeviceHandle),
            gpuMemcpyHostToDevice, copy_stream_->get()));
        GLOG(gpuMemcpyAsync(
            proxy_secondary_chan_addr, proxy_secondary_handles.data(),
            proxy_secondary_handles.size() *
                sizeof(mscclpp::SimpleProxyChannel::DeviceHandle),
            gpuMemcpyHostToDevice, copy_stream_->get()));
        GLOG(gpuMemcpyAsync(
            sm_chan_addr, sm_handles.data(),
            sm_handles.size() * sizeof(mscclpp::SmChannel::DeviceHandle),
            gpuMemcpyHostToDevice, copy_stream_->get()));
        copy_stream_->sync();
    }

    elapsed_msec_ = -1;
    if (!kernel_->is_compiled()) {
        ERR(InvalidUsageError, "Need to compile first before initialization.");
    } else if (is_launched_) {
        LOG(WARN, "Ignore launching twice.");
        return;
    }
    timer_begin_->record(main_stream_);

    if (world_size_ > 1) {
        proxy_service_->startProxy();
    }

    // Initialize loop flags.
    atomicStoreRelaxed(flag_->ref<int>(), 0);
    kernel_->launch(main_stream_);
    timer_end_->record(main_stream_);
    is_recording_ = true;
    is_launched_ = true;
}

void Executor::Impl::run(int iter) {
    if (iter > 0) {
        while (atomicLoadRelaxed(flag_->ref<int>()) > 0) {
        }
        atomicStoreRelaxed(flag_->ref<int>(), iter);
    }
}

void Executor::Impl::wait(int64_t max_spin_count) {
    int64_t cnt = max_spin_count;
    while (atomicLoadRelaxed(flag_->ref<int>()) > 0) {
        if (cnt-- > 0) {
            continue;
        }
        // Check if the kernel encountered an error.
        gpuError res = main_stream_->query();
        if (res == gpuSuccess) {
            if (atomicLoadRelaxed(flag_->ref<int>()) > 0) {
                LOG(WARN, "Stream is finished but the loop flag is still set.");
                break;
            } else {
                LOG(WARN,
                    "wait() is delayed by a stream query. Regarding "
                    "timing measurements may be inaccurate.");
                break;
            }
        } else if (res == gpuErrorNotReady) {
            cnt = max_spin_count;
        } else {
            GLOG(res);
        }
    }
}

float Executor::Impl::stop(int64_t max_spin_count) {
    this->wait(max_spin_count);
    atomicStoreRelaxed(flag_->ref<int>(), -1);
    main_stream_->sync();
    if (is_recording_) {
        elapsed_msec_ = timer_end_->elapsed_msec(*timer_begin_);
        is_recording_ = false;
    }
    is_launched_ = false;
    if (world_size_ > 1) {
        proxy_service_->stopProxy();
    }
    return elapsed_msec_;
}

void Executor::Impl::barrier() {
    if (world_size_ > 1) {
        comm_->bootstrap()->barrier();
    }
}

uintptr_t Executor::Impl::tensor_address(const Tensor tensor) const {
    size_t buffer_id = tensor.ref()->buffer()->id();
    if (buffer_id_to_offset_.find(buffer_id) == buffer_id_to_offset_.end()) {
        ERR(NotFoundError, "Invalid buffer ID: ", buffer_id);
    }
    size_t offset = buffer_id_to_offset_.at(buffer_id);
    return reinterpret_cast<uintptr_t>(buffer_->ref(offset));
}

void Executor::Impl::tensor_read(const Tensor tensor, void *data, size_t bytes,
                                 bool is_d2d) const {
    GLOG(gpuSetDevice(gpu_id_));
    if (tensor.ref()->buffer()->is_external()) {
        ERR(InvalidUsageError,
            "Reading data from a tensor preallocated by PyTorch is not "
            "supported. Use PyTorch's native methods.");
    }
    size_t tensor_data_bytes =
        tensor.shape().nelems() * tensor.data_type().bytes();
    if (bytes != tensor_data_bytes) {
        ERR(InvalidUsageError, "Destination bytes (", bytes,
            ") mismatches the tensor data bytes (", tensor_data_bytes, ").");
    }
    auto kind = (is_d2d) ? gpuMemcpyDeviceToDevice : gpuMemcpyDeviceToHost;
    void *src = reinterpret_cast<void *>(tensor_address(tensor));
    if (tensor.strides() == tensor.shape()) {
        GLOG(gpuMemcpyAsync(data, src, bytes, kind, copy_stream_->get()));
    } else {
        size_t tensor_bytes =
            tensor.strides().nelems() * tensor.data_type().bytes();
        std::vector<int8_t> tensor_host(tensor_bytes);
        GLOG(gpuMemcpyAsync(tensor_host.data(), src, tensor_bytes,
                            gpuMemcpyDeviceToHost, copy_stream_->get()));
        copy_stream_->sync();
        if (!is_d2d) {
            tensor_to_data(tensor_host.data(), static_cast<int8_t *>(data),
                           tensor.shape(), tensor.strides(), tensor.offsets(),
                           tensor.data_type().bytes());
            return;
        }
        // TODO: convert data layout on the device directly
        std::vector<int8_t> data_host(bytes);
        tensor_to_data(tensor_host.data(), data_host.data(), tensor.shape(),
                       tensor.strides(), tensor.offsets(),
                       tensor.data_type().bytes());
        GLOG(gpuMemcpyAsync(data, data_host.data(), bytes,
                            gpuMemcpyHostToDevice, copy_stream_->get()));
    }
    copy_stream_->sync();
}

void Executor::Impl::tensor_write(const Tensor tensor, const void *data,
                                  size_t bytes, bool is_d2d) const {
    GLOG(gpuSetDevice(gpu_id_));
    if (tensor.ref()->buffer()->is_external()) {
        ERR(InvalidUsageError,
            "Writing data to a tensor preallocated by PyTorch is not "
            "supported. Use PyTorch's native methods.");
    }
    size_t tensor_data_bytes =
        tensor.shape().nelems() * tensor.data_type().bytes();
    if (bytes != tensor_data_bytes) {
        ERR(InvalidUsageError, "Source bytes (", bytes,
            ") mismatches the tensor data bytes (", tensor_data_bytes, ").");
    }
    size_t tensor_bytes =
        tensor.strides().nelems() * tensor.data_type().bytes();
    auto kind = (is_d2d) ? gpuMemcpyDeviceToDevice : gpuMemcpyHostToDevice;
    void *dst = reinterpret_cast<void *>(tensor_address(tensor));
    if (tensor.strides() == tensor.shape()) {
        GLOG(
            gpuMemcpyAsync(dst, data, tensor_bytes, kind, copy_stream_->get()));
    } else {
        std::vector<int8_t> tensor_host(tensor_bytes);
        if (!is_d2d) {
            data_to_tensor(tensor_host.data(),
                           static_cast<const int8_t *>(data), tensor.shape(),
                           tensor.strides(), tensor.offsets(),
                           tensor.data_type().bytes());
        } else {
            // TODO: convert data layout on the device directly
            std::vector<int8_t> tmp(bytes);
            GLOG(gpuMemcpyAsync(tmp.data(), data, bytes, gpuMemcpyDeviceToHost,
                                copy_stream_->get()));
            copy_stream_->sync();
            data_to_tensor(tensor_host.data(), tmp.data(), tensor.shape(),
                           tensor.strides(), tensor.offsets(),
                           tensor.data_type().bytes());
        }
        GLOG(gpuMemcpyAsync(dst, tensor_host.data(), tensor_bytes,
                            gpuMemcpyHostToDevice, copy_stream_->get()));
    }
    copy_stream_->sync();
}

Executor::Executor(int rank, int world_size, int gpu_id,
                   const std::string &name, const std::string &plan)
    : impl_(std::make_unique<Executor::Impl>(rank, world_size, gpu_id, name)) {
    if (!plan.empty()) {
        impl_->init(plan);
    }
}

Executor::~Executor() = default;

int Executor::gpu_id() const { return impl_->gpu_id(); }

std::string Executor::plan() const { return impl_->plan(); }

void Executor::compile() { impl_->compile(); }

void Executor::launch(int64_t max_spin_count) { impl_->launch(max_spin_count); }

void Executor::run(int iter) { impl_->run(iter); }

void Executor::wait(int64_t max_spin_count) { impl_->wait(max_spin_count); }

float Executor::stop(int64_t max_spin_count) {
    return impl_->stop(max_spin_count);
}

void Executor::barrier() { impl_->barrier(); }

void Executor::destroy() {
    ModelBufferManager::get_instance().clear_buffers();
    impl_.reset(nullptr);
}

bool Executor::destroyed() const { return impl_.get() == nullptr; }

uintptr_t Executor::tensor_address(const Tensor tensor) const {
    return impl_->tensor_address(tensor);
}

void Executor::tensor_read(const Tensor tensor, void *data, size_t bytes,
                           bool is_d2d) const {
    impl_->tensor_read(tensor, data, bytes, is_d2d);
}

void Executor::tensor_write(const Tensor tensor, const void *data, size_t bytes,
                            bool is_d2d) const {
    impl_->tensor_write(tensor, data, bytes, is_d2d);
}

DefaultExecutor::DefaultExecutor(const Model &model, int gpu_id,
                                 const std::vector<DefaultPlanner::ConfigRule>& config_rules,
                                 const std::string& name)
    : Executor(
          model.rank(), model.world_size(),
          (gpu_id < 0) ? (model.rank() % get_env().num_ranks_per_host) : gpu_id,
          name, "") {
    DefaultPlanner planner(model, impl_->gpu_id());
    for (const auto &rule : config_rules) {
        planner.install_config_rule(rule);
    }
    impl_->init(planner.plan());
}

}  // namespace ark<|MERGE_RESOLUTION|>--- conflicted
+++ resolved
@@ -236,20 +236,15 @@
             std::to_string(kv.first) + ": " + std::to_string(kv.second) + ", ";
     }
 
-<<<<<<< HEAD
     ModelBufferManager &buffer_manager = ModelBufferManager::get_instance();
 
     if (!buffer_manager.is_empty()) {
         codegen_ = std::make_shared<CodeGenerator>(
-            plan_json, buffer_id_to_offset_, name, &buffer_manager);
+            plan_json_, buffer_id_to_offset_, name, &buffer_manager);
     } else {
-        codegen_ = std::make_shared<CodeGenerator>(plan_json,
+        codegen_ = std::make_shared<CodeGenerator>(plan_json_,
                                                    buffer_id_to_offset_, name);
     }
-=======
-    codegen_ =
-        std::make_shared<CodeGenerator>(plan_json_, buffer_id_to_offset_, name_);
->>>>>>> 153837ba
 
     auto gpu_manager = GpuManager::get_instance(gpu_id_);
     timer_begin_ = gpu_manager->create_event();
