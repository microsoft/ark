// Copyright (c) Microsoft Corporation.
// Licensed under the MIT license.

#include "ark/dims.hpp"

#include <vector>

<<<<<<< HEAD
#include "logging.h"
=======
#include "logging.hpp"
>>>>>>> 3dda44a8

namespace ark {

Dims::Dims() {}

Dims::Dims(DimType d0) { data_ = {d0}; }

Dims::Dims(DimType d0, DimType d1) { data_ = {d0, d1}; }

Dims::Dims(DimType d0, DimType d1, DimType d2) { data_ = {d0, d1, d2}; }

// Construct with given four dimensions.
Dims::Dims(DimType d0, DimType d1, DimType d2, DimType d3) {
    data_ = {d0, d1, d2, d3};
}

// Copy another Dims object.
Dims::Dims(const Dims &dims_) {
    if (dims_.is_invalid()) {
        ERR(InvalidUsageError, "invalid dims given");
    }
    data_ = dims_.data_;
}

// Construct from a vector. Raise an error if the vector is longer than
// DIMS_LEN.
Dims::Dims(const std::vector<DimType> &vec) {
    int ds = (int)vec.size();
    if (ds > DIMS_LEN) {
        ERR(InvalidUsageError, "only support dims with size <= ", DIMS_LEN,
            ". Given: ", *this);
    }
    data_ = vec;
}

// Return the volume of dimensions. If there is a negative dimension, return -1.
DimType Dims::nelems() const {
    if (this->has_negative()) return -1;
    if (data_.empty()) return 0;
    DimType ret = 1;
    for (auto d : data_) {
        ret *= d;
    }
    return ret;
}

// Return the number of dimensions.
int Dims::ndims() const { return (int)data_.size(); }

// Return a new Dims object with 4 valid dimensions by prepending 1s.
Dims Dims::dims4() const {
    std::vector<DimType> vec;
    for (auto i = data_.size(); i < DIMS_LEN; ++i) {
        vec.emplace_back(1);
    }
    for (size_t i = 0; i < data_.size(); ++i) {
        vec.emplace_back(data_[i]);
    }
    return vec;
}

// Return true if all valid dimensions are zero.
bool Dims::is_zeros() const {
    if (this->is_invalid()) return false;
    for (auto d : data_) {
        if (d != 0) return false;
    }
    return true;
}

// Return true if the dimensions are empty.
bool Dims::is_no_dim() const { return data_.size() == 0; }

bool Dims::has_negative() const {
    for (auto d : data_) {
        if (d < 0) return true;
    }
    return false;
}

// Return true if the dimensions are invalid.
bool Dims::is_invalid() const { return data_.size() > DIMS_LEN; }

const std::vector<DimType> &Dims::vector() const { return data_; }

void Dims::insert(int idx, DimType dim) {
    int nd = data_.size();
    if (nd >= DIMS_LEN) {
        ERR(InvalidUsageError, "too many dimensions: ", *this);
    }
    if (idx > nd || -idx > nd + 1) {
        ERR(InvalidUsageError, "invalid index given: ", idx, " for ", *this);
    }
    if (idx < 0) {
        idx += nd + 1;
    }
    data_.emplace_back(0);
    for (int i = nd; i > idx; --i) {
        data_[i] = data_[i - 1];
    }
    data_[idx] = dim;
}

DimType Dims::erase(int idx) {
    int nd = data_.size();
    if (idx >= nd || -idx > nd) {
        ERR(InvalidUsageError, "invalid index given: ", idx, " for ", *this);
    }
    if (idx < 0) {
        idx += nd;
    }
    DimType ret = data_[idx];
    for (int i = idx; i < nd - 1; ++i) {
        data_[i] = data_[i + 1];
    }
    data_.pop_back();
    return ret;
}

DimType &Dims::operator[](int idx) {
    int nd = data_.size();
    if (idx >= nd || -idx > nd) {
        ERR(InvalidUsageError, "invalid index given: ", idx, " for ", *this);
    }
    if (idx < 0) {
        idx += nd;
    }
    return data_[idx];
}

const DimType &Dims::operator[](int idx) const {
    int nd = data_.size();
    if (idx >= nd || -idx > nd) {
        ERR(InvalidUsageError, "invalid index given: ", idx, " for ", *this);
    }
    if (idx < 0) {
        idx += nd;
    }
    return data_[idx];
}

bool operator==(const Dims &a, const Dims &b) {
    if (a.ndims() != b.ndims()) {
        return false;
    }
    for (auto i = 0; i < a.ndims(); ++i) {
        if (a.data_[i] != b.data_[i]) {
            return false;
        }
    }
    return true;
}

bool operator!=(const Dims &a, const Dims &b) { return !(a == b); }

std::ostream &operator<<(std::ostream &os, const Dims &dims) {
    if (dims.is_invalid()) {
        ERR(InvalidUsageError, "invalid dims given");
    }
    int ndims = dims.ndims();
    os << "<";
    if (ndims > 0) {
        os << dims[0];
        for (int i = 1; i < ndims; ++i) {
            os << ", " << dims[i];
        }
    }
    os << '>';
    return os;
}

}  // namespace ark<|MERGE_RESOLUTION|>--- conflicted
+++ resolved
@@ -5,11 +5,7 @@
 
 #include <vector>
 
-<<<<<<< HEAD
-#include "logging.h"
-=======
 #include "logging.hpp"
->>>>>>> 3dda44a8
 
 namespace ark {
 
