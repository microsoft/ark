// Copyright (c) Microsoft Corporation.
// Licensed under the MIT license.

#include "codegen.hpp"

#include <list>

#include "ark/data_type.hpp"
#include "env.h"
#include "file_io.h"
#include "logging.hpp"
#include "model/model_buffer.hpp"
#include "model_buffer_manager.hpp"
#include "model/model_data_type.hpp"
#include "model/model_op.hpp"
#include "model/model_tensor.hpp"
#include "range.hpp"
#include "utils/utils_math.hpp"

static std::string replace(
    const std::string &template_str,
    const std::map<std::string, std::string> &replacements) {
    std::string result = template_str;
    for (const auto &kv : replacements) {
        size_t pos = 0;
        while ((pos = result.find(kv.first, pos)) != std::string::npos) {
            result.replace(pos, kv.first.length(), kv.second);
            pos += kv.second.length();
        }
    }
    return result;
}

namespace ark {

class SyncStateInfo {
   public:
    SyncStateInfo(size_t id) : id(id) {}

    size_t id;
};

class CodeGenerator::Impl {
   public:
    Impl(const PlanJson &plan,
         const std::map<size_t, size_t> &buffer_id_to_offset,
         const std::string &name);
    ~Impl() = default;

   private:
    std::string def_op(const Json &op_json, size_t task_id, size_t op_idx);

    std::string def_task(const Json &task_json);

    std::string def_channels(int world_size);

    std::string task_seq(size_t proc_b, size_t proc_e, size_t proc_s,
                         size_t proc_cur, size_t task_b, size_t task_e,
                         size_t task_s, size_t task_gran, size_t num_slots,
                         size_t slot_num_warps, size_t slot_sram_bytes,
                         size_t task_id);

    std::string resource_group(const Json &rg_json, const Json &task_infos,
                               const Range<size_t> &proc_range);

    std::string sync_process_range(const Range<size_t> &ranges, int state_id);

   protected:
    friend class CodeGenerator;

    std::map<size_t, size_t> buffer_id_to_offset_;
    std::string name_;
    int rank_;
    int world_size_;
    size_t num_procs_;
    size_t num_warps_per_proc_;
    std::string code_;
};

CodeGenerator::Impl::Impl(const PlanJson &plan,
                          const std::map<size_t, size_t> &buffer_id_to_offset,
                          const std::string &name)
    : buffer_id_to_offset_(buffer_id_to_offset), name_(name) {
    rank_ = plan.at("Rank");
    world_size_ = plan.at("WorldSize");
    num_procs_ = plan.at("NumProcessors");
    num_warps_per_proc_ = plan.at("NumWarpsPerProcessor");

    std::stringstream definitions_ss;

    for (auto &task_json : plan.at("TaskInfos")) {
        definitions_ss << this->def_task(task_json);
    }

    if (world_size_ > 1) {
        definitions_ss << this->def_channels(world_size_);
    }

    std::map<Range<size_t>, SyncStateInfo> sync_state_info;

    auto get_state_id = [&sync_state_info](const Range<size_t> &range) {
        auto it = sync_state_info.find(range);
        if (it == sync_state_info.end()) {
            size_t id = sync_state_info.size();
            sync_state_info.emplace(range, SyncStateInfo(id));
            return id;
        }
        return it->second.id;
    };

    std::list<Range<size_t>> unsynced;
    std::stringstream body_ss;
    size_t pg_idx = 0;
    for (auto &pg : plan.at("ProcessorGroups")) {
        Range<size_t> proc_range(pg["ProcessorRange"][0],
                                 pg["ProcessorRange"][1]);
        size_t begin = *proc_range.begin();
        size_t end = *proc_range.end();
        if (end == begin) continue;

        if (pg_idx > 0) {
            bool need_sync = false;
            auto it = unsynced.begin();
            while (it != unsynced.end()) {
                auto &range = *it;
                auto intersec = proc_range.intersection(range);
                if (intersec.empty()) {
                    it++;
                    continue;
                }
                if (intersec.size() < range.size()) {
                    // range is not a part of proc_range, so we need to
                    // sync range here.
                    size_t state_id = get_state_id(range);
                    body_ss << sync_process_range(range, state_id);
                    if (intersec.size() < proc_range.size()) {
                        // proc_range is not a part of range, so we need to
                        // sync proc_range later.
                        need_sync = true;
                    }
                } else {
                    // intersec.size() == range.size(), which means that
                    // range is a part of proc_range. In this case, we don't
                    // need to sync range here, because we will sync
                    // proc_range later by setting `need_sync` to true.
                    need_sync = true;
                }
                it = unsynced.erase(it);
            }
            if (need_sync) {
                size_t state_id = get_state_id(proc_range);
                body_ss << sync_process_range(proc_range, state_id);
            }
        }
        for (auto &rg : pg["ResourceGroups"]) {
            body_ss << resource_group(rg, plan.at("TaskInfos"), proc_range);
        }
        unsynced.push_back(proc_range);
        pg_idx++;
    }

    for (auto &kv : sync_state_info) {
        definitions_ss << "__device__ sync::State ARK_LOOP_SYNC_STATE_"
                       << kv.second.id << ";\n";
    }

    const std::string &ark_root = get_env().path_root_dir;
    const std::string &template_path =
        ark_root + "/include/kernels/kernel_template.in";
    if (!is_file(template_path)) {
        ERR(InternalError, "kernel template file not found: ", template_path);
    }
    std::string template_code = read_file(template_path);
    std::map<std::string, std::string> replacements = {
        {"@NUM_BLOCKS@", std::to_string(num_procs_)},
        {"@NUM_WARPS_PER_BLOCK@", std::to_string(num_warps_per_proc_)},
        {"@DEFINITIONS@", definitions_ss.str()},
        {"@BODY@", body_ss.str()},
        {"@NAME@", (name_.empty() ? "" : "_" + name_)},
    };
    code_ = replace(template_code, replacements);
}

std::string CodeGenerator::Impl::def_op(const Json &op_json, size_t task_id,
                                        size_t op_idx) {
    auto op = ModelOp::deserialize(op_json);
    auto impl_name = op->impl_name(op_json["Config"]);
    auto impl_args = op->impl_args(op_json["Config"]);
    std::stringstream ss;
    ss << "__forceinline__ __device__ void t" << task_id << "_o" << op_idx
       << "(";
    size_t arg_idx = 0;
    for (auto &arg : impl_args) {
        if (arg.type_name() == "TENSOR") {
            auto tns = arg.value<ModelTensorRef>();
            ss << tns->data_type()->type_str() << "*";
        } else if (arg.type_name() == "OFFSET") {
            ss << "uint64_t";
        } else {
            ss << arg.type_str();
        }
        ss << " _" << arg_idx++ << ", ";
    }
    ss << "int _idx, int _spw) {\n  " << impl_name << "(";
    for (size_t i = 0; i < impl_args.size(); ++i) {
        ss << "_" << i << ", ";
    }
    ss << "_idx, _spw);\n}\n";
    return ss.str();
}

std::string CodeGenerator::Impl::def_task(const Json &task_json) {
    std::stringstream ss;
    size_t op_idx = 0;
    for (auto &op_json : task_json["Ops"]) {
        ss << this->def_op(op_json, task_json["Id"], op_idx++);
    }
    ss << "__device__ void t" << task_json["Id"]
       << "(char* _buf, int _idx, int _spw) {\n";
    op_idx = 0;
    for (auto &op_json : task_json["Ops"]) {
        auto op = ModelOp::deserialize(op_json);
        auto impl_args = op->impl_args(op_json["Config"]);
        ss << "  t" << task_json["Id"] << "_o" << op_idx++ << "(";
        for (size_t i = 0; i < impl_args.size(); ++i) {
            auto &arg = impl_args[i];
            if (arg.type_name() == "TENSOR") {
                auto tns = arg.value<ModelTensorRef>();
                if (tns->buffer()->is_external()) {
                    void *buf_addr =
                        ModelBufferManager::get_instance().get_buffer(
                            tns->buffer()->id());
                    ss << "(" << tns->data_type()->type_str() << "*)"
                       << buf_addr;
                } else {
                    size_t buffer_offset =
                        buffer_id_to_offset_.at(tns->buffer()->id());
                    size_t offset = buffer_offset + ModelOffset(tns).value();
                    ss << "(" << tns->data_type()->type_str() << "*)&_buf["
                       << offset << "]";
                }
            } else if (arg.type_name() == "OFFSET") {
                auto moff = arg.value<ModelOffset>();
                size_t buffer_offset =
                    buffer_id_to_offset_.at(moff.buffer_id());
                size_t offset = buffer_offset + moff.value();
                ss << offset;
            } else {
                ss << arg.serialize().begin().value();
            }
            ss << ", ";
        }
        ss << "_idx, _spw);\n";
    }
    ss << "}\n";
    return ss.str();
}

std::string CodeGenerator::Impl::def_channels(int world_size) {
    std::stringstream ss;
    ss << "__constant__ mscclpp::SimpleProxyChannelDeviceHandle ";
    ss << "ARK_PROXY_CHANS[" << world_size << "];\n";
    ss << "__constant__ mscclpp::SimpleProxyChannelDeviceHandle ";
    ss << "ARK_PROXY_SECONDARY_CHANS[" << world_size << "];\n";
    ss << "__constant__ mscclpp::SmChannelDeviceHandle ";
    ss << "ARK_SM_CHANS[" << world_size << "];\n";
    return ss.str();
}

std::string CodeGenerator::Impl::task_seq(
    size_t proc_b, size_t proc_e, size_t proc_s, size_t proc_cur, size_t task_b,
    size_t task_e, size_t task_s, size_t task_gran, size_t num_slots,
    size_t slot_num_warps, size_t slot_sram_bytes, size_t task_id) {
    std::stringstream ss;
    ss << "task_seq<" << proc_b << ", " << proc_e << ", " << proc_s << ", "
       << proc_cur << ", " << task_b << ", " << task_e << ", " << task_s << ", "
       << task_gran << ", " << num_slots << ", " << slot_num_warps << ", "
       << slot_sram_bytes << ", t" << task_id << ">(_buf);\n";
    return ss.str();
}

std::string CodeGenerator::Impl::resource_group(
    const Json &rg_json, const Json &task_infos,
    const Range<size_t> &proc_range) {
    Range<size_t> rg_proc_range(rg_json["ProcessorRange"][0],
                                rg_json["ProcessorRange"][1]);
    if (*rg_proc_range.begin() < *proc_range.begin() ||
        *rg_proc_range.end() > *proc_range.end()) {
        ERR(PlanError, "invalid processor range of resource group");
    }
    Range<size_t> rg_warp_range(rg_json["WarpRange"][0],
                                rg_json["WarpRange"][1]);
    Range<size_t> rg_sram_range(rg_json["SramRange"][0],
                                rg_json["SramRange"][1]);
    size_t total_warps = rg_warp_range.size();
    size_t total_sram = rg_sram_range.size();
    size_t proc_cur = *rg_proc_range.begin();
    size_t proc_b = *rg_proc_range.begin();
    size_t proc_e = *rg_proc_range.end();
    size_t proc_s = rg_proc_range.step();
    std::map<size_t, Json> task_infos_map;
    for (auto &task_info : task_infos) {
        task_infos_map[task_info.at("Id").get<size_t>()] = task_info;
    }
    std::stringstream ss;
    for (auto &tg : rg_json["TaskGroups"]) {
        size_t task_id = tg["TaskId"];
        auto &task_info = task_infos_map.at(task_id);
        Range<size_t> task_range(tg["TaskRange"][0], tg["TaskRange"][1]);
        size_t task_gran = tg["Granularity"];
        size_t num_warps_per_task = task_info["NumWarps"];
        size_t sram_bytes_per_task = task_info["SramBytes"];
        // number of concurrent tasks per processor
        size_t n_slots;
        if (sram_bytes_per_task > 0) {
            n_slots = std::min(total_warps / num_warps_per_task,
                               total_sram / sram_bytes_per_task);
        } else {
            n_slots = total_warps / num_warps_per_task;
        }
        if (n_slots == 0) {
<<<<<<< HEAD
            ERR(SchedulerError, "not enough resources for task group: ",
                tg.dump());
=======
            ERR(PlanError, "not enough resources for task group");
>>>>>>> 3dda44a8
        }

        size_t task_b = *task_range.begin();
        size_t task_e = *task_range.end();
        size_t task_s = task_range.step();

        size_t slot_n_warps = num_warps_per_task;
        size_t slot_n_sram = total_sram / n_slots;

        //
        // Distribute tasks to processors.
        //
        // A sequence [b, e, s] means the range starts from `b`, ends at
        // `e - 1`, and the step size is `s`.
        //
        // Processor ID sequence: [proc_b, proc_e, proc_s], total `n_procs`
        // Task ID sequence: [task_b, task_e, task_s], total `n_tasks`
        //
        // The distribution starts from the processor ID `proc_cur` and wraps
        // around (`proc_cur - proc_b` is always a multiple of `proc_s`).
        // If `task_gran` is 1, the distribution is round-robin; otherwise,
        // the distribution assigns `task_gran` consequent tasks to each
        // processor, as long as there are enough tasks.
        // We distribute tasks from smaller task IDs to larger task IDs.
        // Therefore, the `t`-th assigned task ID of the processor ID
        // `(proc_cur + proc_s*p)%n_procs` is (p in range [0, n_procs-1]):
        //
        // ```
        // task_b + task_s*(
        //     p*task_gran +
        //     t/task_gran*task_gran*n_procs +
        //     t%task_gran
        // )
        // ```
        //
        // where the division is integer division.
        //
        // Within a single processor, `n_slots` consequent tasks are
        // distributed to warps and SRAMs. Specifically, say that
        // "k-th slot" refers to the set of warps `k * slot_n_warps` ~
        // `(k+1) * slot_n_warps - 1` and SRAMs `k * slot_n_sram` ~
        // `(k+1) * slot_n_sram - 1`, then the `t`-th task is assigned to
        // the `t%n_slots`-th slot.
        //
        // Therefore, the `i`-th assigned task ID of the processor ID
        // `(proc_cur + p)%n_procs` and the `k`-th slot is (p in range
        // [0, n_procs-1], k in range [0, n_slots-1]) the same as the above
        // formula with `t` replaced by `k + i*n_slots`:
        //
        // ```
        // task_b + task_s*(
        //     p*task_gran +
        //     (k + i*n_slots)/task_gran*task_gran*n_procs +
        //     (k + i*n_slots)%task_gran
        // )
        // ```
        //
        // The corresponding CUDA code is generated as follows, saying that
        // `blockIdx.x` is the processor ID:
        //
        // ```
        // if ((blockIdx.x >= proc_b) &&
        //     (blockIdx.x < proc_e) &&
        //     ((blockIdx.x - proc_b) % proc_s == 0)) {
        //   size_t p = ((blockIdx.x + gridDim.x - proc_cur) % gridDim.x) /
        //              proc_s;
        //   size_t k = threadIdx.x / warp_size / slot_n_warps;
        //   size_t task_id_base = task_b + task_s*p*task_gran;
        //   for (size_t t = k; ; t += n_slots) {
        //     size_t task_id = task_id_base + task_s*(
        //       t/task_gran*task_gran*n_procs + t%task_gran
        //     );
        //     if (task_id >= task_e) break;
        //     task_func(_buf, task_id, sram_per_warp);
        //   }
        // }
        // ```
        ss << "  ";
        ss << this->task_seq(proc_b, proc_e, proc_s, proc_cur, task_b, task_e,
                             task_s, task_gran, n_slots, slot_n_warps,
                             slot_n_sram, task_id);

        // Update `proc_cur` to the next of the last scheduled one
        size_t n_procs = rg_proc_range.size();
        size_t n_tasks = task_range.size();
        size_t proc_cur_idx = (proc_cur - proc_b) / proc_s;
        proc_cur_idx += math::div_up(n_tasks, task_gran);
        proc_cur_idx = proc_cur_idx % n_procs;
        proc_cur = proc_b + proc_cur_idx * proc_s;
    }
    return ss.str();
}

std::string CodeGenerator::Impl::sync_process_range(const Range<size_t> &range,
                                                    int state_id) {
    std::stringstream cond;
    if (range.size() == 1) {
        cond << "blockIdx.x == " << *range.begin();
    } else {
        if (*range.begin() == 0) {
            cond << "blockIdx.x < " << *range.end();
        } else {
            cond << "blockIdx.x >= " << *range.begin() << " && blockIdx.x < "
                 << *range.end();
        }
        if (range.step() > 1) {
            cond << " && ";
            if (*range.begin() == 0) {
                cond << "blockIdx.x % " << range.step() << " == 0";
            } else {
                cond << "(blockIdx.x - " << *range.begin() << ") % "
                     << range.step() << " == 0";
            }
        }
    }
    std::stringstream ret;
    ret << "  if (" << cond.str() << ") { ";
    ret << "sync_gpu<" << range.size() << ">(ARK_LOOP_SYNC_STATE_" << state_id
        << "); }\n";
    return ret.str();
}

CodeGenerator::CodeGenerator(
    const PlanJson &plan, const std::map<size_t, size_t> &buffer_id_to_offset,
    const std::string &name)
    : impl_(std::make_shared<Impl>(plan, buffer_id_to_offset, name)) {}

std::string CodeGenerator::code() const { return impl_->code_; }

size_t CodeGenerator::num_procs() const { return impl_->num_procs_; }

size_t CodeGenerator::num_warps_per_proc() const {
    return impl_->num_warps_per_proc_;
}

}  // namespace ark<|MERGE_RESOLUTION|>--- conflicted
+++ resolved
@@ -319,12 +319,8 @@
             n_slots = total_warps / num_warps_per_task;
         }
         if (n_slots == 0) {
-<<<<<<< HEAD
-            ERR(SchedulerError, "not enough resources for task group: ",
+            ERR(PlanError, "not enough resources for task group: ",
                 tg.dump());
-=======
-            ERR(PlanError, "not enough resources for task group");
->>>>>>> 3dda44a8
         }
 
         size_t task_b = *task_range.begin();
