--- conflicted
+++ resolved
@@ -40,7 +40,6 @@
 endif()
 set(JSON_INCLUDE_DIRS ${json_SOURCE_DIR}/include PARENT_SCOPE)
 
-<<<<<<< HEAD
 # DLPack
 FetchContent_Declare(
     dlpack
@@ -54,10 +53,7 @@
 endif()
 set(DLPACK_INCLUDE_DIRS ${dlpack_SOURCE_DIR}/include PARENT_SCOPE)
 
-if(USE_CUDA)
-=======
 if(ARK_USE_CUDA)
->>>>>>> 3dda44a8
     # Configure CUTLASS
     FetchContent_Declare(
         cutlass
