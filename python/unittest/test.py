--- conflicted
+++ resolved
@@ -10,8 +10,4 @@
 from test_error import *
 from test_model import *
 from test_runtime import *
-<<<<<<< HEAD
-from test_conversion import *
-=======
-from test_tensor import *
->>>>>>> 8583d1bf
+from test_tensor import *