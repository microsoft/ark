--- conflicted
+++ resolved
@@ -1,10 +1,7 @@
 # Copyright (c) Microsoft Corporation.
 # Licensed under the MIT license.
 
-<<<<<<< HEAD
-=======
 from test_data_type import *
->>>>>>> 8b460393
 from test_error import *
 from test_model import *
 from test_runtime import *
