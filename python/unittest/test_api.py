--- conflicted
+++ resolved
@@ -32,13 +32,8 @@
 class TestModelARK(ark.Module):
     def __init__(self):
         super(TestModelARK, self).__init__()
-<<<<<<< HEAD
-        self.weight_1 = ark.parameter(ark.Dims(d_model, d_ff), ark.TensorType.FP16)
-        self.weight_2 = ark.parameter(ark.Dims(d_ff, d_model), ark.TensorType.FP16)
-=======
         self.weight_1 = ark.parameter([d_model, d_ff], ark.fp16)
         self.weight_2 = ark.parameter([d_ff, d_model], ark.fp16)
->>>>>>> a0e2d2c4
 
     def forward(self, inputs):
         output = ark.matmul(inputs, self.weight_1)
