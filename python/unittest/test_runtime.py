# Copyright (c) Microsoft Corporation.
# Licensed under the MIT license.

from common import ark, pytest_ark
<<<<<<< HEAD
import numpy as np


@pytest_ark()
def test_runtime_init():
    M, N = 64, 64
    input_tensor = ark.tensor([M, N], ark.fp16)
    other_tensor = ark.tensor([M, N], ark.fp16)
    output_tensor = ark.add(input_tensor, other_tensor)
    runtime = ark.Runtime()
    runtime.launch()
    input_tensor_host = np.random.rand(M, N).astype(np.float16)
    input_tensor.from_numpy(input_tensor_host)
    other_tensor_host = np.random.rand(M, N).astype(np.float16)
    other_tensor.from_numpy(other_tensor_host)
    runtime.run()
    output_tensor_host = output_tensor.to_numpy()
    np.testing.assert_allclose(
        output_tensor_host, input_tensor_host + other_tensor_host
    )
    runtime.stop()
    ark.Model.reset()
    prev_output = output_tensor
    new_tensor = ark.tensor([M, N], ark.fp16)
    final_output = ark.add(prev_output, new_tensor)
    runtime.launch()
    new_tensor_host = np.random.rand(M, N).astype(np.float16)
    new_tensor.from_numpy(new_tensor_host)
    runtime.run()
    final_output_host = final_output.to_numpy()
    np.testing.assert_allclose(
        final_output_host, output_tensor_host + new_tensor_host
    )
    runtime.reset()


@pytest_ark()
def test_runtime_reuse_plans():
    M, N = 64, 64
    input_tensor = ark.tensor([M, N], ark.fp16)
    other_tensor = ark.tensor([M, N], ark.fp16)
    output_tensor = ark.add(input_tensor, other_tensor)
    runtime = ark.Runtime()
    runtime.launch()
    input_tensor_host = np.random.rand(M, N).astype(np.float16)
    input_tensor.from_numpy(input_tensor_host)
    other_tensor_host = np.random.rand(M, N).astype(np.float16)
    other_tensor.from_numpy(other_tensor_host)
    runtime.run()
    output_tensor_host = output_tensor.to_numpy()
    np.testing.assert_allclose(
        output_tensor_host, input_tensor_host + other_tensor_host
    )
    runtime.stop()
    ark.Model.reset()
    runtime.launch()
    runtime.run()
    output_tensor_host = output_tensor.to_numpy()
    np.testing.assert_allclose(
        output_tensor_host, input_tensor_host + other_tensor_host
    )
    runtime.reset()
=======


@pytest_ark()
def test_runtime_empty():
    with ark.Runtime.get_runtime() as rt:
        rt.launch()
        rt.run()
        rt.stop()
>>>>>>> 95f29b8b
<|MERGE_RESOLUTION|>--- conflicted
+++ resolved
@@ -2,9 +2,15 @@
 # Licensed under the MIT license.
 
 from common import ark, pytest_ark
-<<<<<<< HEAD
 import numpy as np
 
+
+@pytest_ark()
+def test_runtime_empty():
+    with ark.Runtime.get_runtime() as rt:
+        rt.launch()
+        rt.run()
+        rt.stop()
 
 @pytest_ark()
 def test_runtime_init():
@@ -64,14 +70,4 @@
     np.testing.assert_allclose(
         output_tensor_host, input_tensor_host + other_tensor_host
     )
-    runtime.reset()
-=======
-
-
-@pytest_ark()
-def test_runtime_empty():
-    with ark.Runtime.get_runtime() as rt:
-        rt.launch()
-        rt.run()
-        rt.stop()
->>>>>>> 95f29b8b
+    runtime.reset()