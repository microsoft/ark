# Copyright (c) Microsoft Corporation.
# Licensed under the MIT license.

import ark


empty_plan = ark.Plan(None)

<<<<<<< HEAD

def test_runtime_relaunch():
    ark.init()
=======
>>>>>>> 3dda44a8
    with ark.Runtime.get_runtime() as rt:
        assert rt.launched() == False
        rt.launch()
        assert rt.launched() == True

    with ark.Runtime.get_runtime() as rt:
        assert rt.launched() == False
<<<<<<< HEAD
        rt.launch(plan=empty_plan)
        assert rt.launched() == True


def test_multiple_runtime_launch():
    ark.init()
    num_runtimes = 5
    for i in range(num_runtimes):
        rt = ark.Runtime.get_runtime(i)
        assert rt.launched() == False
        rt.launch(plan=empty_plan, device_id=i)
        assert rt.launched() == True
    for i in range(num_runtimes):
        rt = ark.Runtime.get_runtime(i)
        assert rt.launched() == True
    ark.Runtime.delete_all_runtimes()


def test_stop_runtime():
    ark.init()
    rt1 = ark.Runtime.get_runtime(1)
    rt1.launch(plan=empty_plan, device_id=1)
    rt2 = ark.Runtime.get_runtime(2)
    rt2.launch(plan=empty_plan, device_id=2)
    rt1.stop()
    rt1.reset()
    assert rt1.state == ark.Runtime.State.Init
    assert rt2.state == ark.Runtime.State.LaunchedNotRunning
    ark.Runtime.delete_all_runtimes()


def test_reset_runtime():
    ark.init()
    rt1 = ark.Runtime.get_runtime(0)
    rt1.launch(plan=empty_plan, device_id=1)
    rt2 = ark.Runtime.get_runtime(1)
    rt2.launch(plan=empty_plan, device_id=2)
    rt1.reset()
    assert rt1.launched() == False
    assert rt2.launched() == True
    rt1.launch(plan=empty_plan)
    assert rt1.launched() == True
    ark.Runtime.delete_all_runtimes()


def test_multiple_runtimes_complex():
    ark.init()
    num_runtimes = 3
    runtime_list = [ark.Runtime.get_runtime(i) for i in range(num_runtimes)]
    default_runtime = ark.Runtime.get_runtime()
    runtime_list.append(default_runtime)
    for i, rt in enumerate(runtime_list):
        rt.launch(plan=empty_plan, device_id=i)
        assert rt.launched() == True
    runtime_list[0].stop()
    assert runtime_list[0].state == ark.Runtime.State.LaunchedNotRunning
    for rt in runtime_list[1:]:
        assert rt.launched() == True
    runtime_list[1].reset()
    assert runtime_list[1].state == ark.Runtime.State.Init
    assert runtime_list[0].state == ark.Runtime.State.LaunchedNotRunning
    assert runtime_list[2].state == ark.Runtime.State.LaunchedNotRunning
    runtime_list[1].launch(plan=empty_plan, device_id=1)
    for rt in runtime_list:
        assert rt.launched() == True
    ark.Runtime.delete_all_runtimes()


def test_runtime_state_after_reset():
    ark.init()
    rt = ark.Runtime.get_runtime()
    rt.launch(plan=empty_plan)
    rt.reset()
    assert rt.launched() == False
    assert rt.running() == False
    ark.Runtime.delete_all_runtimes()


def test_see_runtime_statuses():
    ark.init()
    num_runtimes = 3
    runtimes = [ark.Runtime.get_runtime(i) for i in range(num_runtimes)]
    runtime_statuses = ark.Runtime.see_runtime_statuses()
    assert len(runtime_statuses) == num_runtimes
    for i in range(num_runtimes):
        assert i in runtime_statuses
    for i, rt in enumerate(runtimes):
        assert runtime_statuses[i] == rt
    ark.Runtime.delete_all_runtimes()


def test_multiple_runtimes_init():
    ark.init()
    runtimes = [ark.Runtime.get_runtime(i) for i in range(3)]
    for rt in runtimes:
        assert rt.state == ark.Runtime.State.Init
    ark.init()
    runtimes = ark.Runtime.see_runtime_statuses()
    assert len(runtimes) == 0
    ark.Runtime.delete_all_runtimes()
=======
        rt.launch()
        assert rt.launched() == True
>>>>>>> 3dda44a8
<|MERGE_RESOLUTION|>--- conflicted
+++ resolved
@@ -6,12 +6,9 @@
 
 empty_plan = ark.Plan(None)
 
-<<<<<<< HEAD
 
 def test_runtime_relaunch():
     ark.init()
-=======
->>>>>>> 3dda44a8
     with ark.Runtime.get_runtime() as rt:
         assert rt.launched() == False
         rt.launch()
@@ -19,8 +16,7 @@
 
     with ark.Runtime.get_runtime() as rt:
         assert rt.launched() == False
-<<<<<<< HEAD
-        rt.launch(plan=empty_plan)
+        rt.launch()
         assert rt.launched() == True
 
 
@@ -119,8 +115,4 @@
     ark.init()
     runtimes = ark.Runtime.see_runtime_statuses()
     assert len(runtimes) == 0
-    ark.Runtime.delete_all_runtimes()
-=======
-        rt.launch()
-        assert rt.launched() == True
->>>>>>> 3dda44a8
+    ark.Runtime.delete_all_runtimes()