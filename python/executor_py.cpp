// Copyright (c) Microsoft Corporation.
// Licensed under the MIT license.

#include <dlpack/dlpack.h>
#include <pybind11/operators.h>
#include <pybind11/pybind11.h>
#include <pybind11/stl.h>

#include <ark/executor.hpp>
#include <ark/model.hpp>
<<<<<<< HEAD
#include <iostream>
#include <stdexcept>
=======

#include "gpu/gpu_memory.hpp"
#include "logging.hpp"

>>>>>>> 8583d1bf
namespace py = pybind11;

static void tensor_write(ark::Executor *exe, const ark::Tensor &tensor,
                         py::buffer host_buffer, uintptr_t stream) {
    py::buffer_info info = host_buffer.request();
    exe->tensor_write(tensor, reinterpret_cast<void *>(info.ptr),
                      info.size * info.itemsize,
                      reinterpret_cast<ark::Stream>(stream), false);
}

static void tensor_write(ark::Executor *exe, const ark::Tensor &tensor,
                         size_t address, size_t bytes, uintptr_t stream,
                         bool is_d2d) {
    exe->tensor_write(tensor, reinterpret_cast<void *>(address), bytes,
                      reinterpret_cast<ark::Stream>(stream), is_d2d);
}

static void tensor_read(ark::Executor *exe, const ark::Tensor &tensor,
                        py::buffer host_buffer, uintptr_t stream) {
    py::buffer_info info = host_buffer.request();
    exe->tensor_read(tensor, reinterpret_cast<void *>(info.ptr),
                     info.size * info.itemsize,
                     reinterpret_cast<ark::Stream>(stream), false);
}

static void tensor_read(ark::Executor *exe, const ark::Tensor &tensor,
                        size_t address, size_t bytes, uintptr_t stream,
                        bool is_d2d) {
    exe->tensor_read(tensor, reinterpret_cast<void *>(address), bytes,
                     reinterpret_cast<ark::Stream>(stream), is_d2d);
}

<<<<<<< HEAD
static DLDataType get_dl_dtype(const ark::DataType &ark_data_type) {
    DLDataType dl_data_type;
    dl_data_type.lanes = 1;
    if (ark_data_type == ark::FP32) {
        dl_data_type.code = kDLFloat;
        dl_data_type.bits = 32;
    } else if (ark_data_type == ark::FP16) {
        dl_data_type.code = kDLFloat;
        dl_data_type.bits = 16;
    } else if (ark_data_type == ark::BF16) {
        dl_data_type.code = kDLBfloat;
        dl_data_type.bits = 16;
    } else if (ark_data_type == ark::INT32) {
        dl_data_type.code = kDLInt;
        dl_data_type.bits = 32;
    } else if (ark_data_type == ark::UINT32) {
        dl_data_type.code = kDLUInt;
        dl_data_type.bits = 32;
    } else if (ark_data_type == ark::INT8) {
        dl_data_type.code = kDLInt;
        dl_data_type.bits = 8;
    } else if (ark_data_type == ark::UINT8) {
        dl_data_type.code = kDLUInt;
        dl_data_type.bits = 8;
    } else if (ark_data_type == ark::BYTE) {
        dl_data_type.code = kDLUInt;
        dl_data_type.bits = 8;
    } else {
        throw std::runtime_error("unexpected error");
    }
    return dl_data_type;
=======
static DLDataType to_dl_dtype(const ark::DataType &ark_dtype) {
    DLDataType dl_dtype;
    dl_dtype.lanes = 1;
    if (ark_dtype == ark::FP32) {
        dl_dtype.code = kDLFloat;
        dl_dtype.bits = 32;
    } else if (ark_dtype == ark::FP16) {
        dl_dtype.code = kDLFloat;
        dl_dtype.bits = 16;
    } else if (ark_dtype == ark::BF16) {
        dl_dtype.code = kDLBfloat;
        dl_dtype.bits = 16;
    } else if (ark_dtype == ark::INT32) {
        dl_dtype.code = kDLInt;
        dl_dtype.bits = 32;
    } else if (ark_dtype == ark::UINT32) {
        dl_dtype.code = kDLUInt;
        dl_dtype.bits = 32;
    } else if (ark_dtype == ark::INT8) {
        dl_dtype.code = kDLInt;
        dl_dtype.bits = 8;
    } else if (ark_dtype == ark::UINT8) {
        dl_dtype.code = kDLUInt;
        dl_dtype.bits = 8;
    } else if (ark_dtype == ark::BYTE) {
        dl_dtype.code = kDLUInt;
        dl_dtype.bits = 8;
    } else {
        ERR(ark::InternalError, "unexpected");
    }
    return dl_dtype;
>>>>>>> 8583d1bf
}

static DLDeviceType get_device_type() {
#if defined(ARK_CUDA)
    return kDLCUDA;
#elif defined(ARK_ROCM)
    return kDLROCM;
#else
    return kDLCPU;
#endif
}

<<<<<<< HEAD
static DLManagedTensor *to_dlpack(ark::Executor &exe,
                                  const ark::Tensor &tensor) {
    DLTensor dl_tensor;
    dl_tensor.data = reinterpret_cast<void *>(exe.tensor_address(tensor));
    size_t offset_in_elements =
        tensor.offsets().is_no_dim() ? 0 : tensor.offsets().vector()[0];
    dl_tensor.byte_offset = offset_in_elements * tensor.data_type().bytes();
    dl_tensor.device.device_type = get_device_type();
    dl_tensor.device.device_id = static_cast<int32_t>(exe.device_id());
    dl_tensor.ndim = static_cast<int32_t>(tensor.shape().ndims());
    dl_tensor.dtype = get_dl_dtype(tensor.data_type());

    dl_tensor.shape =
        tensor.shape().is_no_dim() ? nullptr : new int64_t[dl_tensor.ndim];
    dl_tensor.strides =
        tensor.strides().is_no_dim() ? nullptr : new int64_t[dl_tensor.ndim];
    auto shape = tensor.shape();
    if (dl_tensor.shape) {
        for (int i = 0; i < dl_tensor.ndim; ++i) {
            dl_tensor.shape[i] = shape[i];
        }
    }
    if (dl_tensor.strides) {
        dl_tensor.strides[dl_tensor.ndim - 1] = 1;
        for (int i = dl_tensor.ndim - 2; i >= 0; --i) {
            dl_tensor.strides[i] =
                dl_tensor.shape[i + 1] * dl_tensor.strides[i + 1];
        }
    }
    DLManagedTensor *dl_managed_tensor = new DLManagedTensor();
    dl_managed_tensor->dl_tensor = dl_tensor;
    dl_managed_tensor->manager_ctx = nullptr;
    dl_managed_tensor->deleter = [](DLManagedTensor *self) {
        if (self->dl_tensor.shape) {
            delete[] self->dl_tensor.shape;
            self->dl_tensor.shape = nullptr;
        }
        if (self->dl_tensor.strides) {
            delete[] self->dl_tensor.strides;
            self->dl_tensor.strides = nullptr;
        }
    };
    return dl_managed_tensor;
}

void free_capsule(PyObject *capsule) {
    const char *name = PyCapsule_GetName(capsule);
    auto *dl_managed_tensor =
        static_cast<DLManagedTensor *>(PyCapsule_GetPointer(capsule, name));
    if (dl_managed_tensor) {
        dl_managed_tensor->deleter(dl_managed_tensor);
        dl_managed_tensor = nullptr;
    }
}

py::capsule to_dlpack_capsule(ark::Executor &self, const ark::Tensor &tensor) {
    DLManagedTensor *dl_managed_tensor = to_dlpack(self, tensor);
    const char *capsule_name = "dltensor";
    PyObject *dl_capsule = PyCapsule_New(static_cast<void *>(dl_managed_tensor),
                                         capsule_name, free_capsule);
=======
namespace ark {

class SharedTensor {
   public:
    SharedTensor(Executor &exe, const Tensor &tensor);
    ~SharedTensor() = default;

    DLTensor dl_tensor() const;

   private:
    std::shared_ptr<GpuMemory> buffer_;
    void *data_;
    int device_id_;
    DataType dtype_;
    std::shared_ptr<std::vector<int64_t>> shape_;
    std::shared_ptr<std::vector<int64_t>> strides_;
    std::shared_ptr<std::vector<int64_t>> offsets_;
};

SharedTensor::SharedTensor(Executor &exe, const Tensor &tensor) {
    buffer_ = exe.buffer();
    data_ = reinterpret_cast<void *>(exe.tensor_address(tensor));
    device_id_ = exe.device_id();
    dtype_ = tensor.data_type();
    shape_ = std::make_shared<std::vector<int64_t>>(tensor.shape().vector());
    offsets_ =
        std::make_shared<std::vector<int64_t>>(tensor.offsets().vector());

    strides_ = std::make_shared<std::vector<int64_t>>();
    if (!shape_->empty()) {
        int ndims = static_cast<int>(shape_->size());
        strides_->resize(shape_->size());
        strides_->back() = 1;
        auto tmp = tensor.strides().vector();
        for (int i = ndims - 2; i >= 0; --i) {
            (*strides_)[i] = (*strides_)[i + 1] * tmp[i + 1];
        }
    }
}

DLTensor SharedTensor::dl_tensor() const {
    DLTensor dl_tensor;
    dl_tensor.data = data_;
    size_t offset_in_elements = offsets_->empty() ? 0 : offsets_->at(0);
    dl_tensor.byte_offset = offset_in_elements * dtype_.bytes();
    dl_tensor.device.device_type = get_device_type();
    dl_tensor.device.device_id = device_id_;
    dl_tensor.ndim = static_cast<int32_t>(shape_->size());
    dl_tensor.dtype = to_dl_dtype(dtype_);
    dl_tensor.shape = shape_->data();
    dl_tensor.strides = strides_->data();
    return dl_tensor;
}

}  // namespace ark

static py::capsule tensor_to_dlpack(ark::Executor &self, const ark::Tensor &tensor) {
    auto shared_tensor = new ark::SharedTensor(self, tensor);
    DLManagedTensor *dl_managed_tensor = new DLManagedTensor();
    dl_managed_tensor->dl_tensor = shared_tensor->dl_tensor();
    dl_managed_tensor->manager_ctx = shared_tensor;
    dl_managed_tensor->deleter = [](DLManagedTensor *self) {
        if (self->manager_ctx) {
            delete static_cast<ark::SharedTensor *>(self->manager_ctx);
            self->manager_ctx = nullptr;
        }
    };
    const char *capsule_name = "dltensor";
    PyObject *dl_capsule = PyCapsule_New(static_cast<void *>(dl_managed_tensor),
                                         capsule_name, [](PyObject *capsule) {
            const char *name = PyCapsule_GetName(capsule);
            auto *dl_managed_tensor = static_cast<DLManagedTensor *>(
                PyCapsule_GetPointer(capsule, name));
            if (dl_managed_tensor) {
                dl_managed_tensor->deleter(dl_managed_tensor);
                dl_managed_tensor = nullptr;
            }
        });
>>>>>>> 8583d1bf
    return py::reinterpret_steal<py::capsule>(dl_capsule);
}

void register_executor(py::module &m) {
    py::class_<ark::Executor>(m, "_Executor")
        .def(py::init([](int device_id, uintptr_t stream,
                         const std::string &name, const std::string &plan,
                         bool loop_mode) {
            return new ark::Executor(device_id,
                                     reinterpret_cast<ark::Stream>(stream),
                                     name, plan, loop_mode);
        }))
        .def("device_id", &ark::Executor::device_id)
        .def("stream",
             [](ark::Executor *self) {
                 return reinterpret_cast<uintptr_t>(self->stream());
             })
        .def("plan", &ark::Executor::plan)
        .def("compile", &ark::Executor::compile)
        .def("launch", &ark::Executor::launch)
        .def("run", &ark::Executor::run, py::arg("iter"))
        .def("wait", &ark::Executor::wait, py::arg("max_spin_count") = -1)
        .def("stop", &ark::Executor::stop, py::arg("max_spin_count") = -1)
        .def("barrier", &ark::Executor::barrier)
        .def("destroy", &ark::Executor::destroy)
        .def("destroyed", &ark::Executor::destroyed)
        .def("tensor_address", &ark::Executor::tensor_address,
             py::arg("tensor"))
        .def("tensor_read",
             py::overload_cast<ark::Executor *, const ark::Tensor &, py::buffer,
                               uintptr_t>(&tensor_read),
             py::arg("tensor"), py::arg("data"), py::arg("stream"))
        .def("tensor_read",
             py::overload_cast<ark::Executor *, const ark::Tensor &, size_t,
                               size_t, uintptr_t, bool>(&tensor_read),
             py::arg("tensor"), py::arg("address"), py::arg("bytes"),
             py::arg("stream"), py::arg("is_d2d"))
        .def("tensor_write",
             py::overload_cast<ark::Executor *, const ark::Tensor &, py::buffer,
                               uintptr_t>(&tensor_write),
             py::arg("tensor"), py::arg("data"), py::arg("stream"))
        .def("tensor_write",
             py::overload_cast<ark::Executor *, const ark::Tensor &, size_t,
                               size_t, uintptr_t, bool>(&tensor_write),
             py::arg("tensor"), py::arg("address"), py::arg("bytes"),
             py::arg("stream"), py::arg("is_d2d"))
<<<<<<< HEAD
        .def("get_dl_tensor", &to_dlpack_capsule)
        .def("add_plan", &ark::Executor::add_plan, py::arg("plan"));
=======
        .def("tensor_to_dlpack", &tensor_to_dlpack);
>>>>>>> 8583d1bf
}<|MERGE_RESOLUTION|>--- conflicted
+++ resolved
@@ -8,15 +8,10 @@
 
 #include <ark/executor.hpp>
 #include <ark/model.hpp>
-<<<<<<< HEAD
-#include <iostream>
-#include <stdexcept>
-=======
 
 #include "gpu/gpu_memory.hpp"
 #include "logging.hpp"
 
->>>>>>> 8583d1bf
 namespace py = pybind11;
 
 static void tensor_write(ark::Executor *exe, const ark::Tensor &tensor,
@@ -49,39 +44,6 @@
                      reinterpret_cast<ark::Stream>(stream), is_d2d);
 }
 
-<<<<<<< HEAD
-static DLDataType get_dl_dtype(const ark::DataType &ark_data_type) {
-    DLDataType dl_data_type;
-    dl_data_type.lanes = 1;
-    if (ark_data_type == ark::FP32) {
-        dl_data_type.code = kDLFloat;
-        dl_data_type.bits = 32;
-    } else if (ark_data_type == ark::FP16) {
-        dl_data_type.code = kDLFloat;
-        dl_data_type.bits = 16;
-    } else if (ark_data_type == ark::BF16) {
-        dl_data_type.code = kDLBfloat;
-        dl_data_type.bits = 16;
-    } else if (ark_data_type == ark::INT32) {
-        dl_data_type.code = kDLInt;
-        dl_data_type.bits = 32;
-    } else if (ark_data_type == ark::UINT32) {
-        dl_data_type.code = kDLUInt;
-        dl_data_type.bits = 32;
-    } else if (ark_data_type == ark::INT8) {
-        dl_data_type.code = kDLInt;
-        dl_data_type.bits = 8;
-    } else if (ark_data_type == ark::UINT8) {
-        dl_data_type.code = kDLUInt;
-        dl_data_type.bits = 8;
-    } else if (ark_data_type == ark::BYTE) {
-        dl_data_type.code = kDLUInt;
-        dl_data_type.bits = 8;
-    } else {
-        throw std::runtime_error("unexpected error");
-    }
-    return dl_data_type;
-=======
 static DLDataType to_dl_dtype(const ark::DataType &ark_dtype) {
     DLDataType dl_dtype;
     dl_dtype.lanes = 1;
@@ -113,7 +75,6 @@
         ERR(ark::InternalError, "unexpected");
     }
     return dl_dtype;
->>>>>>> 8583d1bf
 }
 
 static DLDeviceType get_device_type() {
@@ -126,68 +87,6 @@
 #endif
 }
 
-<<<<<<< HEAD
-static DLManagedTensor *to_dlpack(ark::Executor &exe,
-                                  const ark::Tensor &tensor) {
-    DLTensor dl_tensor;
-    dl_tensor.data = reinterpret_cast<void *>(exe.tensor_address(tensor));
-    size_t offset_in_elements =
-        tensor.offsets().is_no_dim() ? 0 : tensor.offsets().vector()[0];
-    dl_tensor.byte_offset = offset_in_elements * tensor.data_type().bytes();
-    dl_tensor.device.device_type = get_device_type();
-    dl_tensor.device.device_id = static_cast<int32_t>(exe.device_id());
-    dl_tensor.ndim = static_cast<int32_t>(tensor.shape().ndims());
-    dl_tensor.dtype = get_dl_dtype(tensor.data_type());
-
-    dl_tensor.shape =
-        tensor.shape().is_no_dim() ? nullptr : new int64_t[dl_tensor.ndim];
-    dl_tensor.strides =
-        tensor.strides().is_no_dim() ? nullptr : new int64_t[dl_tensor.ndim];
-    auto shape = tensor.shape();
-    if (dl_tensor.shape) {
-        for (int i = 0; i < dl_tensor.ndim; ++i) {
-            dl_tensor.shape[i] = shape[i];
-        }
-    }
-    if (dl_tensor.strides) {
-        dl_tensor.strides[dl_tensor.ndim - 1] = 1;
-        for (int i = dl_tensor.ndim - 2; i >= 0; --i) {
-            dl_tensor.strides[i] =
-                dl_tensor.shape[i + 1] * dl_tensor.strides[i + 1];
-        }
-    }
-    DLManagedTensor *dl_managed_tensor = new DLManagedTensor();
-    dl_managed_tensor->dl_tensor = dl_tensor;
-    dl_managed_tensor->manager_ctx = nullptr;
-    dl_managed_tensor->deleter = [](DLManagedTensor *self) {
-        if (self->dl_tensor.shape) {
-            delete[] self->dl_tensor.shape;
-            self->dl_tensor.shape = nullptr;
-        }
-        if (self->dl_tensor.strides) {
-            delete[] self->dl_tensor.strides;
-            self->dl_tensor.strides = nullptr;
-        }
-    };
-    return dl_managed_tensor;
-}
-
-void free_capsule(PyObject *capsule) {
-    const char *name = PyCapsule_GetName(capsule);
-    auto *dl_managed_tensor =
-        static_cast<DLManagedTensor *>(PyCapsule_GetPointer(capsule, name));
-    if (dl_managed_tensor) {
-        dl_managed_tensor->deleter(dl_managed_tensor);
-        dl_managed_tensor = nullptr;
-    }
-}
-
-py::capsule to_dlpack_capsule(ark::Executor &self, const ark::Tensor &tensor) {
-    DLManagedTensor *dl_managed_tensor = to_dlpack(self, tensor);
-    const char *capsule_name = "dltensor";
-    PyObject *dl_capsule = PyCapsule_New(static_cast<void *>(dl_managed_tensor),
-                                         capsule_name, free_capsule);
-=======
 namespace ark {
 
 class SharedTensor {
@@ -266,7 +165,6 @@
                 dl_managed_tensor = nullptr;
             }
         });
->>>>>>> 8583d1bf
     return py::reinterpret_steal<py::capsule>(dl_capsule);
 }
 
@@ -313,10 +211,6 @@
                                size_t, uintptr_t, bool>(&tensor_write),
              py::arg("tensor"), py::arg("address"), py::arg("bytes"),
              py::arg("stream"), py::arg("is_d2d"))
-<<<<<<< HEAD
-        .def("get_dl_tensor", &to_dlpack_capsule)
+        .def("tensor_to_dlpack", &tensor_to_dlpack)
         .def("add_plan", &ark::Executor::add_plan, py::arg("plan"));
-=======
-        .def("tensor_to_dlpack", &tensor_to_dlpack);
->>>>>>> 8583d1bf
 }