// Copyright (c) Microsoft Corporation.
// Licensed under the MIT license.

#include <dlpack/dlpack.h>
#include <pybind11/operators.h>
#include <pybind11/pybind11.h>
#include <pybind11/stl.h>

#include <ark/executor.hpp>
#include <ark/model.hpp>
#include <iostream>
#include <stdexcept>
namespace py = pybind11;

static void tensor_write(ark::Executor *exe, const ark::Tensor &tensor,
                         py::buffer host_buffer, uintptr_t stream) {
    py::buffer_info info = host_buffer.request();
    exe->tensor_write(tensor, reinterpret_cast<void *>(info.ptr),
<<<<<<< HEAD
                      info.size * info.itemsize, false);
}

static void tensor_write(ark::Executor *exe, const ark::Tensor &tensor,
                         size_t address, size_t bytes, bool is_d2d) {
    exe->tensor_write(tensor, reinterpret_cast<void *>(address), bytes, is_d2d);
=======
                      info.size * info.itemsize,
                      reinterpret_cast<ark::Stream>(stream), false);
}

static void tensor_write(ark::Executor *exe, const ark::Tensor &tensor,
                         size_t address, size_t bytes, uintptr_t stream,
                         bool is_d2d) {
    exe->tensor_write(tensor, reinterpret_cast<void *>(address), bytes,
                      reinterpret_cast<ark::Stream>(stream), is_d2d);
>>>>>>> f01afaa4
}

static void tensor_read(ark::Executor *exe, const ark::Tensor &tensor,
                        py::buffer host_buffer, uintptr_t stream) {
    py::buffer_info info = host_buffer.request();
    exe->tensor_read(tensor, reinterpret_cast<void *>(info.ptr),
<<<<<<< HEAD
                     info.size * info.itemsize, false);
}

static void tensor_read(ark::Executor *exe, const ark::Tensor &tensor,
                        size_t address, size_t bytes, bool is_d2d) {
    exe->tensor_read(tensor, reinterpret_cast<void *>(address), bytes, is_d2d);
}

static DLDataType get_dl_dtype(const ark::DataType &ark_data_type) {
    DLDataType dl_data_type;
    dl_data_type.lanes = 1;
    if (ark_data_type == ark::FP32) {
        dl_data_type.code = kDLFloat;
        dl_data_type.bits = 32;
    } else if (ark_data_type == ark::FP16) {
        dl_data_type.code = kDLFloat;
        dl_data_type.bits = 16;
    } else if (ark_data_type == ark::BF16) {
        dl_data_type.code = kDLBfloat;
        dl_data_type.bits = 16;
    } else if (ark_data_type == ark::INT32) {
        dl_data_type.code = kDLInt;
        dl_data_type.bits = 32;
    } else if (ark_data_type == ark::UINT32) {
        dl_data_type.code = kDLUInt;
        dl_data_type.bits = 32;
    } else if (ark_data_type == ark::INT8) {
        dl_data_type.code = kDLInt;
        dl_data_type.bits = 8;
    } else if (ark_data_type == ark::UINT8) {
        dl_data_type.code = kDLUInt;
        dl_data_type.bits = 8;
    } else if (ark_data_type == ark::BYTE) {
        dl_data_type.code = kDLUInt;
        dl_data_type.bits = 8;
    } else {
        throw std::runtime_error("unexpected error");
    }
    return dl_data_type;
}

static DLDeviceType get_device_type() {
#if defined(ARK_CUDA)
    return kDLCUDA;
#elif defined(ARK_ROCM)
    return kDLROCM;
#else
    return kDLCPU;
#endif
}

static DLManagedTensor *to_dlpack(ark::Executor &exe,
                                  const ark::Tensor &tensor) {
    DLTensor dl_tensor;
    dl_tensor.data = reinterpret_cast<void *>(exe.tensor_address(tensor));
    size_t offset_in_elements =
        tensor.offsets().is_no_dim() ? 0 : tensor.offsets().vector()[0];
    dl_tensor.byte_offset = offset_in_elements * tensor.data_type().bytes();
    dl_tensor.device.device_type = get_device_type();
    dl_tensor.device.device_id = static_cast<int32_t>(exe.gpu_id());
    dl_tensor.ndim = static_cast<int32_t>(tensor.shape().ndims());
    dl_tensor.dtype = get_dl_dtype(tensor.data_type());

    dl_tensor.shape =
        tensor.shape().is_no_dim() ? nullptr : new int64_t[dl_tensor.ndim];
    dl_tensor.strides =
        tensor.strides().is_no_dim() ? nullptr : new int64_t[dl_tensor.ndim];
    auto shape = tensor.shape();
    if (dl_tensor.shape) {
        for (int i = 0; i < dl_tensor.ndim; ++i) {
            dl_tensor.shape[i] = shape[i];
        }
    }
    if (dl_tensor.strides) {
        dl_tensor.strides[dl_tensor.ndim - 1] = 1;
        for (int i = dl_tensor.ndim - 2; i >= 0; --i) {
            dl_tensor.strides[i] =
                dl_tensor.shape[i + 1] * dl_tensor.strides[i + 1];
        }
    }
    DLManagedTensor *dl_managed_tensor = new DLManagedTensor();
    dl_managed_tensor->dl_tensor = dl_tensor;
    dl_managed_tensor->manager_ctx = nullptr;
    dl_managed_tensor->deleter = [](DLManagedTensor *self) {
        if (self->dl_tensor.shape) {
            delete[] self->dl_tensor.shape;
            self->dl_tensor.shape = nullptr;
        }
        if (self->dl_tensor.strides) {
            delete[] self->dl_tensor.strides;
            self->dl_tensor.strides = nullptr;
        }
    };
    return dl_managed_tensor;
}

void free_capsule(PyObject *capsule) {
    const char *name = PyCapsule_GetName(capsule);
    auto *dl_managed_tensor =
        static_cast<DLManagedTensor *>(PyCapsule_GetPointer(capsule, name));
    if (dl_managed_tensor) {
        dl_managed_tensor->deleter(dl_managed_tensor);
        dl_managed_tensor = nullptr;
    }
}

py::capsule to_dlpack_capsule(ark::Executor &self, const ark::Tensor &tensor) {
    DLManagedTensor *dl_managed_tensor = to_dlpack(self, tensor);
    const char *capsule_name = "dltensor";
    PyObject *dl_capsule = PyCapsule_New(static_cast<void *>(dl_managed_tensor),
                                         capsule_name, free_capsule);
    return py::reinterpret_steal<py::capsule>(dl_capsule);
=======
                     info.size * info.itemsize,
                     reinterpret_cast<ark::Stream>(stream), false);
}

static void tensor_read(ark::Executor *exe, const ark::Tensor &tensor,
                        size_t address, size_t bytes, uintptr_t stream,
                        bool is_d2d) {
    exe->tensor_read(tensor, reinterpret_cast<void *>(address), bytes,
                     reinterpret_cast<ark::Stream>(stream), is_d2d);
>>>>>>> f01afaa4
}

void register_executor(py::module &m) {
    py::class_<ark::Executor>(m, "_Executor")
<<<<<<< HEAD
        .def(
            py::init<int, int, int, const std::string &, const std::string &>(),
            py::arg("rank"), py::arg("world_size"), py::arg("gpu_id"),
            py::arg("name"), py::arg("plan"))
        .def("gpu_id", &ark::Executor::gpu_id)
=======
        .def(py::init([](int device_id, uintptr_t stream,
                         const std::string &name, const std::string &plan) {
            return new ark::Executor(
                device_id, reinterpret_cast<ark::Stream>(stream), name, plan);
        }))
        .def("device_id", &ark::Executor::device_id)
        .def("stream",
             [](ark::Executor *self) {
                 return reinterpret_cast<uintptr_t>(self->stream());
             })
>>>>>>> f01afaa4
        .def("plan", &ark::Executor::plan)
        .def("compile", &ark::Executor::compile)
        .def("launch", &ark::Executor::launch, py::arg("max_spin_count") = -1)
        .def("run", &ark::Executor::run, py::arg("iter"))
        .def("wait", &ark::Executor::wait, py::arg("max_spin_count") = -1)
        .def("stop", &ark::Executor::stop, py::arg("max_spin_count") = -1)
        .def("barrier", &ark::Executor::barrier)
        .def("destroy", &ark::Executor::destroy)
        .def("destroyed", &ark::Executor::destroyed)
<<<<<<< HEAD
        .def(
            "tensor_read",
            py::overload_cast<ark::Executor *, const ark::Tensor &, py::buffer>(
                &tensor_read),
            py::arg("tensor"), py::arg("data"))
        .def("tensor_read",
             py::overload_cast<ark::Executor *, const ark::Tensor &, size_t,
                               size_t, bool>(&tensor_read),
             py::arg("tensor"), py::arg("address"), py::arg("bytes"),
             py::arg("is_d2d"))
        .def(
            "tensor_write",
            py::overload_cast<ark::Executor *, const ark::Tensor &, py::buffer>(
                &tensor_write),
            py::arg("tensor"), py::arg("data"))
        .def("tensor_write",
             py::overload_cast<ark::Executor *, const ark::Tensor &, size_t,
                               size_t, bool>(&tensor_write),
             py::arg("tensor"), py::arg("address"), py::arg("bytes"),
             py::arg("is_d2d"))
        .def("get_dl_tensor", &to_dlpack_capsule);
=======
        .def("tensor_read",
             py::overload_cast<ark::Executor *, const ark::Tensor &, py::buffer,
                               uintptr_t>(&tensor_read),
             py::arg("tensor"), py::arg("data"), py::arg("stream"))
        .def("tensor_read",
             py::overload_cast<ark::Executor *, const ark::Tensor &, size_t,
                               size_t, uintptr_t, bool>(&tensor_read),
             py::arg("tensor"), py::arg("address"), py::arg("bytes"),
             py::arg("stream"), py::arg("is_d2d"))
        .def("tensor_write",
             py::overload_cast<ark::Executor *, const ark::Tensor &, py::buffer,
                               uintptr_t>(&tensor_write),
             py::arg("tensor"), py::arg("data"), py::arg("stream"))
        .def("tensor_write",
             py::overload_cast<ark::Executor *, const ark::Tensor &, size_t,
                               size_t, uintptr_t, bool>(&tensor_write),
             py::arg("tensor"), py::arg("address"), py::arg("bytes"),
             py::arg("stream"), py::arg("is_d2d"));
>>>>>>> f01afaa4
}<|MERGE_RESOLUTION|>--- conflicted
+++ resolved
@@ -16,14 +16,6 @@
                          py::buffer host_buffer, uintptr_t stream) {
     py::buffer_info info = host_buffer.request();
     exe->tensor_write(tensor, reinterpret_cast<void *>(info.ptr),
-<<<<<<< HEAD
-                      info.size * info.itemsize, false);
-}
-
-static void tensor_write(ark::Executor *exe, const ark::Tensor &tensor,
-                         size_t address, size_t bytes, bool is_d2d) {
-    exe->tensor_write(tensor, reinterpret_cast<void *>(address), bytes, is_d2d);
-=======
                       info.size * info.itemsize,
                       reinterpret_cast<ark::Stream>(stream), false);
 }
@@ -33,20 +25,21 @@
                          bool is_d2d) {
     exe->tensor_write(tensor, reinterpret_cast<void *>(address), bytes,
                       reinterpret_cast<ark::Stream>(stream), is_d2d);
->>>>>>> f01afaa4
 }
 
 static void tensor_read(ark::Executor *exe, const ark::Tensor &tensor,
                         py::buffer host_buffer, uintptr_t stream) {
     py::buffer_info info = host_buffer.request();
     exe->tensor_read(tensor, reinterpret_cast<void *>(info.ptr),
-<<<<<<< HEAD
-                     info.size * info.itemsize, false);
+                     info.size * info.itemsize,
+                     reinterpret_cast<ark::Stream>(stream), false);
 }
 
 static void tensor_read(ark::Executor *exe, const ark::Tensor &tensor,
-                        size_t address, size_t bytes, bool is_d2d) {
-    exe->tensor_read(tensor, reinterpret_cast<void *>(address), bytes, is_d2d);
+                        size_t address, size_t bytes, uintptr_t stream,
+                        bool is_d2d) {
+    exe->tensor_read(tensor, reinterpret_cast<void *>(address), bytes,
+                     reinterpret_cast<ark::Stream>(stream), is_d2d);
 }
 
 static DLDataType get_dl_dtype(const ark::DataType &ark_data_type) {
@@ -153,28 +146,10 @@
     PyObject *dl_capsule = PyCapsule_New(static_cast<void *>(dl_managed_tensor),
                                          capsule_name, free_capsule);
     return py::reinterpret_steal<py::capsule>(dl_capsule);
-=======
-                     info.size * info.itemsize,
-                     reinterpret_cast<ark::Stream>(stream), false);
-}
-
-static void tensor_read(ark::Executor *exe, const ark::Tensor &tensor,
-                        size_t address, size_t bytes, uintptr_t stream,
-                        bool is_d2d) {
-    exe->tensor_read(tensor, reinterpret_cast<void *>(address), bytes,
-                     reinterpret_cast<ark::Stream>(stream), is_d2d);
->>>>>>> f01afaa4
 }
 
 void register_executor(py::module &m) {
     py::class_<ark::Executor>(m, "_Executor")
-<<<<<<< HEAD
-        .def(
-            py::init<int, int, int, const std::string &, const std::string &>(),
-            py::arg("rank"), py::arg("world_size"), py::arg("gpu_id"),
-            py::arg("name"), py::arg("plan"))
-        .def("gpu_id", &ark::Executor::gpu_id)
-=======
         .def(py::init([](int device_id, uintptr_t stream,
                          const std::string &name, const std::string &plan) {
             return new ark::Executor(
@@ -185,7 +160,6 @@
              [](ark::Executor *self) {
                  return reinterpret_cast<uintptr_t>(self->stream());
              })
->>>>>>> f01afaa4
         .def("plan", &ark::Executor::plan)
         .def("compile", &ark::Executor::compile)
         .def("launch", &ark::Executor::launch, py::arg("max_spin_count") = -1)
@@ -195,29 +169,6 @@
         .def("barrier", &ark::Executor::barrier)
         .def("destroy", &ark::Executor::destroy)
         .def("destroyed", &ark::Executor::destroyed)
-<<<<<<< HEAD
-        .def(
-            "tensor_read",
-            py::overload_cast<ark::Executor *, const ark::Tensor &, py::buffer>(
-                &tensor_read),
-            py::arg("tensor"), py::arg("data"))
-        .def("tensor_read",
-             py::overload_cast<ark::Executor *, const ark::Tensor &, size_t,
-                               size_t, bool>(&tensor_read),
-             py::arg("tensor"), py::arg("address"), py::arg("bytes"),
-             py::arg("is_d2d"))
-        .def(
-            "tensor_write",
-            py::overload_cast<ark::Executor *, const ark::Tensor &, py::buffer>(
-                &tensor_write),
-            py::arg("tensor"), py::arg("data"))
-        .def("tensor_write",
-             py::overload_cast<ark::Executor *, const ark::Tensor &, size_t,
-                               size_t, bool>(&tensor_write),
-             py::arg("tensor"), py::arg("address"), py::arg("bytes"),
-             py::arg("is_d2d"))
-        .def("get_dl_tensor", &to_dlpack_capsule);
-=======
         .def("tensor_read",
              py::overload_cast<ark::Executor *, const ark::Tensor &, py::buffer,
                                uintptr_t>(&tensor_read),
@@ -235,6 +186,6 @@
              py::overload_cast<ark::Executor *, const ark::Tensor &, size_t,
                                size_t, uintptr_t, bool>(&tensor_write),
              py::arg("tensor"), py::arg("address"), py::arg("bytes"),
-             py::arg("stream"), py::arg("is_d2d"));
->>>>>>> f01afaa4
+             py::arg("stream"), py::arg("is_d2d"))
+        .def("get_dl_tensor", &to_dlpack_capsule);
 }