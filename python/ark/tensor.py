--- conflicted
+++ resolved
@@ -102,7 +102,6 @@
         rt.executor.tensor_read(self._tensor, ndarray, stream)
         return ndarray
 
-<<<<<<< HEAD
     def to_torch(
         self, tensor: torch.Tensor = None, runtime_id: int = -1
     ) -> torch.Tensor:
@@ -151,10 +150,7 @@
         torch_view = torch.utils.dlpack.from_dlpack(dl_tensor)
         return torch_view
 
-    def from_numpy(self, ndarray: np.ndarray) -> "Tensor":
-=======
     def from_numpy(self, ndarray: np.ndarray, stream: int = 0) -> "Tensor":
->>>>>>> f01afaa4
         """
         Copies the tensor from a host numpy array to the device.
         """
