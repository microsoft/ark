--- conflicted
+++ resolved
@@ -3,17 +3,9 @@
 
 import logging
 from enum import Enum
-<<<<<<< HEAD
-
+from typing import Dict, List
 from _ark_core import _Executor
 from .planner import Planner, Plan
-=======
-from typing import Dict, List
-
-from ._ark_core import _Executor
-from .model import Model
-from .planner import DefaultPlanner, Plan
->>>>>>> 61f77435
 
 
 class _RuntimeState:
@@ -23,8 +15,6 @@
 
     runtime: Dict[int, "Runtime"] = {}
 
-<<<<<<< HEAD
-=======
     @staticmethod
     def reset_all():
         """
@@ -54,7 +44,6 @@
             runtime_id = "-1(Default)" if runtime_id == -1 else runtime_id
             print(f"{runtime_id:<12} | {runtime.state:<20}")
 
->>>>>>> 61f77435
 
 class Executor(_Executor):
     def __init__(
@@ -168,35 +157,12 @@
         """
         plan = Planner(device_id).plan() if plan is None else plan
         if self.launched():
-<<<<<<< HEAD
             # If the Runtime state is already launched and we are adding another plan
             # to the executor, we compile the new kernel and launch the executor again.
             self.executor.add_plan(str(plan))
             self.executor.compile()
             self.executor.launch()
             return
-        # If the RuntimeState is init, we need to create a new executor and
-        # compile the kernels
-        if self.state == Runtime.State.Init:
-            if _RuntimeState.executor is not None:
-                if not _RuntimeState.executor.destroyed():
-                    logging.warn("Destroying an old executor")
-                    _RuntimeState.executor.destroy()
-
-            _RuntimeState.executor = Executor(
-=======
-            if plan is not None:
-                self.add_plan(plan)
-                self.executor.compile()
-                self.executor.launch()
-                return
-            else: 
-                logging.warning(
-                    f"Runtime {self.runtime_id} is already launched, skip launching"
-                )
-                return
-        if plan is None:
-            plan = DefaultPlanner(device_id).plan()
         # If the RuntimeState is init, we need to create a new executor and
         # compile the kernels
         if self.state == Runtime.State.Init:
@@ -207,7 +173,6 @@
                     )
                     self.executor.destroy()
             self.executor = Executor(
->>>>>>> 61f77435
                 device_id,
                 stream,
                 "ArkRuntime",
@@ -265,17 +230,10 @@
         self.state = Runtime.State.LaunchedNotRunning
         return elapsed
 
-<<<<<<< HEAD
-    def reset(self, persist=False):
-        """
-        Reset the runtime. If persist is True, keep the executor alive to run
-        additional plans. If persist is False, destroy the executor.
-=======
     def reset(self, delete=False, persist=False):
         """
         Reset the runtime. If delete is True, delete the runtime associated with the runtime_id.
         If persist is True, keep the executor alive.
->>>>>>> 61f77435
         """
         if self.launched():
             self.stop()
