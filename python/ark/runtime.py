--- conflicted
+++ resolved
@@ -4,18 +4,14 @@
 import logging
 from enum import Enum
 
-<<<<<<< HEAD
-from ._ark_core import _Executor
 from .torch import torch
-=======
 from .core import CoreExecutor
->>>>>>> 8b460393
 from .planner import Planner, Plan
 from .model import Model
 from typing import Dict
 
 
-__all__ = ["Executor", "Runtime"]
+__all__ = ["Runtime"]
 
 
 class RuntimeState:
@@ -24,14 +20,6 @@
     """
 
     runtime = None
-<<<<<<< HEAD
-=======
-    executor = None
-
-
-class Executor(CoreExecutor):
-    pass
->>>>>>> 8b460393
 
 
 class Runtime:
@@ -51,10 +39,10 @@
         Running = 2
 
     def __init__(self):
-        self.executor: _Executor = _Executor()
+        self.executor: CoreExecutor = CoreExecutor()
         self.state: Runtime.State = Runtime.State.Init
         self.loop_mode = True
-        _RuntimeState.runtime = self
+        RuntimeState.runtime = self
 
     @staticmethod
     def get_runtime() -> "Runtime":
@@ -66,17 +54,6 @@
             RuntimeState.runtime = Runtime()
         return RuntimeState.runtime
 
-<<<<<<< HEAD
-=======
-    def __init__(self):
-        self.executor: Executor = None
-        self.state: Runtime.State = Runtime.State.Init
-        RuntimeState.runtime = self
-
-    def __del__(self):
-        self.reset()
-
->>>>>>> 8b460393
     def __enter__(self):
         return self
 
@@ -117,7 +94,6 @@
             logging.error(f"Invalid device_id: {device_id}")
             raise ValueError(f"Invalid device_id: {device_id}")
         plan = Planner(device_id).plan() if plan is None else plan
-<<<<<<< HEAD
         plan_str = str(plan)
         if self.launched():
             # Stop the current running model
@@ -137,26 +113,6 @@
         ):
             self.executor.compile(plan_str, device_id)
         self.executor.launch(tensor_mappings, stream, loop_mode)
-=======
-        # If the RuntimeState is init, we need to create a new executor and
-        # compile the kernels
-        if self.state == Runtime.State.Init:
-            if RuntimeState.executor is not None:
-                if not RuntimeState.executor.destroyed():
-                    logging.warn("Destroying an old executor")
-                    RuntimeState.executor.destroy()
-
-            RuntimeState.executor = Executor(
-                device_id,
-                stream,
-                "ArkRuntime",
-                str(plan),
-                loop_mode,
-            )
-            self.executor = RuntimeState.executor
-            self.executor.compile()
-        self.executor.launch()
->>>>>>> 8b460393
         self.state = Runtime.State.LaunchedNotRunning
         Runtime._loop_mode = loop_mode
 
@@ -221,7 +177,4 @@
             self.stop()
         self.executor.destroy()
         self.executor = _Executor()
-        self.state = Runtime.State.Init
-
-
-__all__ = ["Runtime"]+        self.state = Runtime.State.Init