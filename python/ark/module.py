# Copyright (c) Microsoft Corporation.
# Licensed under the MIT license.

import logging
import numpy as np
from typing import Any, Dict
from .tensor import Parameter


class Module:
    """
    Base class for all neural network modules.
    """

    def __init__(self):
        # The submodules of the module.
        self.sub_modules: dict[str, "Module"] = dict()
        # The parameters of the module.
        self.parameters: dict[str, Parameter] = dict()

    def __setattr__(self, __name: str, __value: Any) -> None:
        """
        When setting an attribute, if the attribute is a Module, add it to
        the sub_modules. If the attribute is a Tensor and this Tensor is a
        parameter, add it to the parameters.
        """
        if isinstance(__value, Module):
            self.register_module(__name, __value)
        elif isinstance(__value, Parameter):
            self.register_parameter(__name, __value)
        super().__setattr__(__name, __value)

    def __call__(self, *args: Any, **kwargs: Any):
        return self.forward(*args, **kwargs)

    def register_module(self, name: str, module: "Module") -> None:
        """Adds a child module to the current module."""
        if not isinstance(module, Module):
            raise TypeError("module must be a Module")
        self.sub_modules[name] = module

    def register_parameter(self, name: str, param: Parameter) -> None:
        """Adds a parameter to the module."""
        if not isinstance(param, Parameter):
            raise TypeError("param must be a Parameter")
        self.parameters[name] = param

    def params_dict(self, prefix="") -> Dict[str, Parameter]:
        params_dict = {}
        for name, module in self.sub_modules.items():
            if module is not None:
                params_dict.update(
                    module.params_dict(prefix=prefix + name + ".")
                )
        for name, param in self.parameters.items():
            params_dict[prefix + name] = param
        return params_dict

    def load_state_dict(
        self, state_dict: Dict[str, np.ndarray], prefix: str = ""
    ):
        """
        Loads a model from a state_dict and copy the parameters to the device GPU.
        Must be called after the executor is launched.
        """
        logging.info("Loading model from state_dict")
<<<<<<< HEAD
        all_keys = set(state_dict.keys())
        pd = self.params_dict(prefix)
        for name, param in pd.items():
            param.from_numpy(state_dict[name])
            all_keys.remove(name)
        if all_keys:
            logging.warning(
                f"{len(all_keys)} unused parameter(s) in state_dict"
            )

=======

        all_keys = set(state_dict.keys())
        pd = self.params_dict(prefix)
        for name, param in pd.items():
            param.from_numpy(state_dict[name])
            all_keys.remove(name)
        if all_keys:
            logging.warning(
                f"{len(all_keys)} unused parameter(s) in state_dict"
            )

>>>>>>> a0e2d2c4
    def state_dict(self, prefix: str = "") -> Dict[str, np.ndarray]:
        """
        Copies the parameters from the device GPU to the host and saves the
        model to a state_dict.
        Must be called after the executor is launched.
        """
        return {k: v.to_numpy() for k, v in self.params_dict(prefix).items()}

    def forward(self, *args: Any, **kwargs: Any) -> Any:
        ...

    def backward(self, *args: Any, **kwargs: Any) -> Any:
        ...<|MERGE_RESOLUTION|>--- conflicted
+++ resolved
@@ -64,18 +64,6 @@
         Must be called after the executor is launched.
         """
         logging.info("Loading model from state_dict")
-<<<<<<< HEAD
-        all_keys = set(state_dict.keys())
-        pd = self.params_dict(prefix)
-        for name, param in pd.items():
-            param.from_numpy(state_dict[name])
-            all_keys.remove(name)
-        if all_keys:
-            logging.warning(
-                f"{len(all_keys)} unused parameter(s) in state_dict"
-            )
-
-=======
 
         all_keys = set(state_dict.keys())
         pd = self.params_dict(prefix)
@@ -87,7 +75,6 @@
                 f"{len(all_keys)} unused parameter(s) in state_dict"
             )
 
->>>>>>> a0e2d2c4
     def state_dict(self, prefix: str = "") -> Dict[str, np.ndarray]:
         """
         Copies the parameters from the device GPU to the host and saves the
