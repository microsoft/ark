# Copyright (c) Microsoft Corporation.
# Licensed under the MIT license.

import logging
import numpy as np
from typing import Any, Dict, Union
from .tensor import Parameter
<<<<<<< HEAD
from .torch import torch, _no_torch
from .runtime import Runtime
from .model import Model
from .data_type import DataType
from .ops import placeholder
=======
from . import log

__all__ = ["Module"]
>>>>>>> 8b460393


class Module:
    """
    Base class for all neural network modules.
    """

    def __init__(self):
        super().__init__()
        # The submodules of the module.
        self.sub_modules: dict[str, "Module"] = dict()
        # The parameters of the module.
        self.parameters: dict[str, Parameter] = dict()

    def __setattr__(self, __name: str, __value: Any) -> None:
        """
        When setting an attribute, if the attribute is a Module, add it to
        the sub_modules. If the attribute is a Tensor and this Tensor is a
        parameter, add it to the parameters. If the attribute is a
        torch.nn.Parameter, convert it to an ARK Parameter before adding.
        """
        if isinstance(__value, Module):
            self.register_module(__name, __value)
        elif isinstance(__value, Parameter):
            self.register_parameter(__name, __value)
        elif not _no_torch and isinstance(__value, torch.nn.Parameter):
            shape, dtype = list(__value.shape), DataType.from_torch(
                __value.dtype
            )
            __value = Parameter(placeholder(shape, dtype, data=__value), True)
            self.register_parameter(__name, __value)
        super().__setattr__(__name, __value)

    def __call__(self, *args: Any, **kwargs: Any):
        return self.forward(*args, **kwargs)

    def register_module(self, name: str, module: "Module") -> None:
        """Adds a child module to the current module."""
        if not isinstance(module, Module):
            raise TypeError("module must be a Module")
        self.sub_modules[name] = module

    def register_parameter(self, name: str, param: Parameter) -> None:
        """Adds a parameter to the module."""
        if not isinstance(param, Parameter):
            raise TypeError("param must be a Parameter")
        self.parameters[name] = param

    def params_dict(self, prefix="") -> Dict[str, Parameter]:
        params_dict = {}
        for name, module in self.sub_modules.items():
            if module is not None:
                params_dict.update(
                    module.params_dict(prefix=prefix + name + ".")
                )
        for name, param in self.parameters.items():
            params_dict[prefix + name] = param
        return params_dict

    def load_state_dict(
        self,
        state_dict: Dict[str, Union[np.ndarray, torch.Tensor]],
        prefix: str = "",
        stream: int = 0,
    ):
        """
        Loads a model from a state_dict and copy the parameters to the device GPU.
        Must be called after the executor is launched.
        """
        log.INFO("Loading model from state_dict")

        all_keys = set(state_dict.keys())
        pd = self.params_dict(prefix)
        for name, param in pd.items():
            data = state_dict.get(name, None)
            if data is None:
                continue
            param.copy(data, stream=stream)
            all_keys.remove(name)
        if all_keys:
            log.WARN(f"{len(all_keys)} unused parameter(s) in state_dict")

    def state_dict(
        self,
        prefix: str = "",
        mode: str = "numpy",
        stream: int = 0,
    ) -> Dict[str, Union[np.ndarray, torch.Tensor]]:
        """
        Copies the parameters from the device GPU to the host and saves the
        model to a state_dict.
        Must be called after the executor is launched.
        """
        if mode == "numpy":
            return {
                k: v.to_numpy(stream=stream)
                for k, v in self.params_dict(prefix).items()
            }
        elif mode == "torch":
            return {
                k: v.to_torch(stream=stream)
                for k, v in self.params_dict(prefix).items()
            }
        raise ValueError(f"Unsupported mode: {mode}")

    def forward(self, *args: Any, **kwargs: Any) -> Any: ...

    def backward(self, *args: Any, **kwargs: Any) -> Any: ...

    def initialize(self):
        for param in self.parameters.values():
            param.initialize()
        for module in self.sub_modules.values():
            module.initialize()


class _Function(torch.autograd.Function):
    """
    Facilitates the integration of ARK modules with PyTorch's
    autograd system by defining custom forward and backward passes that
    utilize the user's defined ARK module.
    """

    @staticmethod
    def forward(ctx, ark_module, *args, **kwargs):
        """
        Returns a PyTorch tensor that is the result
        of the forward pass of the ARK module.
        """
        Model.reset()
        ctx.ark_module = ark_module
        input_args, input_kwargs = [], {}
        input_requires_grad = 0
        for arg in args:
            if isinstance(arg, torch.Tensor):
                shape, dtype = list(arg.shape), DataType.from_torch(arg.dtype)
                input_args.append(placeholder(shape, dtype, data=arg))
                if arg.requires_grad:
                    input_requires_grad += 1
            else:
                input_args.append(arg)
        for k, v in kwargs.items():
            if isinstance(v, torch.Tensor):
                shape, dtype = list(arg.shape), DataType.from_torch(arg.dtype)
                input_kwargs[k] = placeholder(shape, dtype, data=v)
                if v.requires_grad:
                    input_requires_grad += 1
            else:
                input_kwargs[k] = v
        ctx.num_inp_grad = input_requires_grad
        output = ark_module.forward(*input_args, **input_kwargs)
        rt = Runtime.get_runtime()
        rt.launch()
        rt.run()
        rt.stop()
        output = output.to_torch()
        return output

    @staticmethod
    def backward(ctx, *grad_outputs):
        """
        Converts the gradient outputs to ARK format, computes the gradients for the input
        and parameters using the ARK module backwards pass, and updates the gradients of the corresponding
        PyTorch parameters.
        """
        Model.reset()
        # i think we should support placeholder initialization
        # with just pytorch tensor
        ark_grad_outputs = []
        for grad in grad_outputs:
            shape, dtype = list(grad.shape), DataType.from_torch(grad.dtype)
            ark_grad_outputs.append(placeholder(shape, dtype, data=grad))
        grads = ctx.ark_module.backward(*ark_grad_outputs)
        grad_inputs, grad_weights = (
            grads[: ctx.num_inp_grad],
            grads[ctx.num_inp_grad :],
        )
        params_dict = ctx.ark_module.params_dict()
        rt = Runtime.get_runtime()
        rt.launch()
        rt.run()
        rt.stop()
        grad_inputs = [grad.to_torch() for grad in grad_inputs]
        for _, param in params_dict.items():
            if param.staged_tensor is not None:
                pytorch_grad = param.staged_tensor.to_torch()
                param.torch_param.grad = pytorch_grad
        return (None, *grad_inputs)


class RuntimeModule(torch.nn.Module):
    """
    Wraps an ARK module to be used as a PyTorch autograd function.
    """

    def __init__(self, ark_module):
        super().__init__()
        self.ark_module = ark_module

    def forward(self, *args, **kwargs):
        return _Function.apply(self.ark_module, *args, **kwargs)<|MERGE_RESOLUTION|>--- conflicted
+++ resolved
@@ -5,17 +5,14 @@
 import numpy as np
 from typing import Any, Dict, Union
 from .tensor import Parameter
-<<<<<<< HEAD
 from .torch import torch, _no_torch
 from .runtime import Runtime
 from .model import Model
 from .data_type import DataType
 from .ops import placeholder
-=======
 from . import log
 
 __all__ = ["Module"]
->>>>>>> 8b460393
 
 
 class Module:
