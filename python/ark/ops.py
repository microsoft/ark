# Copyright (c) Microsoft Corporation.
# Licensed under the MIT license.

from typing import List, Iterable, Union

from .tensor import Dims, Tensor, Parameter, NullTensor
from .data_type import DataType, fp32
from .model import Model


def _is_list_or_tuple(obj):
    return isinstance(obj, list) or isinstance(obj, tuple)


def _tensor(
    shape: Iterable[int],
    dtype: DataType = fp32,
    strides: Iterable[int] = [],
    offsets: Iterable[int] = [],
    padded_shape: Iterable[int] = [],
    rank: int = -1,
    name: str = "",
) -> Tensor:
    if not _is_list_or_tuple(shape):
        raise ValueError("shape should be a list or tuple of integers")
    if not _is_list_or_tuple(strides):
        raise ValueError("strides should be a list or tuple of integers")
    if not _is_list_or_tuple(offsets):
        raise ValueError("offsets should be a list or tuple of integers")
    if not _is_list_or_tuple(padded_shape):
        raise ValueError("padded_shape should be a list or tuple of integers")
    # only support tensors with up to 4 dimensions
    if (
        len(shape) > 4
        or len(strides) > 4
        or len(offsets) > 4
        or len(padded_shape) > 4
    ):
        raise ValueError("Only support tensors with up to 4 dimensions")
    return Model.get_model().tensor(
        Dims(shape),
        dtype.ctype(),
        Dims(strides),
        Dims(offsets),
        Dims(padded_shape),
        rank,
        name,
    )


def add(
    input: Union[Tensor, float],
    other: Union[Tensor, float],
    output: Tensor = NullTensor,
    name: str = "add",
) -> Union[Tensor, float]:
    """
    Performs an element-wise addition operator between the `input`
    tensor and the `other` tensor.
    Usage:
    tensor_add = ark.add(tensor1, tensor2)
    """
    if isinstance(input, Tensor) and isinstance(other, Tensor):
        if input.runtime_id != other.runtime_id:
            raise ValueError("Tensors must be on the same runtime")
        a = input._tensor
        b = other._tensor
    elif isinstance(input, Tensor):
        a = input._tensor
        b = other
    elif isinstance(other, Tensor):
        a = other._tensor
        b = input
    elif output is NullTensor:
        return input + other
    else:
        return Tensor(
            Model.get_model().copy(input + other, output._tensor, name)
        )
    if output is not NullTensor:
        output = output._tensor
    return Tensor(
        Model.get_model().add(a, b, output, name), runtime_id=input.runtime_id
    )


def cast(
    input: Tensor,
    dtype: DataType,
    output: Tensor = NullTensor,
    name: str = "cast",
) -> Tensor:
    """Type casting."""
    if output is not NullTensor:
        output = output._tensor
    return Tensor(
        Model.get_model().cast(input._tensor, dtype.ctype(), output, name),
        runtime_id=input.runtime_id,
    )


def constant(
    value: float,
    shape: Iterable[int],
    dtype: DataType = fp32,
    name: str = "constant",
    runtime_id: int = -1,
) -> Tensor:
    """Constant."""
    return Tensor(
        Model.get_model().constant(value, Dims(shape), dtype.ctype(), name),
        runtime_id=runtime_id,
    )


def copy(
    input: Union[Tensor, float], output: Tensor = NullTensor, name: str = "copy"
) -> Tensor:
    """Data caopy."""
    if output is not NullTensor:
        output = output._tensor
    if isinstance(input, Tensor):
        intput = intput._tensor
    return Tensor(
        Model.get_model().copy(intput, output, name),
        runtime_id=input.runtime_id,
    )


def div(
    input: Tensor,
    other: Union[Tensor, float],
    output: Tensor = NullTensor,
    name: str = "div",
) -> Tensor:
    """
    Performs an element-wise division operator between the
    `input` tensor and the `other` tensor.
    Usage:
    tensor_mul = ark.div(tensor1, tensor2)
    """
    if output is not NullTensor:
        output = output._tensor
    if isinstance(other, Tensor):
        if input.runtime_id != other.runtime_id:
            raise ValueError("Tensors must be on the same runtime")
        other = other._tensor
    return Tensor(
        Model.get_model().div(input._tensor, other, output, name),
        runtime_id=input.runtime_id,
    )


def embedding(
    input: Tensor,
    weight: Tensor,
    output: Tensor = NullTensor,
    name: str = "embedding",
) -> Tensor:
    """Embedding layer."""
    if input.runtime_id != weight.runtime_id:
        raise ValueError("Tensors must be on the same runtime")
    if output is not NullTensor:
        output = output._tensor
    return Tensor(
        Model.get_model().embedding(
            input._tensor, weight._tensor, output, name
        ),
        runtime_id=input.runtime_id,
    )


def exp(
    input: Tensor, output: Tensor = NullTensor, name: str = "exp"
) -> Tensor:
    """
    Calculates the exponential of the `input` tensor, element-wise.
    Usage:
    tensor_exp = ark.exp(tensor)
    """
    if output is not NullTensor:
        output = output._tensor
    return Tensor(
        Model.get_model().exp(input._tensor, output, name),
        runtime_id=input.runtime_id,
    )


def gelu(
    input: Tensor, output: Tensor = NullTensor, name: str = "gelu"
) -> Tensor:
    """
    Applies the Gaussian Error Linear Unit (GELU) activation
    function to the `input` tensor, element-wise. GELU is a smooth
    approximation of the rectifier function and is widely used in
    deep learning models.
    Usage:
    tensor_gelu = ark.gelu(tensor)
    """
    if output is not NullTensor:
        output = output._tensor
    return Tensor(
        Model.get_model().gelu(input._tensor, output, name),
        runtime_id=input.runtime_id,
    )


def identity(
    input: Tensor, deps: List[Tensor] = [], name: str = "identity"
) -> Tensor:
    """
    Returns an identical tensor of `input` with execution dependencies `deps`.
    Usage:
    tensor_identity = ark.identity(tensor, deps=[tensor1, tensor2])
    """
    dep_tensors = []
    for dep in deps:
        if not isinstance(dep, Tensor):
            raise TypeError("All dependencies should be a tensor")
        if input.runtime_id != dep.runtime_id:
            raise ValueError("All tensors must be on the same runtime")
        dep_tensors.append(dep._tensor)
    return Tensor(
        Model.get_model().identity(input._tensor, dep_tensors, name),
        runtime_id=input.runtime_id,
    )


def matmul(
    input: Tensor,
    other: Tensor,
    output: Tensor = NullTensor,
    transpose_input: bool = False,
    transpose_other: bool = False,
    name: str = "matmul",
) -> Tensor:
    """
    Performs matrix multiplication between the `input` tensor and
    `other` tensor, storing the result in `output`. Optional
    parameters allow controlling the behavior of the multiplication,
    such as transposing the input tensors and applying a ReLU
    activation.
    Usage:
    tensor_matmul = ark.matmul(tensor1, tensor2)
    """
    if input.runtime_id != other.runtime_id:
        raise ValueError("Tensors must be on the same runtime")
    if output is not NullTensor:
        output = output._tensor
    return Tensor(
        Model.get_model().matmul(
            input._tensor,
            other._tensor,
            output,
            transpose_input,
            transpose_other,
            name,
        ),
        runtime_id=input.runtime_id,
    )


def mul(
    input: Tensor,
    other: Union[Tensor, float],
    output: Tensor = NullTensor,
    name: str = "mul",
) -> Tensor:
    """
    Performs an element-wise multiplication operator between the
    `input` tensor and the `other` tensor.
    Usage:
    tensor_mul = ark.mul(tensor1, tensor2)
    """
    if output is not NullTensor:
        output = output._tensor
    if isinstance(other, Tensor):
        if input.runtime_id != other.runtime_id:
            raise ValueError("Tensors must be on the same runtime")
        other = other._tensor
    return Tensor(
        Model.get_model().mul(input._tensor, other, output, name),
        runtime_id=input.runtime_id,
    )


def noop(input: Tensor, name: str = "noop"):
    """
    No operation. Returns nothing.
    """
    Model.get_model().noop(input._tensor, name)


def reduce_max(
    input: Tensor,
    axis: int,
    keepdims: bool = True,
    output: Tensor = NullTensor,
    name: str = "reduce_max",
) -> Tensor:
    """
    Performs reduction along the `axis` of the `input` tensor and
    stores the result in `output`.
    Usage:
    tensor_reduce_max = ark.reduce_max(tensor, axis=1)
    """
    if output is not NullTensor:
        output = output._tensor
    return Tensor(
        Model.get_model().reduce_max(
            input._tensor, axis, keepdims, output, name
        ),
        runtime_id=input.runtime_id,
    )


def reduce_mean(
    input: Tensor,
    axis: int,
    keepdims: bool = True,
    output: Tensor = NullTensor,
    name: str = "reduce_mean",
) -> Tensor:
    """
    Performs reduction along the `axis` of the `input` tensor and
    stores the result in `output`.
    Usage:
    tensor_reduce_mean = ark.reduce_mean(tensor, axis=1)
    """
    if output is not NullTensor:
        output = output._tensor
    return Tensor(
        Model.get_model().reduce_mean(
            input._tensor, axis, keepdims, output, name
        ),
        runtime_id=input.runtime_id,
    )


def reduce_sum(
    input: Tensor,
    axis: int,
    keepdims: bool = True,
    output: Tensor = NullTensor,
    name: str = "reduce_sum",
) -> Tensor:
    """
    Performs reduction along the `axis` of the `input` tensor and
    stores the result in `output`.
    Usage:
    # tensors shape is [64, 128]
    tensor_reduce_sum = ark.reduce_sum(tensor, axis=1)
    # tensor_reduce_sum is a tensor with shape [64, 1]
    """
    if output is not NullTensor:
        output = output._tensor
    return Tensor(
        Model.get_model().reduce_sum(
            input._tensor, axis, keepdims, output, name
        ),
        runtime_id=input.runtime_id,
    )


def relu(
    input: Tensor, output: Tensor = NullTensor, name: str = "relu"
) -> Tensor:
    """
    Applies the ReLU activation function to the `input` tensor,
    element-wise.
    Usage:
    tensor_relu = ark.relu(tensor)
    """
    if output is not NullTensor:
        output = output._tensor
    return Tensor(
        Model.get_model().relu(input._tensor, output, name),
        runtime_id=input.runtime_id,
    )


def reshape(
    input: Tensor,
    shape: Iterable[int],
    allowzero: bool = False,
    name: str = "reshape",
) -> Tensor:
    """
    Reshape `input` to `shape`. If one dimension of `shape` is -1, it will
    be inferred from the `input`. If one dimension of `shape` is 0,
    by default (`allowzero` is false), that dimension is unchanged from
    the corresponding one of `input`. If `allowzero` is true, that dimension
    is set to 0, which means that the reshaped tensor is an empty tensor,
    i.e., `input` should also be an empty tensor. If `allowzero` is true,
    `shape` should not include both 0 and -1 at the same time. If `shape`
    is an empty vector, `input` will be converted to a scalar.
    Usage:
    # tensors shape is [128, 64]
    tensor = ark.reshape(tensor, [2, 64, 64])
    """
    if not _is_list_or_tuple(shape):
        raise ValueError("shape should be a list or tuple of integers")
    # only support tensors with up to 4 dimensions
    if len(shape) > 4:
        raise ValueError("Only support tensors with up to 4 dimensions")
    return Tensor(
        Model.get_model().reshape(input._tensor, Dims(shape), allowzero, name),
        runtime_id=input.runtime_id,
    )


def rope(
    input: Tensor,
    other: Tensor,
    output: Tensor = NullTensor,
    name: str = "rope",
) -> Tensor:
    """
    Calculates the square root of the `input` tensor, element-wise.
    Usage:
    tensor_rsqrt = ark.rsqrt(tensor)
    """
    if output is not NullTensor:
        output = output._tensor
    if input.runtime_id != other.runtime_id:
        raise ValueError("Tensors must be on the same runtime")
    return Tensor(
        Model.get_model().rope(input._tensor, other._tensor, output, name),
        runtime_id=input.runtime_id,
    )


def rsqrt(
    input: Tensor, output: Tensor = NullTensor, name: str = "rsqrt"
) -> Tensor:
    """
    Calculates the square root of the `input` tensor, element-wise.
    Usage:
    tensor_rsqrt = ark.rsqrt(tensor)
    """
    if output is not NullTensor:
        output = output._tensor
    return Tensor(
        Model.get_model().rsqrt(input._tensor, output, name),
        runtime_id=input.runtime_id,
    )


def sharding(
    input: Tensor, axis: int, dim_per_shard: int, name: str = "sharding"
) -> List[Tensor]:
    """
    Shard `input` along `axis` into `dim_per_shard`-dimensional shards.
    Usage:
    # tensors shape is [64, 128]
    tensor_sharding = ark.sharding(tensor, axis=1, dim_per_shard=64)
    # tensor_sharding is a list of 2 tensors, each of which has shape [64, 64]
    # The first tensor's buffer is the same as the first 64 columns of tensor
    # The second tensor's buffer is the same as the last 64 columns of tensor
    """
    _tensor_list = Model.get_model().sharding(
        input._tensor, axis, dim_per_shard, name
    )
    return [
        Tensor(_tensor, runtime_id=input.runtime_id) for _tensor in _tensor_list
    ]


def sigmoid(
    input: Tensor, output: Tensor = NullTensor, name: str = "sigmoid"
) -> Tensor:
    """
    Applies the Sigmoid activation function to the `input` tensor,
    element-wise.
    Usage:
    tensor_sigmoid = ark.sigmoid(tensor)
    """
    if output is not NullTensor:
        output = output._tensor
    return Tensor(
        Model.get_model().sigmoid(input._tensor, output, name),
        runtime_id=input.runtime_id,
    )


def sqrt(
    input: Tensor, output: Tensor = NullTensor, name: str = "sqrt"
) -> Tensor:
    """
    Calculates the square root of the `input` tensor, element-wise.
    Usage:
    tensor_sqrt = ark.sqrt(tensor)
    """
    if output is not NullTensor:
        output = output._tensor
    return Tensor(
        Model.get_model().sqrt(input._tensor, output, name),
        runtime_id=input.runtime_id,
    )


def sub(
    input: Tensor,
    other: Union[Tensor, float],
    output: Tensor = NullTensor,
    name: str = "sub",
) -> Tensor:
    """
    Performs an element-wise addition operator between the `input`
    tensor and the `other` tensor.
    Usage:
    tensor_add = ark.sub(tensor1, tensor2)
    """
    if output is not NullTensor:
        output = output._tensor
    if isinstance(other, Tensor):
        if input.runtime_id != other.runtime_id:
            raise ValueError("Tensors must be on the same runtime")
        other = other._tensor
    return Tensor(
        Model.get_model().sub(input._tensor, other, output, name),
        runtime_id=input.runtime_id,
    )


def tensor(
    shape: Iterable[int],
    dtype: DataType = fp32,
    strides: Iterable[int] = [],
    offsets: Iterable[int] = [],
    padded_shape: Iterable[int] = [],
    rank: int = -1,
    name: str = "",
    runtime_id: int = -1,
) -> Tensor:
    """
    Construct a tensor with given shape and data type.
    Usage:
    tensor = ark.tensor([1, 2, 3, 4], dtype=ark.fp32)
    tensor = ark.tensor([1, 2], dtype=ark.fp16)
    """
    return Tensor(
<<<<<<< HEAD
        _tensor(shape, dtype, strides, offsets, padded_shape, rank, name)
=======
        _tensor(shape, dtype, strides, offsets, padded_shape, name),
        runtime_id=runtime_id,
>>>>>>> 61f77435
    )


def transpose(
    input: Tensor,
    perm: Iterable[int],
    output: Tensor = NullTensor,
    name: str = "transpose",
) -> Tensor:
    """
    Transposes the `input` tensor according to the given `perm` permutation.
    For example, transpose(input, [0, 1 ,3, 2]) will swap the last two
    dimensions of the input tensor. Currently, only 4D tensors are supported.
    Usage:
    # tensors shape is [1, 64, 128, 32]
    tensor_transpose = ark.transpose(tensor, perm=[0, 1, 3, 2])
    # tensor_transpose is a tensor with shape [1, 64, 32, 128]
    """
    if output is not NullTensor:
        output = output._tensor
    if not _is_list_or_tuple(perm):
        raise ValueError("perm should be a list or tuple of integers")
    # only support tensors with up to 4 dimensions
    if len(perm) > 4:
        raise ValueError("Only support perm up to 4 dimensions")
    return Tensor(
        Model.get_model().transpose(input._tensor, perm, output, name),
        runtime_id=input.runtime_id,
    )


################################################################################


def mean(
    input: Tensor,
    axis: int,
    keepdims: bool = True,
    output: Tensor = NullTensor,
    name: str = "mean",
) -> Tensor:
    """Alias of reduce_mean."""
    return reduce_mean(input, axis, keepdims, output, name)


def ones(
    shape: Iterable[int],
    dtype: DataType = fp32,
    name: str = "ones",
    runtime_id: int = -1,
) -> Tensor:
    """Ones."""
    return Tensor(
        Model.get_model().constant(1, Dims(shape), dtype.ctype(), name),
        runtime_id=runtime_id,
    )


def parameter(
    shape: Iterable[int],
    dtype: DataType = fp32,
    strides: Iterable[int] = [],
    offsets: Iterable[int] = [],
    padded_shape: Iterable[int] = [],
    name: str = "",
    runtime_id: int = -1,
) -> Parameter:
    """
    Construct a parameter with given shape and data type.
    """
    return Parameter(
        _tensor(shape, dtype, strides, offsets, padded_shape, name),
        runtime_id=runtime_id,
    )


def softmax(
    input: Tensor, output: Tensor = NullTensor, name: str = "softmax"
) -> Tensor:
    """
    Applies softmax  to the `input` tensor on the last dimension.
    Usage:
    tensor_softmax = ark.softmax(tensor)
    """
    max = reduce_max(input, axis=-1)
    output = sub(input, max, output=output)
    output = exp(output, output=output)
    sum = reduce_sum(output, axis=-1)
    output = div(output, sum, output=output)
    return output


def layernorm(
    input: Tensor,
    eps: float = 1e-6,
    output: Tensor = NullTensor,
    name: str = "layernorm",
) -> Tensor:
    mean = reduce_mean(input, axis=-1)
    x = sub(input, mean)
    variance = reduce_mean(mul(x, x), axis=-1)
    output = mul(x, rsqrt(add(variance, eps)), output=output)
    return output


def zeros(
    shape: Iterable[int],
    dtype: DataType = fp32,
    name: str = "zeros",
    runtime_id: int = -1,
) -> Tensor:
    """Zeros."""
    return Tensor(
        Model.get_model().constant(0, Dims(shape), dtype.ctype(), name),
        runtime_id=runtime_id,
    )


def all_reduce(
    input: Tensor,
    rank: int,
    world_size: int,
    output: Tensor = NullTensor,
    name: str = "all_reduce",
) -> Tensor:
    """
    Perform an all-reduce operation on the input tensor.

    Args:
        input (Tensor): The input tensor to be reduced.
        rank (int): The rank of the current process.
        world_size (int): The total number of processes.
        output (Tensor, optional): The output tensor. If provided, the result
            will be stored in this tensor. Defaults to NullTensor.
        name (str, optional): The name of the operation. Defaults to
            "all_reduce".

    Returns:
        Tensor: The reduced tensor.
    """
    if output is not NullTensor:
        output = output._tensor
    _tensor = Model.get_model().all_reduce(
        input._tensor, rank, world_size, output, name
    )
    return Tensor(_tensor)


__all__ = [
    "tensor",
    "parameter",
    "reshape",
    "identity",
    "sharding",
    "reduce_sum",
    "reduce_mean",
    "reduce_max",
    "layernorm",
    "softmax",
    "transpose",
    "matmul",
    "exp",
    "sqrt",
    "rsqrt",
    "rope",
    "relu",
    "gelu",
    "sigmoid",
    "add",
    "sub",
    "mul",
    "div",
    "all_reduce",
    "embedding",
    "cast",
    "constant",
    "ones",
    "zeros",
]


# def im2col(
#     input: Tensor,
#     kernel_height: int,
#     kernel_width: int,
#     stride_height: int,
#     stride_width: int,
#     pad_height: int,
#     pad_width: int,
#     dilation_height: int,
#     dilation_width: int,
#     output: Tensor = NullTensor,
#     name: str = "im2col",
# ) -> Tensor:
#     """
#     Implements the 'im2col' method for 2D convolution layers, which
#     takes an `input` tensor and reshapes it to a 2D matrix by
#     extracting image patches from the input tensor based on the
#     provided parameters.
#     """
#     if output is not NullTensor:
#         output = output._tensor
#     _tensor = Model.get_model().im2col(
#         input._tensor,
#         kernel_height,
#         kernel_width,
#         stride_height,
#         stride_width,
#         pad_height,
#         pad_width,
#         dilation_height,
#         dilation_width,
#         output,
#         name,
#     )
#     return Tensor(_tensor)

# def rope(
#     input: Tensor, other: Tensor, output: Tensor = NullTensor, name: str = "rope"
# ) -> Tensor:
#     """
#     Performs rotary position embedding (RoPE) on the `input` tensor
#     Usage:
#     tensor_mul = ark.rope(tensor1, tensor2)
#     """
#     if output is not NullTensor:
#         output = output._tensor
#     _tensor = Model.get_model().rope(input._tensor, other._tensor, output, name)
#     return Tensor(_tensor)


# def send(
#     input: Tensor,
#     sid: int,
#     dst_rank: int,
#     bytes: int = 0,
#     name: str = "send",
# ) -> Tensor:
#     """
#     Sends a tensor to a destination GPU (`dst_rank`). Multiple
#     tensors can be sent to the same GPU, so an identifier `id` is
#     required to distinguish the tensor. Each 'send' operator must
#     have a corresponding 'recv' operator that have the same id in
#     another GPU's model.
#     Usage:
#     # on GPU0:
#     ark.send(tensor_send, 1, 1)
#     ark.send_done(tensor_send, 1, 1)
#     # on GPU1:
#     ark.recv(1, 0, 0, tensor_recv)
#     """
#     _tensor = Model.get_model().send(
#         input._tensor,
#         sid,
#         dst_rank,
#         bytes,
#         name,
#     )
#     return Tensor(_tensor)


# def send_done(
#     input: Tensor,
#     sid: int,
#     dst_rank: int,
#     name: str = "send_done",
# ) -> Tensor:
#     """
#     Blocks the execution until the corresponding 'send' operator
#     with the specified `id` is completed.
#     """
#     _tensor = Model.get_model().send_done(
#         input._tensor,
#         sid,
#         dst_rank,
#         name,
#     )
#     return Tensor(_tensor)


# def recv(
#     sid: int,
#     src_rank: int,
#     bytes: int,
#     output: Tensor = NullTensor,
#     name: str = "recv",
# ) -> Tensor:
#     """
#     Receives a tensor from a source GPU (`src_rank`), identified by
#     the `id` parameter. Blocks the execution until the corresponding
#     'recv' operator is completed.
#     """
#     if output is not NullTensor:
#         output = output._tensor
#     _tensor = Model.get_model().recv(
#         sid,
#         src_rank,
#         bytes,
#         output,
#         name,
#     )
#     return Tensor(_tensor)


# def all_gather(
#     input: Tensor,
#     rank: int,
#     world_size: int,
#     output: List[Tensor] = [],
#     name: str = "all_gather",
# ) -> List[Tensor]:
#     """
#     Performs an all-gather operator across all GPUs.
#     Usage:
#     # all-gather
#     ark.init(rank, world_size)
#     input_tensor = ark.tensor([tensor_len], ark.fp16)
#     # The all_gather operation will create the recv tensor shards and return
#     them as a list. The allgather_result[rank] is the same as input_tensor
#     allgather_result = ark.all_gather(input_tensor, rank, world_size)

#     # in-place all-gather
#     ark.init(rank, world_size)
#     output_tensor = ark.tensor(
#         [tensor_len * world_size], ark.fp16
#     )
#     # Shard the output tensor into world_size shards
#     output_shard = ark.sharding(output_tensor, 0, tensor_len)
#     # The input tensor is the rank'th shard of the output tensor
#     input_tensor = output_shard[rank]
#     allgather_result = ark.all_gather(
#         input_tensor, rank, world_size, output_shard
#     )
#     """
#     output = [output_shard._tensor for output_shard in output]
#     tensor_shards = Model.get_model().all_gather(
#         input._tensor, rank, world_size, output, name
#     )
#     return [Tensor(_tensor) for _tensor in tensor_shards]


# def local_all_gather(
#     input: Tensor,
#     rank: int,
#     ranks_per_node: int,
#     axis: int,
#     name: str = "local_all_gather",
# ) -> Tensor:
#     """
#     Performs an all-gather operator across local node GPUs.
#     Usage:
#     # all-gather
#     ark.init(rank, world_size)
#     input_tensor = ark.tensor([tensor_len], ark.fp16)
#     allgather_result = ark.local_all_gather(input_tensor, rank, ranks_per_node)
#     """
#     _tensor = Model.get_model().local_all_gather(
#         input._tensor,
#         rank,
#         ranks_per_node,
#         axis,
#         name,
#     )
#     return Tensor(_tensor)


# def local_reduce_scatter(
#     input: Tensor,
#     rank: int,
#     ranks_per_node: int,
#     name: str = "local_reduce_scatter",
# ) -> Tensor:
#     """
#     Performs an reduce-scatter operator across local node GPUs.
#     Usage:
#     # reduce-scatter
#     ark.init(rank, world_size)
#     input_tensor = ark.tensor([tensor_len], ark.fp16)
#     reduce_scatter_result = ark.local_reduce_scatter(input_tensor, rank, ranks_per_node)
#     """
#     _tensor = Model.get_model().local_reduce_scatter(
#         input._tensor,
#         rank,
#         ranks_per_node,
#         name,
#     )
#     return Tensor(_tensor)


# def local_all_reduce(
#     input: Tensor,
#     rank: int,
#     ranks_per_node: int,
#     name: str = "local_all_reduce",
# ) -> Tensor:
#     """
#     Performs an all-reduce operator across local GPUs, aggregating the
#     input tensors. Takes the `input` tensor, the current GPU's
#     `rank`, and the total number of GPUs in a node`ranks_per_node`.
#     Usage:
#     ark.init(rank, world_size)
#     input_tensor = ark.tensor([tensor_len], ark.fp16)
#     allreduce_result = ark.local_all_reduce(input_tensor, rank, ranks_per_node)
#     """
#     _tensor = Model.get_model().local_all_reduce(
#         input._tensor,
#         rank,
#         ranks_per_node,
#         name,
#     )
#     return Tensor(_tensor)


# def local_all_reduce_packet(
#     input: Tensor,
#     rank: int,
#     ranks_per_node: int,
#     name: str = "local_all_reduce",
# ) -> Tensor:
#     """
#     Performs an all-reduce operator across local GPUs with LL algo, aggregating the
#     input tensors. Takes the `input` tensor, the current GPU's
#     `rank`, and the total number of GPUs in a node`ranks_per_node`.
#     Usage:
#     ark.init(rank, world_size)
#     input_tensor = ark.tensor([tensor_len], ark.fp16)
#     allreduce_result = ark.local_all_reduce_packet(input_tensor, rank, ranks_per_node)
#     """
#     _tensor = Model.get_model().local_all_reduce_packet(
#         input._tensor,
#         rank,
#         ranks_per_node,
#         name,
#     )
#     return Tensor(_tensor)<|MERGE_RESOLUTION|>--- conflicted
+++ resolved
@@ -540,12 +540,8 @@
     tensor = ark.tensor([1, 2], dtype=ark.fp16)
     """
     return Tensor(
-<<<<<<< HEAD
-        _tensor(shape, dtype, strides, offsets, padded_shape, rank, name)
-=======
-        _tensor(shape, dtype, strides, offsets, padded_shape, name),
+        _tensor(shape, dtype, strides, offsets, padded_shape, rank, name),
         runtime_id=runtime_id,
->>>>>>> 61f77435
     )
 
 
