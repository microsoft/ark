--- conflicted
+++ resolved
@@ -80,12 +80,8 @@
     if output is not NullTensor:
         output = output._tensor
     return Tensor(
-<<<<<<< HEAD
-        Model.get_model().add(a, b, output, name), runtime_id=input.runtime_id
-=======
         Model.get_model().add(a, b, output, name),
         runtime_id=input.runtime_id,
->>>>>>> 8583d1bf
     )
 
 
@@ -559,8 +555,7 @@
     tensor = ark.tensor([1, 2], dtype=ark.fp16)
     """
     return Tensor(
-        _tensor(shape, dtype, strides, offsets, padded_shape, rank, name),
-        runtime_id=runtime_id,
+        _tensor(shape, dtype, strides, offsets, padded_shape, rank, name)
     )
 
 
