--- conflicted
+++ resolved
@@ -1,16 +1,6 @@
 # Copyright (c) Microsoft Corporation.
 # Licensed under the MIT license.
 
-<<<<<<< HEAD
-from ._ark_core import _BaseError as BaseError
-from ._ark_core import _InternalError as InternalError
-from ._ark_core import _InvalidUsageError as InvalidUsageError
-from ._ark_core import _ModelError as ModelError
-from ._ark_core import _PlanError as PlanError
-from ._ark_core import _UnsupportedError as UnsupportedError
-from ._ark_core import _SystemError as SystemError
-from ._ark_core import _GpuError as GpuError
-=======
 from .core import BaseError
 from .core import InternalError
 from .core import InvalidUsageError
@@ -19,7 +9,6 @@
 from .core import UnsupportedError
 from .core import SystemError
 from .core import GpuError
->>>>>>> 8b460393
 
 __all__ = [
     "BaseError",
