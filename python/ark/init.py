--- conflicted
+++ resolved
@@ -1,11 +1,7 @@
 # Copyright (c) Microsoft Corporation.
 # Licensed under the MIT license.
 
-<<<<<<< HEAD
-from . import _ark_core
-=======
 from . import core
->>>>>>> 8b460393
 from .model import Model
 from .runtime import RuntimeState
 
@@ -15,14 +11,7 @@
 def init():
     """Initializes ARK."""
     Model.reset()
-<<<<<<< HEAD
-    if _RuntimeState.runtime is not None:
-        del _RuntimeState.runtime
-        _RuntimeState.runtime = None
-    _ark_core.init()
-=======
-    if RuntimeState.executor is not None:
-        if not RuntimeState.executor.destroyed():
-            RuntimeState.executor.destroy()
-    core.init()
->>>>>>> 8b460393
+    if RuntimeState.runtime is not None:
+        del RuntimeState.runtime
+        RuntimeState.runtime = None
+    core.init()