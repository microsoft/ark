--- conflicted
+++ resolved
@@ -9,13 +9,7 @@
 def init(keep_runtime: bool = False):
     """Initializes ARK."""
     Model.reset()
-<<<<<<< HEAD
-    if not keep_runtime and _RuntimeState.runtime:
-        _RuntimeState.delete_all()
-        _ark_core.init()
-=======
-    if _RuntimeState.runtime is not None:
+    if not keep_runtime and _RuntimeState.runtime is not None:
         del _RuntimeState.runtime
         _RuntimeState.runtime = None
-    _ark_core.init()
->>>>>>> 5d5342a2
+    _ark_core.init()