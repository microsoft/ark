# Copyright (c) Microsoft Corporation.
# Licensed under the MIT license.

from . import _ark_core
from .model import Model
from .runtime import _RuntimeState


def init(keep_runtime: bool = False):
    """Initializes ARK."""
    Model.reset()
<<<<<<< HEAD
    if not keep_runtime and _RuntimeState.executor is not None:
        if not _RuntimeState.executor.destroyed():
            _RuntimeState.executor.destroy()
    _ark_core.init()
=======
    if not keep_runtime and _RuntimeState.runtime:
        _RuntimeState.delete_all()
        _ark_core.init()
>>>>>>> 61f77435
<|MERGE_RESOLUTION|>--- conflicted
+++ resolved
@@ -9,13 +9,6 @@
 def init(keep_runtime: bool = False):
     """Initializes ARK."""
     Model.reset()
-<<<<<<< HEAD
-    if not keep_runtime and _RuntimeState.executor is not None:
-        if not _RuntimeState.executor.destroyed():
-            _RuntimeState.executor.destroy()
-    _ark_core.init()
-=======
     if not keep_runtime and _RuntimeState.runtime:
         _RuntimeState.delete_all()
-        _ark_core.init()
->>>>>>> 61f77435
+        _ark_core.init()