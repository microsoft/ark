--- conflicted
+++ resolved
@@ -1,7 +1,7 @@
 # Copyright (c) Microsoft Corporation.
 # Licensed under the MIT license.
 
-from . import _ark_core
+import _ark_core
 from .model import Model
 from .runtime import _RuntimeState
 
@@ -9,12 +9,6 @@
 def init(keep_runtime: bool = False):
     """Initializes ARK."""
     Model.reset()
-<<<<<<< HEAD
     if not keep_runtime and _RuntimeState.runtime:
         _RuntimeState.delete_all()
-        _ark_core.init()
-=======
-    if _RuntimeState.runtime:
-        _RuntimeState.delete_all()
-    _ark_core.init()
->>>>>>> 8583d1bf
+        _ark_core.init()