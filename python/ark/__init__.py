--- conflicted
+++ resolved
@@ -32,55 +32,6 @@
     return __version__
 
 
-<<<<<<< HEAD
-from .runtime import Runtime
-from .data_type import DataType, fp32, fp16, int32, byte
-from .tensor import Dims, Tensor, TensorBuf, Parameter
-from .module import Module
-from .serialize import save, load
-from .model import (
-    Model,
-    tensor,
-    parameter,
-    reshape,
-    identity,
-    sharding,
-    reduce_sum,
-    reduce_mean,
-    reduce_max,
-    layernorm,
-    rmsnorm,
-    softmax,
-    transpose,
-    matmul,
-    im2col,
-    scale,
-    relu,
-    gelu,
-    sigmoid,
-    exp,
-    sqrt,
-    rope,
-    add,
-    sub,
-    mul,
-    div,
-    send,
-    send_done,
-    recv,
-    send_mm,
-    recv_mm,
-    send_mscclpp,
-    send_done_mscclpp,
-    recv_mscclpp,
-    all_gather,
-    all_reduce,
-    embedding,
-)
-
-
-=======
->>>>>>> a0e2d2c4
 def init():
     """Initializes ARK."""
     _ark_core.init()
