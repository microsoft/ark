--- conflicted
+++ resolved
@@ -24,10 +24,7 @@
 from .model import (
     Model,
     tensor,
-<<<<<<< HEAD
-=======
     parameter,
->>>>>>> 93a303f0
     reshape,
     identity,
     sharding,
@@ -56,12 +53,9 @@
     recv,
     send_mm,
     recv_mm,
-<<<<<<< HEAD
     send_mscclpp,
     send_done_mscclpp,
     recv_mscclpp,
-=======
->>>>>>> 93a303f0
     all_gather,
     all_reduce,
     embedding,
