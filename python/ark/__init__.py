--- conflicted
+++ resolved
@@ -61,63 +61,6 @@
 )
 
 
-<<<<<<< HEAD
-__all__ = [
-    "init",
-    "srand",
-    "rand",
-    "Dims",
-    "TensorBuf",
-    "TensorType",
-    "Tensor",
-    "Parameter",
-    "FP16",
-    "FP32",
-    "INT32",
-    "BYTE",
-    "Runtime",
-    "Module",
-    "Executor",
-    "save",
-    "load",
-    "Optimizer",
-    "Trainer",
-    "Model",
-    "tensor",
-    "reshape",
-    "identity",
-    "sharding",
-    "reduce_sum",
-    "reduce_mean",
-    "reduce_max",
-    "layernorm",
-    "softmax",
-    "transpose",
-    "matmul",
-    "im2col",
-    "max_pool",
-    "scale",
-    "relu",
-    "gelu",
-    "sigmoid",
-    "exp",
-    "sqrt",
-    "add",
-    "sub",
-    "mul",
-    "div",
-    "send",
-    "send_done",
-    "recv",
-    "send_mm",
-    "recv_mm",
-    "send_mscclpp",
-    "send_done_mscclpp",
-    "recv_mscclpp",
-    "all_gather",
-    "all_reduce",
-]
-=======
 def init():
     """Initializes ARK."""
     _ark_core.init()
@@ -136,5 +79,4 @@
 
 def set_world_size(world_size):
     """Sets the world size of the current process."""
-    Model.set_world_size(world_size)
->>>>>>> 4c39fd41
+    Model.set_world_size(world_size)