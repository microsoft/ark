--- conflicted
+++ resolved
@@ -234,15 +234,11 @@
 
 @register_op
 def reduce_sum(
-<<<<<<< HEAD
-    input: Tensor, axis: int, output: Tensor = None, name: str = "reduce_sum"
-=======
     input: Tensor,
     axis: int,
     keepdims: bool = True,
     output: Tensor = None,
     name: str = "reduce_sum",
->>>>>>> effe44d7
 ) -> Tensor:
     """
     Performs reduction along the `axis` of the `input` tensor and
@@ -262,15 +258,11 @@
 
 @register_op
 def reduce_mean(
-<<<<<<< HEAD
-    input: Tensor, axis: int, output: Tensor = None, name: str = "reduce_mean"
-=======
     input: Tensor,
     axis: int,
     keepdims: bool = True,
     output: Tensor = None,
     name: str = "reduce_mean",
->>>>>>> effe44d7
 ) -> Tensor:
     """
     Performs reduction along the `axis` of the `input` tensor and
@@ -288,15 +280,11 @@
 
 @register_op
 def reduce_max(
-<<<<<<< HEAD
-    input: Tensor, axis: int, output: Tensor = None, name: str = "reduce_max"
-=======
     input: Tensor,
     axis: int,
     keepdims: bool = True,
     output: Tensor = None,
     name: str = "reduce_max",
->>>>>>> effe44d7
 ) -> Tensor:
     """
     Performs reduction along the `axis` of the `input` tensor and
@@ -725,20 +713,12 @@
 
 
 @register_op
-<<<<<<< HEAD
 def send_mscclpp(
-=======
-def send_msll(
->>>>>>> effe44d7
     input: Tensor,
     sid: int,
     dst_rank: int,
     bytes: int = 0,
-<<<<<<< HEAD
     name: str = "send_mscclpp",
-=======
-    name: str = "send_msll",
->>>>>>> effe44d7
 ) -> Tensor:
     """
     Sends a tensor to a destination GPU (`dst_rank`). Multiple
@@ -753,11 +733,7 @@
     # on GPU1:
     ark.recv(1, 0, 0, tensor_recv)
     """
-<<<<<<< HEAD
     _tensor = Model.get_model().send_mscclpp(
-=======
-    _tensor = Model.get_model().send_msll(
->>>>>>> effe44d7
         input._tensor,
         sid,
         dst_rank,
@@ -768,27 +744,16 @@
 
 
 @register_op
-<<<<<<< HEAD
 def send_done_mscclpp(
     input: Tensor,
     dst_rank: int,
     name: str = "send_done_mscclpp",
-=======
-def send_done_msll(
-    input: Tensor,
-    dst_rank: int,
-    name: str = "send_done_msll",
->>>>>>> effe44d7
 ) -> Tensor:
     """
     Blocks the execution until the corresponding 'send' operator
     with the specified `id` is completed.
     """
-<<<<<<< HEAD
     _tensor = Model.get_model().send_done_mscclpp(
-=======
-    _tensor = Model.get_model().send_done_msll(
->>>>>>> effe44d7
         input._tensor,
         dst_rank,
         name,
@@ -797,11 +762,7 @@
 
 
 @register_op
-<<<<<<< HEAD
 def recv_mscclpp(
-=======
-def recv_msll(
->>>>>>> effe44d7
     sid: int,
     src_rank: int,
     bytes: int,
@@ -815,11 +776,7 @@
     """
     if output is not None:
         output = output._tensor
-<<<<<<< HEAD
     _tensor = Model.get_model().recv_mscclpp(
-=======
-    _tensor = Model.get_model().recv_msll(
->>>>>>> effe44d7
         sid,
         src_rank,
         bytes,
@@ -868,20 +825,12 @@
 
 
 @register_op
-<<<<<<< HEAD
 def local_all_gather_mscclpp(
-=======
-def local_all_gather_msll(
->>>>>>> effe44d7
     input: Tensor,
     rank: int,
     ranks_per_node: int,
     axis: int,
-<<<<<<< HEAD
     name: str = "local_all_gather_mscclpp",
-=======
-    name: str = "local_all_gather_msll",
->>>>>>> effe44d7
 ) -> Tensor:
     """
     Performs an all-gather operator across local node GPUs.
@@ -889,15 +838,9 @@
     # all-gather
     ark.init(rank, world_size)
     input_tensor = ark.tensor([tensor_len], ark.fp16)
-<<<<<<< HEAD
     allgather_result = ark.local_all_gather_mscclpp(input_tensor, rank, ranks_per_node)
     """
     _tensor = Model.get_model().local_all_gather_mscclpp(
-=======
-    allgather_result = ark.local_all_gather_msll(input_tensor, rank, ranks_per_node)
-    """
-    _tensor = Model.get_model().local_all_gather_msll(
->>>>>>> effe44d7
         input._tensor,
         rank,
         ranks_per_node,
@@ -908,19 +851,11 @@
 
 
 @register_op
-<<<<<<< HEAD
 def local_reduce_scatter_mscclpp(
     input: Tensor,
     rank: int,
     ranks_per_node: int,
     name: str = "local_reduce_scatter_mscclpp",
-=======
-def local_reduce_scatter_msll(
-    input: Tensor,
-    rank: int,
-    ranks_per_node: int,
-    name: str = "local_reduce_scatter_msll",
->>>>>>> effe44d7
 ) -> Tensor:
     """
     Performs an reduce-scatter operator across local node GPUs.
@@ -928,15 +863,9 @@
     # reduce-scatter
     ark.init(rank, world_size)
     input_tensor = ark.tensor([tensor_len], ark.fp16)
-<<<<<<< HEAD
     reduce_scatter_result = ark.local_reduce_scatter_mscclpp(input_tensor, rank, ranks_per_node)
     """
     _tensor = Model.get_model().local_reduce_scatter_mscclpp(
-=======
-    reduce_scatter_result = ark.local_reduce_scatter_msll(input_tensor, rank, ranks_per_node)
-    """
-    _tensor = Model.get_model().local_reduce_scatter_msll(
->>>>>>> effe44d7
         input._tensor,
         rank,
         ranks_per_node,
@@ -971,19 +900,11 @@
 
 
 @register_op
-<<<<<<< HEAD
 def local_all_reduce_mscclpp(
     input: Tensor,
     rank: int,
     ranks_per_node: int,
     name: str = "local_all_reduce_mscclpp",
-=======
-def local_all_reduce_msll(
-    input: Tensor,
-    rank: int,
-    ranks_per_node: int,
-    name: str = "local_all_reduce_msll",
->>>>>>> effe44d7
 ) -> Tensor:
     """
     Performs an all-reduce operator across local GPUs, aggregating the
@@ -992,15 +913,9 @@
     Usage:
     ark.init(rank, world_size)
     input_tensor = ark.tensor([tensor_len], ark.fp16)
-<<<<<<< HEAD
     allreduce_result = ark.local_all_reduce_mscclpp(input_tensor, rank, ranks_per_node)
     """
     _tensor = Model.get_model().local_all_reduce_mscclpp(
-=======
-    allreduce_result = ark.local_all_reduce_msll(input_tensor, rank, ranks_per_node)
-    """
-    _tensor = Model.get_model().local_all_reduce_msll(
->>>>>>> effe44d7
         input._tensor,
         rank,
         ranks_per_node,
@@ -1010,19 +925,11 @@
 
 
 @register_op
-<<<<<<< HEAD
 def local_all_reduce_packet_mscclpp(
     input: Tensor,
     rank: int,
     ranks_per_node: int,
     name: str = "local_all_reduce_mscclpp",
-=======
-def local_all_reduce_packet_msll(
-    input: Tensor,
-    rank: int,
-    ranks_per_node: int,
-    name: str = "local_all_reduce_msll",
->>>>>>> effe44d7
 ) -> Tensor:
     """
     Performs an all-reduce operator across local GPUs with LL algo, aggregating the
@@ -1031,15 +938,9 @@
     Usage:
     ark.init(rank, world_size)
     input_tensor = ark.tensor([tensor_len], ark.fp16)
-<<<<<<< HEAD
     allreduce_result = ark.local_all_reduce_packet_mscclpp(input_tensor, rank, ranks_per_node)
     """
     _tensor = Model.get_model().local_all_reduce_packet_mscclpp(
-=======
-    allreduce_result = ark.local_all_reduce_packet_msll(input_tensor, rank, ranks_per_node)
-    """
-    _tensor = Model.get_model().local_all_reduce_packet_msll(
->>>>>>> effe44d7
         input._tensor,
         rank,
         ranks_per_node,
