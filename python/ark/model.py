--- conflicted
+++ resolved
@@ -695,20 +695,12 @@
 
 
 @register_op
-<<<<<<< HEAD
-def send_mscclpp(
-=======
 def send_msll(
->>>>>>> e7bd04de
     input: Tensor,
     sid: int,
     dst_rank: int,
     bytes: int = 0,
-<<<<<<< HEAD
-    name: str = "send_mscclpp",
-=======
     name: str = "send_msll",
->>>>>>> e7bd04de
 ) -> Tensor:
     """
     Sends a tensor to a destination GPU (`dst_rank`). Multiple
@@ -723,30 +715,6 @@
     # on GPU1:
     ark.recv(1, 0, 0, tensor_recv)
     """
-<<<<<<< HEAD
-    _tensor = Model.get_model().send_mscclpp(
-        input._tensor,
-        sid,
-        dst_rank,
-        bytes,
-        name,
-    )
-    return Tensor(_tensor)
-
-
-@register_op
-def send_done_mscclpp(
-    input: Tensor,
-    dst_rank: int,
-    name: str = "send_done_mscclpp",
-) -> Tensor:
-    """
-    Blocks the execution until the corresponding 'send' operator
-    with the specified `id` is completed.
-    """
-    _tensor = Model.get_model().send_done_mscclpp(
-        input._tensor,
-=======
     _tensor = Model.get_model().send_msll(
         input._tensor,
         sid,
@@ -769,7 +737,6 @@
     """
     _tensor = Model.get_model().send_done_msll(
         input._tensor,
->>>>>>> e7bd04de
         dst_rank,
         name,
     )
@@ -777,11 +744,7 @@
 
 
 @register_op
-<<<<<<< HEAD
-def recv_mscclpp(
-=======
 def recv_msll(
->>>>>>> e7bd04de
     sid: int,
     src_rank: int,
     bytes: int,
@@ -795,11 +758,7 @@
     """
     if output is not None:
         output = output._tensor
-<<<<<<< HEAD
-    _tensor = Model.get_model().recv_mscclpp(
-=======
     _tensor = Model.get_model().recv_msll(
->>>>>>> e7bd04de
         sid,
         src_rank,
         bytes,
@@ -848,20 +807,12 @@
 
 
 @register_op
-<<<<<<< HEAD
-def local_all_gather_mscclpp(
+def local_all_gather_msll(
     input: Tensor,
     rank: int,
     ranks_per_node: int,
     axis: int,
-    name: str = "local_all_gather_mscclpp",
-=======
-def local_all_gather_msll(
-    input: Tensor,
-    rank: int,
-    ranks_per_node: int,
     name: str = "local_all_gather_msll",
->>>>>>> e7bd04de
 ) -> Tensor:
     """
     Performs an all-gather operator across local node GPUs.
@@ -869,41 +820,24 @@
     # all-gather
     ark.init(rank, world_size)
     input_tensor = ark.tensor([tensor_len], ark.fp16)
-<<<<<<< HEAD
-    allgather_result = ark.local_all_gather_mscclpp(input_tensor, rank, ranks_per_node)
-    """
-    _tensor = Model.get_model().local_all_gather_mscclpp(
+    allgather_result = ark.local_all_gather_msll(input_tensor, rank, ranks_per_node)
+    """
+    _tensor = Model.get_model().local_all_gather_msll(
         input._tensor,
         rank,
         ranks_per_node,
         axis,
-=======
-    allgather_result = ark.local_all_gather_msll(input_tensor, rank, ranks_per_node)
-    """
-    _tensor = Model.get_model().local_all_gather_msll(
-        input._tensor,
-        rank,
-        ranks_per_node,
->>>>>>> e7bd04de
-        name,
-    )
-    return Tensor(_tensor)
-
-
-@register_op
-<<<<<<< HEAD
-def local_reduce_scatter_mscclpp(
-    input: Tensor,
-    rank: int,
-    ranks_per_node: int,
-    name: str = "local_reduce_scatter_mscclpp",
-=======
+        name,
+    )
+    return Tensor(_tensor)
+
+
+@register_op
 def local_reduce_scatter_msll(
     input: Tensor,
     rank: int,
     ranks_per_node: int,
     name: str = "local_reduce_scatter_msll",
->>>>>>> e7bd04de
 ) -> Tensor:
     """
     Performs an reduce-scatter operator across local node GPUs.
@@ -911,15 +845,9 @@
     # reduce-scatter
     ark.init(rank, world_size)
     input_tensor = ark.tensor([tensor_len], ark.fp16)
-<<<<<<< HEAD
-    reduce_scatter_result = ark.local_reduce_scatter_mscclpp(input_tensor, rank, ranks_per_node)
-    """
-    _tensor = Model.get_model().local_reduce_scatter_mscclpp(
-=======
     reduce_scatter_result = ark.local_reduce_scatter_msll(input_tensor, rank, ranks_per_node)
     """
     _tensor = Model.get_model().local_reduce_scatter_msll(
->>>>>>> e7bd04de
         input._tensor,
         rank,
         ranks_per_node,
@@ -954,19 +882,11 @@
 
 
 @register_op
-<<<<<<< HEAD
-def local_all_reduce_mscclpp(
-    input: Tensor,
-    rank: int,
-    ranks_per_node: int,
-    name: str = "local_all_reduce_mscclpp",
-=======
 def local_all_reduce_msll(
     input: Tensor,
     rank: int,
     ranks_per_node: int,
     name: str = "local_all_reduce_msll",
->>>>>>> e7bd04de
 ) -> Tensor:
     """
     Performs an all-reduce operator across local GPUs, aggregating the
@@ -975,15 +895,9 @@
     Usage:
     ark.init(rank, world_size)
     input_tensor = ark.tensor([tensor_len], ark.fp16)
-<<<<<<< HEAD
-    allreduce_result = ark.local_all_reduce_mscclpp(input_tensor, rank, ranks_per_node)
-    """
-    _tensor = Model.get_model().local_all_reduce_mscclpp(
-=======
     allreduce_result = ark.local_all_reduce_msll(input_tensor, rank, ranks_per_node)
     """
     _tensor = Model.get_model().local_all_reduce_msll(
->>>>>>> e7bd04de
         input._tensor,
         rank,
         ranks_per_node,
@@ -993,19 +907,11 @@
 
 
 @register_op
-<<<<<<< HEAD
-def local_all_reduce_packet_mscclpp(
-    input: Tensor,
-    rank: int,
-    ranks_per_node: int,
-    name: str = "local_all_reduce_mscclpp",
-=======
 def local_all_reduce_packet_msll(
     input: Tensor,
     rank: int,
     ranks_per_node: int,
     name: str = "local_all_reduce_msll",
->>>>>>> e7bd04de
 ) -> Tensor:
     """
     Performs an all-reduce operator across local GPUs with LL algo, aggregating the
@@ -1014,15 +920,9 @@
     Usage:
     ark.init(rank, world_size)
     input_tensor = ark.tensor([tensor_len], ark.fp16)
-<<<<<<< HEAD
-    allreduce_result = ark.local_all_reduce_packet_mscclpp(input_tensor, rank, ranks_per_node)
-    """
-    _tensor = Model.get_model().local_all_reduce_packet_mscclpp(
-=======
     allreduce_result = ark.local_all_reduce_packet_msll(input_tensor, rank, ranks_per_node)
     """
     _tensor = Model.get_model().local_all_reduce_packet_msll(
->>>>>>> e7bd04de
         input._tensor,
         rank,
         ranks_per_node,
