--- conflicted
+++ resolved
@@ -211,13 +211,8 @@
     name: str = "rmsnorm",
 ) -> Tensor:
     """
-<<<<<<< HEAD
-    Applies layer normalization to the `input` tensor and returns
-    the normalized tensor as `output`.
-=======
     Applies RMS (Root Mean Square Layer Normalization) normalization
     to the `input` tensor and returns the normalized tensor as `output`.
->>>>>>> 7db00379
     Usage:
     tensor_rmsnorm = ark.rmsnorm(tensor)
     """
