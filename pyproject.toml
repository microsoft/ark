--- conflicted
+++ resolved
@@ -4,11 +4,7 @@
 
 [project]
 name = "ark"
-<<<<<<< HEAD
-version = "0.4.0"
-=======
 version = "0.4.1"
->>>>>>> effe44d7
 
 [tool.scikit-build]
 cmake.minimum-version = "3.25"
