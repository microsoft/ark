# Copyright (c) Microsoft Corporation.
# Licensed under the MIT license.

set(ARK_MAJOR "0")
set(ARK_MINOR "5")
set(ARK_PATCH "0")

set(ARK_VERSION "${ARK_MAJOR}.${ARK_MINOR}.${ARK_PATCH}")
set(ARK_SOVERSION "${ARK_MAJOR}.${ARK_MINOR}")

cmake_minimum_required(VERSION 3.25)
enable_language(CXX)

list(APPEND CMAKE_MODULE_PATH "${CMAKE_CURRENT_SOURCE_DIR}/cmake")

option(ARK_USE_CUDA "Use NVIDIA/CUDA." OFF)
option(ARK_USE_ROCM "Use AMD/ROCm." OFF)
option(ARK_BYPASS_GPU_CHECK "Bypass GPU check." OFF)
option(ARK_BUILD_TESTS "Build unit tests." ON)
<<<<<<< HEAD
option(BUILD_PYTHON "Build Python module." ON)
=======
option(ARK_BUILD_PYTHON "Build Python module." ON)
>>>>>>> 8583d1bf

if(ARK_BYPASS_GPU_CHECK)
    if(ARK_USE_CUDA)
        message("Bypassing GPU check: using NVIDIA/CUDA.")
        find_package(CUDAToolkit REQUIRED)
    elseif(ARK_USE_ROCM)
        message("Bypassing GPU check: using AMD/ROCm.")
        set(CMAKE_PREFIX_PATH "/opt/rocm;${CMAKE_PREFIX_PATH}")
        find_package(hip REQUIRED)
    else()
        message(FATAL_ERROR "Bypassing GPU check: neither NVIDIA/CUDA nor AMD/ROCm is specified.")
    endif()
else()
    # Detect GPUs
    include(CheckNvidiaGpu)
    include(CheckAmdGpu)
    if(NVIDIA_FOUND AND AMD_FOUND)
        message("Detected NVIDIA/CUDA and AMD/ROCm: prioritizing NVIDIA/CUDA.")
        set(ARK_USE_CUDA ON)
        set(ARK_USE_ROCM OFF)
    elseif(NVIDIA_FOUND)
        message("Detected NVIDIA/CUDA.")
        set(ARK_USE_CUDA ON)
        set(ARK_USE_ROCM OFF)
    elseif(AMD_FOUND)
        message("Detected AMD/ROCm.")
        set(ARK_USE_CUDA OFF)
        set(ARK_USE_ROCM ON)
    else()
        message(FATAL_ERROR "Neither NVIDIA/CUDA nor AMD/ROCm is found.")
    endif()
endif()

# Declare project
set(CMAKE_CXX_STANDARD 17)
set(CMAKE_CXX_FLAGS "${CMAKE_CXX_FLAGS} -Wall -Wextra -Wno-deprecated-declarations")
if(ARK_USE_CUDA)
    set(CMAKE_CUDA_STANDARD 17)
    set(CMAKE_CUDA_FLAGS "${CMAKE_CUDA_FLAGS} -Xcompiler -Wall,-Wextra")
    project(ark LANGUAGES CXX CUDA)

    # CUDA 11 or higher is required
    if(CUDAToolkit_VERSION_MAJOR LESS 11)
        message(FATAL_ERROR "CUDA 11 or higher is required but detected ${CUDAToolkit_VERSION}")
    endif()

    # Set CUDA architectures
    if(CUDAToolkit_VERSION_MAJOR GREATER_EQUAL 11)
        set(CMAKE_CUDA_ARCHITECTURES 60 70 80)
    endif()

    # Hopper architecture
    if(CUDAToolkit_VERSION_MAJOR GREATER_EQUAL 12)
        set(CMAKE_CUDA_ARCHITECTURES ${CMAKE_CUDA_ARCHITECTURES} 90)
    endif()
else()  # ARK_USE_ROCM
    set(CMAKE_HIP_STANDARD 17)
    set(CMAKE_HIP_FLAGS "${CMAKE_HIP_FLAGS} -Wall -Wextra")
    project(ark LANGUAGES CXX HIP)
endif()

# Code coverage from https://github.com/codecov/example-cpp11-cmake
add_library(coverage_config INTERFACE)
if(CMAKE_BUILD_TYPE MATCHES "Debug" AND CMAKE_CXX_COMPILER_ID MATCHES "GNU|Clang")
    # Add required flags (GCC & LLVM/Clang)
    target_compile_options(coverage_config INTERFACE
        -O0        # no optimization
        -g         # generate debug info
        --coverage # sets all required flags
    )
    target_link_options(coverage_config INTERFACE --coverage)
endif()

# Find ibverbs
include(FindIBVerbs)

# Find NUMA
include(FindNUMA)

# Third party libraries
add_subdirectory(third_party)

# ARK object
add_library(ark_obj OBJECT)
set_target_properties(ark_obj PROPERTIES
    LINKER_LANGUAGE CXX
    POSITION_INDEPENDENT_CODE 1
    VERSION ${ARK_VERSION}
    SOVERSION ${ARK_SOVERSION}
)
add_dependencies(ark_obj ${TP_TARGETS})
target_link_libraries(ark_obj PUBLIC coverage_config)

# Build
add_custom_target(build)
add_dependencies(build ark_obj)
add_custom_command(TARGET build POST_BUILD
    COMMAND ${CMAKE_COMMAND} -E copy_directory ${CMAKE_SOURCE_DIR}/ark/include ${CMAKE_CURRENT_BINARY_DIR}/include
)
add_custom_command(TARGET build POST_BUILD
    COMMAND ${CMAKE_COMMAND} -E copy_directory ${TP_KERNELS} ${CMAKE_CURRENT_BINARY_DIR}/include/kernels
)

# ARK shared library
add_library(ark SHARED)
set_target_properties(ark PROPERTIES
    VERSION ${ARK_VERSION}
    SOVERSION ${ARK_SOVERSION}
)
target_link_libraries(ark PUBLIC ark_obj)
add_dependencies(ark build)

# ARK static library
add_library(ark_static STATIC)
set_target_properties(ark_static PROPERTIES
    VERSION ${ARK_VERSION}
    SOVERSION ${ARK_SOVERSION}
)
target_link_libraries(ark_static PUBLIC ark_obj)
add_dependencies(ark_static build)

# ARK unit tests
include(CTest)
add_custom_target(ut)

# Details
add_subdirectory(ark)

if(ARK_BUILD_PYTHON)
    # Install Python module
    add_subdirectory(python)
    add_dependencies(ark_py build)
    install(TARGETS ark_py LIBRARY DESTINATION ark)
else()
    # Install libraries
    install(TARGETS ark ark_static
        LIBRARY DESTINATION ark/lib
        ARCHIVE DESTINATION ark/lib
    )
endif()

# Install header files
install(DIRECTORY ${CMAKE_CURRENT_BINARY_DIR}/include DESTINATION ark)

# Utils
include(${PROJECT_SOURCE_DIR}/cmake/Utils.cmake)
add_custom_target(lint_and_ut)
if(CLANG_FORMAT)
    add_dependencies(lint_and_ut cpplint-autofix ut)
endif()<|MERGE_RESOLUTION|>--- conflicted
+++ resolved
@@ -17,11 +17,7 @@
 option(ARK_USE_ROCM "Use AMD/ROCm." OFF)
 option(ARK_BYPASS_GPU_CHECK "Bypass GPU check." OFF)
 option(ARK_BUILD_TESTS "Build unit tests." ON)
-<<<<<<< HEAD
-option(BUILD_PYTHON "Build Python module." ON)
-=======
 option(ARK_BUILD_PYTHON "Build Python module." ON)
->>>>>>> 8583d1bf
 
 if(ARK_BYPASS_GPU_CHECK)
     if(ARK_USE_CUDA)
