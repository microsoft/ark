--- conflicted
+++ resolved
@@ -86,8 +86,6 @@
         message(FATAL_ERROR "MSLL not found")
     endif()
 endif()
-<<<<<<< HEAD
-=======
 
 # Code coverage from https://github.com/codecov/example-cpp11-cmake
 add_library(coverage_config INTERFACE)
@@ -106,7 +104,6 @@
 
 # Find NUMA
 include(FindNUMA)
->>>>>>> 2e0c7d42
 
 # Code coverage from https://github.com/codecov/example-cpp11-cmake
 add_library(coverage_config INTERFACE)
@@ -194,10 +191,6 @@
 # Utils
 include(${PROJECT_SOURCE_DIR}/cmake/Utils.cmake)
 add_custom_target(lint_and_ut)
-<<<<<<< HEAD
-add_dependencies(lint_and_ut cpplint-autofix ut)
-=======
 if(CLANG_FORMAT)
     add_dependencies(lint_and_ut cpplint-autofix ut)
-endif()
->>>>>>> 2e0c7d42
+endif()