--- conflicted
+++ resolved
@@ -3,20 +3,12 @@
 
 set(ARK_MAJOR "0")
 set(ARK_MINOR "4")
-<<<<<<< HEAD
-set(ARK_PATCH "0")
-=======
 set(ARK_PATCH "1")
->>>>>>> effe44d7
 
 set(ARK_VERSION "${ARK_MAJOR}.${ARK_MINOR}.${ARK_PATCH}")
 set(ARK_SOVERSION "${ARK_MAJOR}.${ARK_MINOR}")
 
-<<<<<<< HEAD
 option(USE_MSCCLPP "Use MSCCL++" ON)
-=======
-option(USE_MSLL "Use USE_MSLL" OFF)
->>>>>>> effe44d7
 
 cmake_minimum_required(VERSION 3.25)
 enable_language(CXX)
@@ -86,17 +78,6 @@
     set(CMAKE_HIP_FLAGS "${CMAKE_HIP_FLAGS} -Wall -Wextra")
     project(ark LANGUAGES CXX HIP)
 endif()
-<<<<<<< HEAD
-=======
-
-# Find MSLL
-if(USE_MSLL)
-    include(${PROJECT_SOURCE_DIR}/cmake/FindMSLL.cmake)
-    if (NOT MSLL_FOUND)
-        message(FATAL_ERROR "MSLL not found")
-    endif()
-endif()
->>>>>>> effe44d7
 
 # Code coverage from https://github.com/codecov/example-cpp11-cmake
 add_library(coverage_config INTERFACE)
@@ -113,7 +94,6 @@
 # Find ibverbs
 include(FindIBVerbs)
 
-<<<<<<< HEAD
 # Find MSCCL++
 if(USE_MSCCLPP)
     include(${PROJECT_SOURCE_DIR}/cmake/FindMSCCLPP.cmake)
@@ -121,10 +101,6 @@
         message(FATAL_ERROR "MSCCL++ not found")
     endif()
 endif()
-=======
-# Find NUMA
-include(FindNUMA)
->>>>>>> effe44d7
 
 # Find NUMA
 include(FindNUMA)
