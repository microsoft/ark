# Copyright (c) Microsoft Corporation.
# Licensed under the MIT license.

set(ARK_MAJOR "0")
set(ARK_MINOR "4")
set(ARK_PATCH "0")

set(ARK_VERSION "${ARK_MAJOR}.${ARK_MINOR}.${ARK_PATCH}")
set(ARK_SOVERSION "${ARK_MAJOR}.${ARK_MINOR}")

<<<<<<< HEAD
option(USE_MSCCLPP "Use MSCCL++" ON)
=======
option(USE_MSLL "Use USE_MSLL" OFF)
>>>>>>> e7bd04de

cmake_minimum_required(VERSION 3.25)
enable_language(CXX)

list(APPEND CMAKE_MODULE_PATH "${CMAKE_CURRENT_SOURCE_DIR}/cmake")

option(USE_CUDA "Use NVIDIA/CUDA." OFF)
option(USE_ROCM "Use AMD/ROCm." OFF)
option(BYPASS_GPU_CHECK "Bypass GPU check." OFF)

if(BYPASS_GPU_CHECK)
    if(USE_CUDA)
        message("Bypassing GPU check: using NVIDIA/CUDA.")
        find_package(CUDAToolkit REQUIRED)
    elseif(USE_ROCM)
        message("Bypassing GPU check: using AMD/ROCm.")
        set(CMAKE_PREFIX_PATH "/opt/rocm;${CMAKE_PREFIX_PATH}")
<<<<<<< HEAD
        find_package(hip REQUIRED)
=======
        find_package(hip REQUIRED)        
>>>>>>> e7bd04de
    else()
        message(FATAL_ERROR "Bypassing GPU check: neither NVIDIA/CUDA nor AMD/ROCm is specified.")
    endif()
else()
    # Detect GPUs
    include(CheckNvidiaGpu)
    include(CheckAmdGpu)
    if(NVIDIA_FOUND AND AMD_FOUND)
        message("Detected NVIDIA/CUDA and AMD/ROCm: prioritizing NVIDIA/CUDA.")
        set(USE_CUDA ON)
        set(USE_ROCM OFF)
    elseif(NVIDIA_FOUND)
        message("Detected NVIDIA/CUDA.")
        set(USE_CUDA ON)
        set(USE_ROCM OFF)
    elseif(AMD_FOUND)
        message("Detected AMD/ROCm.")
        set(USE_CUDA OFF)
        set(USE_ROCM ON)
    else()
        message(FATAL_ERROR "Neither NVIDIA/CUDA nor AMD/ROCm is found.")
    endif()
endif()

# Declare project
set(CMAKE_CXX_STANDARD 17)
set(CMAKE_CXX_FLAGS "${CMAKE_CXX_FLAGS} -Wall -Wextra -Wno-deprecated-declarations")
if(USE_CUDA)
    set(CMAKE_CUDA_STANDARD 17)
    set(CMAKE_CUDA_FLAGS "${CMAKE_CUDA_FLAGS} -Xcompiler -Wall,-Wextra")
    project(ark LANGUAGES CXX CUDA)

    # CUDA 11 or higher is required
    if(CUDAToolkit_VERSION_MAJOR LESS 11)
        message(FATAL_ERROR "CUDA 11 or higher is required but detected ${CUDAToolkit_VERSION}")
    endif()

    # Set CUDA architectures
    if(CUDAToolkit_VERSION_MAJOR GREATER_EQUAL 11)
        set(CMAKE_CUDA_ARCHITECTURES 60 70 80)
    endif()

    # Hopper architecture
    if(CUDAToolkit_VERSION_MAJOR GREATER_EQUAL 12)
        set(CMAKE_CUDA_ARCHITECTURES ${CMAKE_CUDA_ARCHITECTURES} 90)
    endif()
else()  # USE_ROCM
    set(CMAKE_HIP_STANDARD 17)
    set(CMAKE_HIP_FLAGS "${CMAKE_HIP_FLAGS} -Wall -Wextra")
    project(ark LANGUAGES CXX HIP)
endif()
<<<<<<< HEAD
=======

# Find MSLL
if(USE_MSLL)
    include(${PROJECT_SOURCE_DIR}/cmake/FindMSLL.cmake)
    if (NOT MSLL_FOUND)
        message(FATAL_ERROR "MSLL not found")
    endif()
endif()
>>>>>>> e7bd04de

# Code coverage from https://github.com/codecov/example-cpp11-cmake
add_library(coverage_config INTERFACE)
if(CMAKE_BUILD_TYPE MATCHES "Debug" AND CMAKE_CXX_COMPILER_ID MATCHES "GNU|Clang")
    # Add required flags (GCC & LLVM/Clang)
    target_compile_options(coverage_config INTERFACE
        -O0        # no optimization
        -g         # generate debug info
        --coverage # sets all required flags
    )
    target_link_options(coverage_config INTERFACE --coverage)
endif()

# Find ibverbs
include(FindIBVerbs)

<<<<<<< HEAD
# Find MSCCL++
if(USE_MSCCLPP)
    include(${PROJECT_SOURCE_DIR}/cmake/FindMSCCLPP.cmake)
    if (NOT MSCCLPP_FOUND)
        message(FATAL_ERROR "MSCCL++ not found")
    endif()
endif()
=======
# Find NUMA
include(FindNUMA)
>>>>>>> e7bd04de

# Find NUMA
include(FindNUMA)

# Third party libraries
add_subdirectory(third_party)

# ARK object
add_library(ark_obj OBJECT)
set_target_properties(ark_obj PROPERTIES
    LINKER_LANGUAGE CXX
    POSITION_INDEPENDENT_CODE 1
    VERSION ${ARK_VERSION}
    SOVERSION ${ARK_SOVERSION}
)
add_dependencies(ark_obj ${TP_TARGETS})
target_link_libraries(ark_obj PUBLIC coverage_config)

# Build
add_custom_target(build)
add_dependencies(build ark_obj)
add_custom_command(TARGET build POST_BUILD
    COMMAND ${CMAKE_COMMAND} -E copy_directory ${CMAKE_SOURCE_DIR}/ark/include ${CMAKE_CURRENT_BINARY_DIR}/include
)
add_custom_command(TARGET build POST_BUILD
    COMMAND ${CMAKE_COMMAND} -E copy_directory ${TP_KERNELS} ${CMAKE_CURRENT_BINARY_DIR}/include/kernels
)

# ARK shared library
add_library(ark SHARED)
set_target_properties(ark PROPERTIES
    VERSION ${ARK_VERSION}
    SOVERSION ${ARK_SOVERSION}
)
target_link_libraries(ark PUBLIC ark_obj)
add_dependencies(ark build)

# ARK static library
add_library(ark_static STATIC)
set_target_properties(ark_static PROPERTIES
    VERSION ${ARK_VERSION}
    SOVERSION ${ARK_SOVERSION}
)
target_link_libraries(ark_static PUBLIC ark_obj)
add_dependencies(ark_static build)

# ARK unit tests
include(CTest)
add_custom_target(ut)

# Details
add_subdirectory(ark)

if(BUILD_PYTHON)
    # Install Python module
    add_subdirectory(python)
    add_dependencies(ark_py build)
    install(TARGETS ark_py LIBRARY DESTINATION ark)
else()
    # Install libraries
    install(TARGETS ark ark_static
        LIBRARY DESTINATION ark/lib
        ARCHIVE DESTINATION ark/lib
    )
endif()

# Install header files
install(DIRECTORY ${CMAKE_CURRENT_BINARY_DIR}/include DESTINATION ark)

# Utils
include(${PROJECT_SOURCE_DIR}/cmake/Utils.cmake)
add_custom_target(lint_and_ut)
if(CLANG_FORMAT)
    add_dependencies(lint_and_ut cpplint-autofix ut)
endif()<|MERGE_RESOLUTION|>--- conflicted
+++ resolved
@@ -8,11 +8,7 @@
 set(ARK_VERSION "${ARK_MAJOR}.${ARK_MINOR}.${ARK_PATCH}")
 set(ARK_SOVERSION "${ARK_MAJOR}.${ARK_MINOR}")
 
-<<<<<<< HEAD
-option(USE_MSCCLPP "Use MSCCL++" ON)
-=======
 option(USE_MSLL "Use USE_MSLL" OFF)
->>>>>>> e7bd04de
 
 cmake_minimum_required(VERSION 3.25)
 enable_language(CXX)
@@ -30,11 +26,7 @@
     elseif(USE_ROCM)
         message("Bypassing GPU check: using AMD/ROCm.")
         set(CMAKE_PREFIX_PATH "/opt/rocm;${CMAKE_PREFIX_PATH}")
-<<<<<<< HEAD
         find_package(hip REQUIRED)
-=======
-        find_package(hip REQUIRED)        
->>>>>>> e7bd04de
     else()
         message(FATAL_ERROR "Bypassing GPU check: neither NVIDIA/CUDA nor AMD/ROCm is specified.")
     endif()
@@ -86,8 +78,6 @@
     set(CMAKE_HIP_FLAGS "${CMAKE_HIP_FLAGS} -Wall -Wextra")
     project(ark LANGUAGES CXX HIP)
 endif()
-<<<<<<< HEAD
-=======
 
 # Find MSLL
 if(USE_MSLL)
@@ -96,7 +86,6 @@
         message(FATAL_ERROR "MSLL not found")
     endif()
 endif()
->>>>>>> e7bd04de
 
 # Code coverage from https://github.com/codecov/example-cpp11-cmake
 add_library(coverage_config INTERFACE)
@@ -113,18 +102,8 @@
 # Find ibverbs
 include(FindIBVerbs)
 
-<<<<<<< HEAD
-# Find MSCCL++
-if(USE_MSCCLPP)
-    include(${PROJECT_SOURCE_DIR}/cmake/FindMSCCLPP.cmake)
-    if (NOT MSCCLPP_FOUND)
-        message(FATAL_ERROR "MSCCL++ not found")
-    endif()
-endif()
-=======
 # Find NUMA
 include(FindNUMA)
->>>>>>> e7bd04de
 
 # Find NUMA
 include(FindNUMA)
