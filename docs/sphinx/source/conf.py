--- conflicted
+++ resolved
@@ -20,13 +20,8 @@
 project = "ARK"
 copyright = "2023, ARK Team"
 author = "ARK Team"
-<<<<<<< HEAD
-version = "0.4.0"
-release = "0.4.0"
-=======
 version = "0.4.1"
 release = "0.4.1"
->>>>>>> effe44d7
 
 # -- General configuration ---------------------------------------------------
 
