--- conflicted
+++ resolved
@@ -74,11 +74,7 @@
     inputs:
       targetType: 'inline'
       script: |
-<<<<<<< HEAD
-        cd build && ARK_ROOT=$PWD ctest --verbose --schedule-random --stop-time=$(date -Iminutes)
-=======
         cd build && ARK_ROOT=$PWD ctest --stop-on-failure --verbose --schedule-random
->>>>>>> 2e0c7d42
       workingDirectory: '$(System.DefaultWorkingDirectory)'
 
   - task: Bash@3
