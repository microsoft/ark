--- conflicted
+++ resolved
@@ -43,17 +43,6 @@
           git submodule foreach --recursive git clean -fdx
           git submodule update --init --recursive
 
-<<<<<<< HEAD
-      - name: InstallGPUDMA
-        run: |
-          if ! lsmod | grep gpumem; then
-            cd third_party && make gpudma
-            sudo insmod ./gpudma/module/gpumem.ko
-            sudo chmod 666 /dev/gpumem
-          fi
-
-=======
->>>>>>> 92dd18fd
       - name: Build
         run: |
           mkdir build && cd build
