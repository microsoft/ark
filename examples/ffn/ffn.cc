// Copyright (c) Microsoft Corporation.
// Licensed under the MIT license.

#include "ark.h"
#include "ark_utils.h"
#include <cassert>
#include <fstream>
#include <iomanip>
#include <iostream>
#include <map>
#include <sys/types.h>
#include <sys/wait.h>
#include <unistd.h>
#include <vector>

using namespace std;
using namespace ark;

void print_tensor(Tensor *tensor, Executor *exe)
{
    if (tensor == nullptr) {
        return;
    }
    cout << "tensor: " << tensor->name << endl;
    size_t tensor_size = tensor->shape_bytes();
    half_t *data = (half_t *)malloc(tensor_size);
    exe->tensor_memcpy(data, tensor, tensor_size);
    for (int i = 0; i < tensor->size(); ++i) {
        cout << data[i] << " ";
    }
    cout << endl;
    delete[] data;
}

class FullyConnectedLayer
{
  public:
    FullyConnectedLayer(int dim_input, int dim_output, TensorType dtype,
                        Model &model)
        : model{model}
    {
        Tensor *weight = model.tensor({dim_input, dim_output}, dtype);
        Tensor *bias = model.tensor({1, dim_output}, dtype);
        params = {weight, bias};
    }

    Tensor *forward(Tensor *input)
    {
        this->input = input;
        Tensor *weight = params[0];
        Tensor *output1 = model.matmul(input, weight);
        Tensor *bias = params[1];
        Tensor *output2 = model.add(output1, bias);
        return output2;
    }

    Tensor *backward(Tensor *grad)
    {

        Tensor *weight = params[0];
        Tensor *bias = params[1];
        Tensor *grad_output2 = grad;
        Tensor *grad_bias = model.tensor(bias->shape, bias->type);
        grad_bias = model.scale(grad_output2, 1, grad_bias);
        Tensor *grad_output1 = grad_output2;
        Tensor *grad_input = model.tensor(input->shape, input->type);
        Tensor *grad_weight = model.tensor(weight->shape, weight->type);
        grad_input =
            model.matmul(grad_output1, weight, nullptr, 1, false, true);
        grad_weight =
            model.matmul(input, grad_output1, nullptr, 1, true, false);
        grads[weight] = grad_weight;
        grads[bias] = grad_bias;
        return grad_input;
    }

    void apply_grads()
    {
        for (auto &param : params) {
            Tensor *grad = grads[param];
            // the learning rate
<<<<<<< HEAD
            Tensor *grad_scale = model.tensor(grad->shape, grad->type);
            model.scale(grad, -0.0001, grad_scale);
            Tensor *param_identity = model.identity(param);

=======
            Tensor *grad_scale = model.scale(grad, -0.0001);
            Tensor *param_identity = model.identity(param);
>>>>>>> 9502204b
            model.add(param, grad_scale, param_identity);
        }
    }

    void print_tensors(Executor *exe)
    {
        print_tensor(input, exe);
        // print the parameters.
        for (size_t i = 0; i < params.size(); ++i) {
            print_tensor(params[i], exe);
        }
    }

    Tensor *input;
    vector<Tensor *> params;
    map<Tensor *, Tensor *> grads;
    Model &model;
};

class FFN_Model
{
  public:
    //
    FFN_Model(int dim_model, TensorType dtype, Model &model, int layer_num,
              int num_gpus, int gpu_id)
        : model{model}, num_gpus{num_gpus}, gpu_id{gpu_id}
    {
        for (int i = 0; i < layer_num; ++i) {
            FullyConnectedLayer layer{dim_model, dim_model, dtype, model};
            layers.push_back(layer);
        }
    }

    Model &get_model()
    {
        return model;
    }

    //
    Tensor *forward(Tensor *input = nullptr)
    {
        for (size_t i = 0; i < layers.size(); ++i) {
            printf("forward layer: %d\n", i);
            input = layers[i].forward(input);
        }
        return input;
    }

    //
    void backward(Tensor *grad)
    {
        for (int i = layers.size() - 1; i >= 0; --i) {
            printf("backward layer: %d\n", i);
            grad = layers[i].backward(grad);
        }
        DimType grads_size = 0;
        vector<Tensor *> grads;

        for (auto &layer : layers) {
            for (auto &param : layer.params) {
                grads.push_back(layer.grads[param]);
                grads_size += layer.grads[param]->size();
            }
        }

        // All-reduce gradients
        if (num_gpus > 1) {
            Tensor *gradients = model.tensor({1, grads_size, 1, 1}, FP16);
            Tensor *idn = model.identity(gradients, {grads});

            model.all_reduce(idn, gpu_id, num_gpus);
        }
    }

    void print_tensors(Executor *exe)
    {
        for (size_t i = 0; i < layers.size(); ++i) {
            printf("layer: %d\n", i);
            layers[i].print_tensors(exe);
        }
    }

    Model &model;
    // model parameters.
    vector<FullyConnectedLayer> layers;
    Tensor *model_input;
    int num_gpus;
    int gpu_id;
};

class LossFn
{
  public:
    LossFn(Model &model) : model{model}
    {
    }

    Tensor *forward(Tensor *output, Tensor *ground_truth)
    {
        this->output = output;
        printf("loss forward");
        neg_ground_truth =
            model.tensor(ground_truth->shape, ground_truth->type);
        neg_ground_truth = model.scale(ground_truth, -1, neg_ground_truth);
        diff = model.tensor(output->shape, output->type);
        model.add(output, neg_ground_truth, diff);
        diff1 = model.tensor(diff->shape, diff->type);
        model.scale(diff, 1, diff1);
        loss_tensor = model.tensor(diff->shape, diff->type);
        model.mul(diff, diff1, loss_tensor);
        return loss_tensor;
    }

    Tensor *backward(Tensor *loss_tensor)
    {
        printf("loss backward");
        grad_diff = model.tensor(diff->shape, diff->type);
        model.mul(loss_tensor, diff, grad_diff);
        return grad_diff;
    }

    void print_tensors(Executor *exe)
    {
        printf("loss_fn.output: ");
        print_tensor(this->output, exe);
        printf("loss_fn.neg_ground_truth: ");
        print_tensor(this->neg_ground_truth, exe);
        printf("loss_fn.diff: ");
        print_tensor(this->diff, exe);
        printf("loss_fn.diff1: ");
        print_tensor(this->diff1, exe);
        printf("loss_fn.neg_ground_truth: ");
        print_tensor(this->neg_ground_truth, exe);
        printf("loss_fn.loss_tensor: ");
        print_tensor(this->loss_tensor, exe);
        printf("loss_fn.grad_diff: ");
        print_tensor(this->grad_diff, exe);
    }
    Tensor *output;
    Tensor *loss_tensor;
    Tensor *neg_ground_truth;
    Tensor *diff;
    Tensor *diff1;
    Tensor *grad_diff;
    Model &model;
};

class Trainer
{
  public:
    Trainer(Model &model, int dim_input, int batch_size, int gpu_id,
            int num_gpus)
        : model{model}, ffn_model{dim_input, FP16, model, 2, num_gpus, gpu_id},
          loss_fn{model},
          batch_size{batch_size}, num_gpus{num_gpus}, gpu_id{gpu_id}
    {
        input = model.tensor({batch_size, dim_input}, FP16);
        ground_truth = model.tensor({batch_size, dim_input}, FP16);
        output = ffn_model.forward(input);
        loss_tensor = loss_fn.forward(output, ground_truth);
        grad_loss = model.tensor(loss_tensor->shape, loss_tensor->type);
        grad_output = loss_fn.backward(grad_loss);
        ffn_model.backward(grad_output);
        apply_grad();

        exe = new Executor(gpu_id, gpu_id, (int)num_gpus, model,
                           "sampleFFN_Model");
        exe->compile();
    }

    void init_data()
    {
        // init the input and ground_truth.
        auto data_input =
            ark::utils::range_halfs(this->input->shape_bytes(), 1, 0);
        exe->tensor_memcpy(this->input, data_input.get(),
                           this->input->shape_bytes());
        auto data_ground_truth =
            ark::utils::range_halfs(this->ground_truth->shape_bytes(), 2, 0);
        exe->tensor_memcpy(this->ground_truth, data_ground_truth.get(),
                           this->ground_truth->shape_bytes());
        // init the grad_loss with 1.
        auto data_grad_loss =
            ark::utils::range_halfs(this->grad_loss->shape_bytes(), 1, 0);
        exe->tensor_memcpy(this->grad_loss, data_grad_loss.get(),
                           this->grad_loss->shape_bytes());
        // init all the parameters of the model with random values.
        for (auto &layer : ffn_model.layers) {
            for (auto &param : layer.params) {
                auto data = ark::utils::rand_halfs(param->shape_bytes(), 1);
                exe->tensor_memcpy(param, data.get(), param->shape_bytes());
            }
        }
    }

    void train(int iter, int print_interval = 1)
    {
        exe->launch();
        if (print_interval == 0) {
            // don't print the loss for debug.
            exe->run(iter);
        } else {
            // we only print the loss every print_interval iterations for debug.
            for (int i = 0; i < iter; ++i) {
                exe->run(1);
                exe->wait();
                if (i % print_interval == 0) {
                    float loss = get_loss();
                    cout << "iter: " << i << ", loss: " << loss << endl;
                }
            }
        }
        float elapsed_msec = exe->stop();
        cout << "Elapsed: " << elapsed_msec / iter << " ms/iter\n";
    }

    float get_loss()
    {
        size_t tensor_size = this->loss_tensor->shape_bytes();
        half_t *loss = (half_t *)malloc(tensor_size);
        exe->tensor_memcpy(loss, this->loss_tensor, tensor_size);
        float loss_sum = 0;
        for (int i = 0; i < this->loss_tensor->size(); ++i) {
            loss_sum += (float)loss[i];
        }
        delete[] loss;
        return loss_sum;
    }

    void apply_grad()
    {
        for (auto &layer : ffn_model.layers) {
            layer.apply_grads();
        }
    }

    void print_tensors(Executor *exe)
    {
        printf("loss_tensor: ");
        print_tensor(this->loss_tensor, exe);
        printf("input: ");
        print_tensor(this->input, exe);
        printf("output: ");
        print_tensor(this->output, exe);
        printf("ground_truth: ");
        print_tensor(this->ground_truth, exe);
        printf("ffn_model: ");
        this->ffn_model.print_tensors(exe);
        printf("loss_fn: ");
        this->loss_fn.print_tensors(exe);
    }

    Model &model;
    Tensor *loss_tensor, *input, *ground_truth, *output;
    Tensor *grad_output;
    Tensor *grad_loss;
    FFN_Model ffn_model;
    LossFn loss_fn;
    Executor *exe;
    int batch_size;
    int num_gpus;
    int gpu_id;
};

struct Args
{
    int batch_size;
    int dims;
    int num_gpus;
    int iterations;
    int print_interval;
    int seed;
    bool verbose;
};

Args parse_args(int argc, const char **argv)
{
    string prog = argv[0];
    vector<string> args(argv + 1, argv + argc);

    auto print_help = [&prog]() {
        cerr << "Usage: " << prog << " [options]\n"
             << "Options:\n"
             << "  -h, --help\t\t\tPrint this help message\n"
             << "  -b, --batch-size <int>\t\tBatch size\n"
             << "  -d, --dims <int>\t\tDimensions\n"
             << "  -g, --num-gpus <int>\t\tNumber of GPUs\n"
             << "  -i, --iter <int>\t\tNumber of iterations\n"
             << "  -p, --print-interval <int>\tPrint interval\n"
             << "  -s, --seed <int>\t\tRandom seed\n"
             << "  -v, --verbose\t\t\tVerbose output\n";
        exit(0);
    };

    Args ret;

    // Default arguments
    ret.batch_size = 1;
    ret.dims = 64;
    ret.num_gpus = 1;
    ret.iterations = 10;
    ret.print_interval = 1;
    ret.seed = -1;
    ret.verbose = false;

    for (auto it = args.begin(); it != args.end(); ++it) {
        if (*it == "-h" || *it == "--help") {
            print_help();
        } else if (*it == "-b" || *it == "--batch-size") {
            if (++it == args.end()) {
                cerr << "Error: missing argument for " << *(it - 1) << endl;
                exit(1);
            }
            ret.batch_size = stoi(*it);
        } else if (*it == "-d" || *it == "--dims") {
            if (++it == args.end()) {
                cerr << "Error: missing argument for " << *(it - 1) << endl;
                exit(1);
            }
            ret.dims = stoi(*it);
        } else if (*it == "-g" || *it == "--num-gpus") {
            if (++it == args.end()) {
                cerr << "Error: missing argument for " << *(it - 1) << endl;
                exit(1);
            }
            ret.num_gpus = stoi(*it);
        } else if (*it == "-i" || *it == "--iter") {
            if (++it == args.end()) {
                cerr << "Error: missing argument for " << *(it - 1) << endl;
                exit(1);
            }
            ret.iterations = stoi(*it);
        } else if (*it == "-p" || *it == "--print-interval") {
            if (++it == args.end()) {
                cerr << "Error: missing argument for " << *(it - 1) << endl;
                exit(1);
            }
            ret.print_interval = stoi(*it);
        } else if (*it == "-s" || *it == "--seed") {
            if (++it == args.end()) {
                cerr << "Error: missing argument for " << *(it - 1) << endl;
                exit(1);
            }
            ret.seed = stoi(*it);
        } else if (*it == "-v" || *it == "--verbose") {
            ret.verbose = true;
        } else {
            cerr << "Error: unknown option " << *it << endl;
            print_help();
        }
    }

    return ret;
}

int main(int argc, const char **argv)
{
    Args args = parse_args(argc, argv);

    cout << "--" << endl
         << "batch_size=" << args.batch_size << endl
         << "dims=" << args.dims << endl
         << "num_gpus=" << args.num_gpus << endl
         << "iterations=" << args.iterations << endl
         << "print_interval=" << args.print_interval << endl
         << "seed=" << args.seed << endl
         << "verbose=" << args.verbose << endl
         << "--" << endl;

    vector<int> pids;
    for (int gpu_id = 0; gpu_id < args.num_gpus; ++gpu_id) {
        pids.emplace_back(ark::utils::proc_spawn([&] {
            ark::srand(args.seed);

            Model model;
            Trainer trainer{model, args.dims, args.batch_size, gpu_id,
                            args.num_gpus};
            trainer.init_data();
            // train the model.
            trainer.train(args.iterations, args.print_interval);
            // trainer.print_tensors(trainer.exe);
            return 0;
        }));
    }
    int state = 0;
    for (auto pid : pids) {
        int ret = ark::utils::proc_wait(pid);
        if (ret != 0) {
            cerr << "E: Process " << pid << " returned " << ret << endl;
            state = 1;
        }
    }
    return state;
}<|MERGE_RESOLUTION|>--- conflicted
+++ resolved
@@ -79,15 +79,8 @@
         for (auto &param : params) {
             Tensor *grad = grads[param];
             // the learning rate
-<<<<<<< HEAD
-            Tensor *grad_scale = model.tensor(grad->shape, grad->type);
-            model.scale(grad, -0.0001, grad_scale);
-            Tensor *param_identity = model.identity(param);
-
-=======
             Tensor *grad_scale = model.scale(grad, -0.0001);
             Tensor *param_identity = model.identity(param);
->>>>>>> 9502204b
             model.add(param, grad_scale, param_identity);
         }
     }
