# Copyright (c) Microsoft Corporation.
# Licensed under the MIT license.

import ark
import sys
import torch
import os
import time
import fairscale
import argparse
import multiprocessing as mp
from pathlib import Path


sys.path.append("llama")
import llama.model as model_pt
import model as model_ark
import numpy as np
from typing import Dict, List
from dataclasses import dataclass
from model import ModelArgs, ModelArgs7B
from generator import precompute_freqs_cis


ckpt_dir: str = ""

numpy_dtype_to_torch_dtype: dict = {
    np.float16: torch.float16,
    np.float32: torch.float32,
    np.int32: torch.int32,
}


@dataclass
class RunResults:
    outputs: List[np.ndarray] = None
    runtime: float = 0.0  # in seconds


def run_ark(
    module: ark.Module,
    state_dict: Dict[str, np.ndarray],
    inputs: list = [],
    iterations: int = 1,
    rank: int = 0,
    world_size: int = 1,
) -> List[np.ndarray]:
    ark.set_rank(rank)
    ark.set_world_size(world_size)

    module_inputs = [
        ark.tensor(list(i.shape), ark.DataType.from_numpy(i.dtype))
        if isinstance(i, np.ndarray)
        else i
        for i in inputs
    ]
    output = module(*module_inputs)

    runtime = ark.Runtime()
    runtime.launch()

    # Load model parameters
    module.load_state_dict(state_dict)

    # Load input data into tensors
    tensors = [i for i in module_inputs if isinstance(i, ark.Tensor)]
    tensor_data = [i for i in inputs if isinstance(i, np.ndarray)]
    for tensor, ndarray in zip(tensors, tensor_data):
        tensor.from_numpy(ndarray)

    start_time = time.time()

    # Run the model
    runtime.run(iter=iterations)

    end_time = time.time()

    if isinstance(output, list) or isinstance(output, tuple):
        outputs = [o.to_numpy() for o in output]
    outputs = [output.to_numpy()]

    return RunResults(outputs=outputs, runtime=end_time - start_time)


@torch.inference_mode()
def run_pt(
    module: torch.nn.Module,
    state_dict: Dict[str, torch.Tensor],
    inputs: list = [],
    iterations: int = 1,
) -> List[np.ndarray]:
    # Update the current state_dict with the given one
    cur_state_dict = module.state_dict()
    for k, v in state_dict.items():
        cur_state_dict[k] = v
    module.load_state_dict(cur_state_dict)

    # Load input data to GPU
    input_tensors = [
        torch.from_numpy(i).to("cuda") if isinstance(i, np.ndarray) else i
        for i in inputs
    ]

    # Load the module to GPU
    module = module.to("cuda")

    start_time = time.time()

    # Run the module
    with torch.no_grad():
        for _ in range(iterations):
            output = module(*input_tensors)

    end_time = time.time()

    if isinstance(output, list) or isinstance(output, tuple):
        outputs = [o.detach().to("cpu").numpy() for o in output]
    outputs = [output.detach().to("cpu").numpy()]

    return RunResults(outputs=outputs, runtime=end_time - start_time)


def test_module(
    module_class_ark: ark.Module,
    module_args_ark: list,
    inputs_ark: List[np.ndarray],
    module_class_pt: torch.nn.Module,
    module_args_pt: list,
    inputs_pt: List[np.ndarray],
    module_name_prefix: str = "",
    test_thru: bool = False,
    test_thru_iterations: int = 100,
    dtype: np.dtype = np.float16,
    test_thru_ark_only: bool = False,
):
    if test_thru:
        print(f"Throughput test (iterations: {test_thru_iterations})")
    else:
        print(f"Correctness test")

    # ARK module
    module_ark: ark.Module = module_class_ark(*module_args_ark)

    params_dict = module_ark.params_dict()
    param_names = set(params_dict.keys())

    rank = torch.distributed.get_rank()
    world_size = torch.distributed.get_world_size()
    checkpoints = sorted(Path(ckpt_dir).glob("*.pth"))
    ckpt_path = checkpoints[rank]
    if os.path.exists(ckpt_path):
        prefix = module_name_prefix + "." if module_name_prefix else ""
        # Load the state_dict from the given path
        state_dict_pt = torch.load(ckpt_path)
        state_dict_pt = {
            k[len(prefix) :]: v
            for k, v in state_dict_pt.items()
            if k[len(prefix) :] in param_names and k.startswith(prefix)
        }
        state_dict_ark = {
            k: v.float().numpy().astype(params_dict[k].dtype().to_numpy())
            for k, v in state_dict_pt.items()
        }
    else:
        raise ValueError(f"Cannot find the given path: {ckpt_dir}")

    # Run the ARK module
    res_ark = run_ark(
        module_ark,
        state_dict_ark,
        inputs_ark,
        iterations=test_thru_iterations if test_thru else 1,
        rank=rank,
        world_size=world_size,
    )

    if not test_thru_ark_only:
        # PyTorch module
<<<<<<< HEAD
        torch.set_default_dtype(torch.float16)
=======
        torch.set_default_dtype(numpy_dtype_to_torch_dtype[dtype])
>>>>>>> effe44d7
        module_pt: torch.nn.Module = module_class_pt(*module_args_pt)

        # Run the PyTorch module
        res_pt = run_pt(
            module_pt,
            state_dict_pt,
            inputs_pt,
            iterations=test_thru_iterations if test_thru else 1,
        )

        if test_thru:
            print(
                f"  PyTorch: {res_pt.runtime:.4f} seconds ({(res_pt.runtime / test_thru_iterations):.6f} seconds/iter)\n"
                f"  ARK: {res_ark.runtime:.4f} seconds ({(res_ark.runtime / test_thru_iterations):.6f} seconds/iter)"
            )
            return
    elif test_thru:
        print(f"  ARK: {res_ark.runtime:.4f} seconds ({(res_ark.runtime / test_thru_iterations):.6f} seconds/iter)")
        return

    # Compare the outputs
    eps = np.finfo(np.float64).eps

    for i, (o_ark, o_pt) in enumerate(zip(res_ark.outputs, res_pt.outputs)):
        shape = o_ark.shape
        o_ark = o_ark.flatten().astype(np.float64)
        o_pt = o_pt.flatten().astype(np.float64)

        max_value_idx = np.argmax(o_pt)
        min_value_idx = np.argmin(o_pt)

        abs_diff = np.abs(o_ark - o_pt)
        max_abs_diff_idx = np.argmax(abs_diff)
        max_abs_diff = abs_diff[max_abs_diff_idx]

        abs_pt = np.abs(o_pt)
        rel_diff = abs_diff / (abs_pt + eps)
        max_rel_diff_idx = np.argmax(rel_diff)
        max_rel_diff = rel_diff[max_rel_diff_idx]

        # max rel_diff where abs_pt is larger than 1e-3
        max_rel_diff_3_idx = np.argmax(rel_diff * (abs_pt > 1e-3))
        max_rel_diff_3 = rel_diff[max_rel_diff_3_idx]

        mean_square_error = np.mean(np.square(o_ark - o_pt))

        # Test info as string
        test_info = f"{module_class_ark.__name__}: output {i}, shape {shape}"

        print(
            test_info + "\n"
            f"  max_pt: {o_pt[max_value_idx]} vs {o_ark[max_value_idx]} at index {max_value_idx}\n"
            f"  min_pt: {o_pt[min_value_idx]} vs {o_ark[min_value_idx]} at index {min_value_idx}\n"
            f"  max_abs_diff: {max_abs_diff:.4e} ({o_pt[max_abs_diff_idx]} vs {o_ark[max_abs_diff_idx]} at index {max_abs_diff_idx})\n"
            f"  max_rel_diff: {max_rel_diff:.4e} ({o_pt[max_rel_diff_idx]} vs {o_ark[max_rel_diff_idx]} at index {max_rel_diff_idx})\n"
            f"  max_rel_diff_3: {max_rel_diff_3:.4e} ({o_pt[max_rel_diff_3_idx]} vs {o_ark[max_rel_diff_3_idx]} at index {max_rel_diff_3_idx})\n"
            f"  mean_square_error: {mean_square_error:.4e}\n"
        )


def test_rmsnorm(
    args: ModelArgs, batch_size: int, seq_len: int, dtype: np.dtype
):
    ark.init()

    # Create random input data
    inputs_ark = [
        np.random.uniform(
            low=-0.1, high=0.1, size=(batch_size, seq_len, args.dim)
        ).astype(dtype)
    ]
<<<<<<< HEAD
    inputs_pt = [i.astype(np.float16) for i in inputs_ark]
=======
    inputs_pt = [i.astype(dtype) for i in inputs_ark]
>>>>>>> effe44d7

    test_module(
        module_class_ark=model_ark.RMSNorm,
        module_args_ark=[
            args.dim,
            args.norm_eps,
            ark.DataType.from_numpy(dtype),
        ],
        inputs_ark=inputs_ark,
        module_class_pt=model_pt.RMSNorm,
        module_args_pt=[args.dim],
        inputs_pt=inputs_pt,
        module_name_prefix="norm",
    )


def test_row_parallel_linear(
    args: ModelArgs,
    batch_size: int,
    seq_len: int,
    dtype: np.dtype,
    rank: int = 0,
    world_size: int = 1,
):
    # Create random input data
    inputs_ark = [
        np.random.uniform(
            low=-0.1,
            high=0.1,
            size=(batch_size, seq_len, args.dim // args.n_heads * args.n_heads),
        ).astype(dtype)
    ]
<<<<<<< HEAD
    inputs_pt = [i.astype(np.float16) for i in inputs_ark]
=======
    inputs_pt = [i.astype(dtype) for i in inputs_ark]
>>>>>>> effe44d7

    test_module(
        module_class_ark=model_ark.RowParallelLinear,
        module_args_ark=[
            args.dim // args.n_heads * args.n_heads,
            args.dim,
            ark.DataType.from_numpy(dtype),
            False,
            rank,
            world_size,
        ],
        inputs_ark=inputs_ark,
        module_class_pt=fairscale.nn.model_parallel.RowParallelLinear,
        module_args_pt=[
            args.dim // args.n_heads * args.n_heads,
            args.dim,
            False,
            False,
            lambda x: x,
        ],
        inputs_pt=inputs_pt,
        module_name_prefix="layers.0.attention.wo",
        dtype=dtype,
        # test_thru = True,
        # test_thru_iterations = 200,
    )


def test_column_parallel_linear(
    args: ModelArgs,
    batch_size: int,
    seq_len: int,
    dtype: np.dtype,
    rank: int = 0,
    world_size: int = 1,
):
    seed = 1695878986  # int(time.time())
    print(f"seed: {seed}")
    np.random.seed(seed)
    # Create random input data
    inputs_ark = [
        np.random.uniform(
            low=-0.1, high=0.1, size=(batch_size, seq_len, args.dim)
        ).astype(dtype)
    ]
<<<<<<< HEAD
    inputs_pt = [i.astype(np.float16) for i in inputs_ark]
=======
    inputs_pt = [i.astype(dtype) for i in inputs_ark]
>>>>>>> effe44d7

    test_module(
        module_class_ark=model_ark.ColumnParallelLinear,
        module_args_ark=[
            args.dim,
            args.dim // args.n_heads * args.n_heads,
            ark.DataType.from_numpy(dtype),
            True,
            rank,
            world_size,
        ],
        inputs_ark=inputs_ark,
        module_class_pt=fairscale.nn.model_parallel.ColumnParallelLinear,
        module_args_pt=[
            args.dim,
            args.dim // args.n_heads * args.n_heads,
            False,
            True,
            lambda x: x,
        ],
        inputs_pt=inputs_pt,
        module_name_prefix="layers.0.attention.wq",
        dtype=dtype,
    )


def test_attention(
    args: ModelArgs,
    batch_size: int,
    seq_len: int,
    dtype: np.dtype,
    rank: int = 0,
    world_size: int = 1,
):
    #
    freqs_cis = precompute_freqs_cis(
        args.dim // args.n_heads, args.max_seq_len * 2
    )[0:seq_len]

    freqs_cis_ark = freqs_cis.astype(np.complex64)
    freqs_cis_ark = (
        np.stack([freqs_cis_ark.real, freqs_cis_ark.imag], axis=-1)
        .astype(dtype)
        .reshape(1, seq_len, 1, args.dim // args.n_heads)
    )

    seed = 1695878986  # int(time.time())
    print(f"seed: {seed}")
    np.random.seed(seed)
    feature = np.random.uniform(
        low=-0.1, high=0.1, size=(batch_size, seq_len, args.dim)
    ).astype(dtype)

<<<<<<< HEAD
    if world_size == 1:
        test_module(
            module_class_ark=model_ark.Attention,
            module_args_ark=[args, ark.DataType.from_numpy(dtype), 0, 1],
            inputs_ark=[feature, 0, freqs_cis_ark, None],
            module_class_pt=model_pt.Attention,
            module_args_pt=[args],
            inputs_pt=[feature, 0, freqs_cis, None],
            module_name_prefix="layers.0.attention",
        )
=======
    test_module(
        module_class_ark=model_ark.Attention,
        module_args_ark=[
            args,
            ark.DataType.from_numpy(dtype),
            rank,
            world_size,
        ],
        inputs_ark=[feature, 0, freqs_cis_ark, None],
        module_class_pt=model_pt.Attention,
        module_args_pt=[args],
        inputs_pt=[feature.astype(dtype), 0, freqs_cis, None],
        module_name_prefix="layers.0.attention",
    )
>>>>>>> effe44d7


def test_transformer_block(
    args: ModelArgs,
    batch_size: int,
    seq_len: int,
    dtype: np.dtype,
    rank: int = 0,
    world_size: int = 1,
):
    #
    freqs_cis = precompute_freqs_cis(
        args.dim // args.n_heads, args.max_seq_len * 2
    )[0:seq_len]

    freqs_cis_ark = freqs_cis.astype(np.complex64)
    freqs_cis_ark = (
        np.stack([freqs_cis_ark.real, freqs_cis_ark.imag], axis=-1)
        .astype(dtype)
        .reshape(1, seq_len, 1, args.dim // args.n_heads)
    )

    feature = np.random.uniform(
        low=-1, high=1, size=(batch_size, seq_len, args.dim)
    ).astype(dtype)
<<<<<<< HEAD

    if world_size == 1:
        test_module(
            module_class_ark=model_ark.TransformerBlock,
            module_args_ark=[0, args, ark.DataType.from_numpy(dtype), 0, 1],
            inputs_ark=[feature, 0, freqs_cis_ark, None],
            module_class_pt=model_pt.TransformerBlock,
            module_args_pt=[0, args],
            inputs_pt=[feature, 0, freqs_cis, None],
            module_name_prefix="layers.0",
        )
=======
    test_module(
        module_class_ark=model_ark.TransformerBlock,
        module_args_ark=[
            0,
            args,
            ark.DataType.from_numpy(dtype),
            rank,
            world_size,
        ],
        inputs_ark=[feature, 0, freqs_cis_ark, None],
        module_class_pt=model_pt.TransformerBlock,
        module_args_pt=[0, args],
        inputs_pt=[feature.astype(dtype), 0, freqs_cis, None],
        module_name_prefix="layers.0",
    )
>>>>>>> effe44d7


def test_transformer(
    args: ModelArgs,
    batch_size: int,
    seq_len: int,
    dtype: np.dtype,
    rank: int = 0,
    world_size: int = 1,
):
    # Random input tokens

    seed = 1695878986  # int(time.time())
    print(f"seed: {seed}")
    np.random.seed(seed)

    tokens = np.random.randint(
        low=0, high=args.vocab_size, size=(batch_size, seq_len)
    ).astype(np.int32)

    start_pos = 0

    # Pre-calculated freqs_cis

    freqs_cis = precompute_freqs_cis(
        args.dim // args.n_heads, args.max_seq_len * 2
    )[0:seq_len]

    freqs_cis_ark = freqs_cis.astype(np.complex64)
    freqs_cis_ark = (
        np.stack([freqs_cis_ark.real, freqs_cis_ark.imag], axis=-1)
        .astype(dtype)
        .reshape(1, seq_len, 1, args.dim // args.n_heads)
    )

    # Pre-calculated mask

    if seq_len == 1:
        mask = None
    else:
        mask = np.full((1, 1, seq_len, seq_len), -np.inf, dtype=dtype)
        mask = np.triu(mask, k=start_pos + 1)

    test_module(
        module_class_ark=model_ark.Transformer,
        module_args_ark=[
            args,
            ark.DataType.from_numpy(dtype),
            rank,
            world_size,
        ],
        inputs_ark=[tokens, start_pos, freqs_cis_ark, mask],
        module_class_pt=model_pt.Transformer,
        module_args_pt=[args],
        inputs_pt=[tokens, start_pos],
        # test_thru=True,
        # test_thru_iterations=200,
    )


def test(args, batch_size, seq_len, dtype, rank, world_size):
    ark.init()
    ark.set_rank(rank)
    ark.set_world_size(world_size)

    # test_rmsnorm(args, batch_size, seq_len, dtype)
    # test_row_parallel_linear(args, batch_size, seq_len, dtype, rank, world_size)
    # test_column_parallel_linear(args, batch_size, seq_len, dtype, rank, world_size)
    # test_attention(args, batch_size, seq_len, dtype, rank, world_size)
    # test_transformer_block(args, batch_size, seq_len, dtype, rank, world_size)
    test_transformer(args, batch_size, seq_len, dtype, rank, world_size)


def worker(
    args: ModelArgs,
    batch_size: int,
    seq_len: int,
    dtype: np.dtype,
    rank: int = 0,
    world_size: int = 1,
):
    # For torch.distributed
    os.environ["RANK"] = str(rank)
    os.environ["LOCAL_RANK"] = str(rank)
    torch.distributed.init_process_group("nccl")
    torch.cuda.set_device(rank)

    # For fairscale
    fairscale.nn.model_parallel.initialize.initialize_model_parallel(world_size)
    test(args, batch_size, seq_len, dtype, rank, world_size)


if __name__ == "__main__":
    parser = argparse.ArgumentParser()
    parser.add_argument("--ckpt_dir", type=str, required=True)
    parser.add_argument("--ngpus", type=int, default=1)

    ckpt_dir = parser.parse_args().ckpt_dir
    ngpus = parser.parse_args().ngpus

    # Configurations
    args = ModelArgs7B()
    batch_size = 1
    seq_len = 512
    dtype = np.float16
    world_size = ngpus

    # Default from HuggingFace
    args.vocab_size = 32000

    # Reduce max_seq_len due to OOM from the PyTorch model
    args.max_seq_len = 512

    # Verify the configurations
    assert batch_size <= args.max_batch_size
    assert seq_len <= args.max_seq_len

    # For torch.distributed
    os.environ["MASTER_ADDR"] = "localhost"
    os.environ["MASTER_PORT"] = "29500"
    os.environ["WORLD_SIZE"] = str(world_size)

    if world_size == 1:
        # For torch.distributed
        os.environ["RANK"] = "0"
        os.environ["LOCAL_RANK"] = "0"
        torch.distributed.init_process_group("nccl")

        # For fairscale
        fairscale.nn.model_parallel.initialize.initialize_model_parallel(
            world_size
        )
        test(args, batch_size, seq_len, dtype, 0, 1)
    else:
        procs = []
        for i in range(ngpus):
            p = mp.Process(
                target=worker,
                args=(args, batch_size, seq_len, dtype, i, world_size),
            )
            p.start()
            procs.append(p)

        for p in procs:
            p.join()<|MERGE_RESOLUTION|>--- conflicted
+++ resolved
@@ -128,9 +128,9 @@
     module_args_pt: list,
     inputs_pt: List[np.ndarray],
     module_name_prefix: str = "",
+    dtype: np.dtype = np.float16,
     test_thru: bool = False,
     test_thru_iterations: int = 100,
-    dtype: np.dtype = np.float16,
     test_thru_ark_only: bool = False,
 ):
     if test_thru:
@@ -176,11 +176,7 @@
 
     if not test_thru_ark_only:
         # PyTorch module
-<<<<<<< HEAD
-        torch.set_default_dtype(torch.float16)
-=======
         torch.set_default_dtype(numpy_dtype_to_torch_dtype[dtype])
->>>>>>> effe44d7
         module_pt: torch.nn.Module = module_class_pt(*module_args_pt)
 
         # Run the PyTorch module
@@ -252,11 +248,7 @@
             low=-0.1, high=0.1, size=(batch_size, seq_len, args.dim)
         ).astype(dtype)
     ]
-<<<<<<< HEAD
-    inputs_pt = [i.astype(np.float16) for i in inputs_ark]
-=======
     inputs_pt = [i.astype(dtype) for i in inputs_ark]
->>>>>>> effe44d7
 
     test_module(
         module_class_ark=model_ark.RMSNorm,
@@ -289,11 +281,7 @@
             size=(batch_size, seq_len, args.dim // args.n_heads * args.n_heads),
         ).astype(dtype)
     ]
-<<<<<<< HEAD
-    inputs_pt = [i.astype(np.float16) for i in inputs_ark]
-=======
     inputs_pt = [i.astype(dtype) for i in inputs_ark]
->>>>>>> effe44d7
 
     test_module(
         module_class_ark=model_ark.RowParallelLinear,
@@ -339,11 +327,7 @@
             low=-0.1, high=0.1, size=(batch_size, seq_len, args.dim)
         ).astype(dtype)
     ]
-<<<<<<< HEAD
-    inputs_pt = [i.astype(np.float16) for i in inputs_ark]
-=======
     inputs_pt = [i.astype(dtype) for i in inputs_ark]
->>>>>>> effe44d7
 
     test_module(
         module_class_ark=model_ark.ColumnParallelLinear,
@@ -397,18 +381,6 @@
         low=-0.1, high=0.1, size=(batch_size, seq_len, args.dim)
     ).astype(dtype)
 
-<<<<<<< HEAD
-    if world_size == 1:
-        test_module(
-            module_class_ark=model_ark.Attention,
-            module_args_ark=[args, ark.DataType.from_numpy(dtype), 0, 1],
-            inputs_ark=[feature, 0, freqs_cis_ark, None],
-            module_class_pt=model_pt.Attention,
-            module_args_pt=[args],
-            inputs_pt=[feature, 0, freqs_cis, None],
-            module_name_prefix="layers.0.attention",
-        )
-=======
     test_module(
         module_class_ark=model_ark.Attention,
         module_args_ark=[
@@ -423,7 +395,6 @@
         inputs_pt=[feature.astype(dtype), 0, freqs_cis, None],
         module_name_prefix="layers.0.attention",
     )
->>>>>>> effe44d7
 
 
 def test_transformer_block(
@@ -449,19 +420,7 @@
     feature = np.random.uniform(
         low=-1, high=1, size=(batch_size, seq_len, args.dim)
     ).astype(dtype)
-<<<<<<< HEAD
-
-    if world_size == 1:
-        test_module(
-            module_class_ark=model_ark.TransformerBlock,
-            module_args_ark=[0, args, ark.DataType.from_numpy(dtype), 0, 1],
-            inputs_ark=[feature, 0, freqs_cis_ark, None],
-            module_class_pt=model_pt.TransformerBlock,
-            module_args_pt=[0, args],
-            inputs_pt=[feature, 0, freqs_cis, None],
-            module_name_prefix="layers.0",
-        )
-=======
+
     test_module(
         module_class_ark=model_ark.TransformerBlock,
         module_args_ark=[
@@ -477,7 +436,6 @@
         inputs_pt=[feature.astype(dtype), 0, freqs_cis, None],
         module_name_prefix="layers.0",
     )
->>>>>>> effe44d7
 
 
 def test_transformer(
