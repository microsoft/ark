--- conflicted
+++ resolved
@@ -214,23 +214,6 @@
         local_result = ark.matmul(
             x_shards[self.local_rank], self.weight, transpose_other=True
         )
-<<<<<<< HEAD
-        # allreduce the output_parallel, currently we only support allreduce on 1D tensor,
-        # so we need to reshape the output_parallel to 1D
-        output_shape = output_parallel.shape
-        # multiply the output_shape list
-        output_shape_bytes = 1
-        for i in range(len(output_shape)):
-            output_shape_bytes *= output_shape[i]
-        output_parallel_reshape = ark.reshape(
-            output_parallel, [output_shape_bytes]
-        )
-        output_reshape = ark.all_reduce(
-            output_parallel_reshape, self.local_rank, self.world_size
-        )
-        output = ark.reshape(output_reshape, output_shape)
-        return output
-=======
         if os.environ.get("ARK_USE_MSLL", "0") == "1":
             reduced_result = ark.local_all_reduce_msll(
                 local_result, self.local_rank, self.world_size
@@ -240,7 +223,6 @@
                 local_result, self.local_rank, self.world_size
             )
         return reduced_result
->>>>>>> da5aeb4e
 
 
 class ParallelEmbedding(ark.Module):
