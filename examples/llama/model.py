# Copyright (c) Microsoft Corporation.
# Licensed under the MIT license.

"""LLaMA 2 Transformer model.
   Correspond to https://github.com/facebookresearch/llama/blob/main/llama/model.py
"""

import ark
import math
from dataclasses import dataclass
from typing import Optional
import os


@dataclass
class ModelArgs:
    dim: int = 4096
    n_layers: int = 32
    n_heads: int = 32
    n_kv_heads: Optional[int] = None
    vocab_size: int = -1  # defined later by tokenizer
    multiple_of: int = (
        256  # make SwiGLU hidden layer size multiple of large power of 2
    )
    ffn_dim_multiplier: Optional[float] = None
    norm_eps: float = 1e-5
    max_batch_size: int = 32
    max_seq_len: int = 2048


@dataclass
class ModelArgs7B(ModelArgs):
    dim: int = 4096
    n_layers: int = 32
    n_heads: int = 32
    n_kv_heads: Optional[int] = None
    vocab_size: int = -1  # defined later by tokenizer
    multiple_of: int = (
        256  # make SwiGLU hidden layer size multiple of large power of 2
    )
    ffn_dim_multiplier: Optional[float] = None
    norm_eps: float = 1e-5
    max_batch_size: int = 32
    max_seq_len: int = 2048


@dataclass
class ModelArgs13B(ModelArgs):
    dim: int = 5120
    n_layers: int = 40
    n_heads: int = 40
    n_kv_heads: Optional[int] = None
    vocab_size: int = -1  # defined later by tokenizer
    multiple_of: int = (
        256  # make SwiGLU hidden layer size multiple of large power of 2
    )
    ffn_dim_multiplier: Optional[float] = None
    norm_eps: float = 1e-5
    max_batch_size: int = 32
    max_seq_len: int = 2048


@dataclass
class ModelArgs70B(ModelArgs):
    dim: int = 8192
    n_layers: int = 80
    n_heads: int = 64
    n_kv_heads: Optional[int] = 8
    vocab_size: int = -1
    multiple_of: int = (
        4096  # make SwiGLU hidden layer size multiple of large power of 2
    )
    ffn_dim_multiplier: Optional[float] = 1.3
    norm_eps: float = 1e-5
    max_batch_size: int = 32
    max_seq_len: int = 4096


class RMSNorm(ark.Module):
    """
    Root mean square layer normalization (RMSNorm).
    """

    def __init__(
        self, dim: int, eps: float = 1e-6, dtype: ark.DataType = ark.fp16
    ):
        super().__init__()
        self.eps = eps
        self.dtype = dtype
        self.weight = ark.parameter([1, 1, dim], ark.fp32)

    def _norm(self, x):
        # x * torch.rsqrt(x.pow(2).mean(-1, keepdim=True) + self.eps)
        return ark.rmsnorm(x)

    def forward(self, x):
        x = ark.cast(x, ark.fp32)
        output = self._norm(x)
        output = ark.mul(output, self.weight)
        return ark.cast(output, self.dtype)


class ColumnParallelLinear(ark.Module):
    """Linear layer with column parallelism.

    The linear layer is defined as Y = XA + b. A is parallelized along
    its second dimension as A = [A_1, ..., A_p].
    Here the weight = A^T, so we need to partition the weight matrix along
    its first dimension.

    """

    def __init__(
        self,
        in_dim: int,
        out_dim: int,
        dtype: ark.DataType = ark.fp16,
        gather_output: bool = True,
        local_rank: int = 0,
        world_size: int = 1,
    ):
        super().__init__()
        self.in_dim = in_dim
        self.out_dim = out_dim
        self.dtype = dtype
        self.local_rank = local_rank
        self.world_size = world_size
        self.gather_output = gather_output

        self.weight = ark.parameter([out_dim // world_size, in_dim], dtype)

    def forward(self, x):
        if self.world_size == 1 or self.gather_output == False:
            return ark.matmul(x, self.weight, transpose_other=True)
<<<<<<< HEAD
        # We need to concat the output_tensor_shards along the last dimension
        output_tensor = ark.tensor(
            [x.shape()[0], x.shape()[1], self.out_dim], self.dtype
        )
        output_tensor_shards = ark.sharding(
            output_tensor, axis=2, dim_per_shard=self.out_dim // self.world_size
        )
        local_result = ark.identity(
            output_tensor_shards[self.local_rank], deps=output_tensor_shards
        )
        # (batch_size, seq_len, out_dim // world_size)
        local_result = ark.matmul(
            x, self.weight, local_result, transpose_other=True
        )
        gather_input = ark.identity(output_tensor, deps=[local_result])
        # return gather_input
        gather_reshape = ark.reshape(
            gather_input, [x.shape()[0] * x.shape()[1], self.out_dim]
        )
        gather_out = ark.local_all_gather_mscclpp(
            gather_reshape, self.local_rank, self.world_size, 1
        )
        return ark.reshape(
            gather_out, [x.shape()[0], x.shape()[1], self.out_dim]
        )
=======
        # (batch_size, seq_len, out_dim // world_size)
        local_result = ark.matmul(x, self.weight, transpose_other=True)
        if os.environ.get("ARK_USE_MSLL", "0") == "1":
            output_tensor = ark.tensor(
                [x.shape()[0], x.shape()[1], self.out_dim], self.dtype
            )
            output_tensor_shards = ark.sharding(
                output_tensor,
                axis=2,
                dim_per_shard=self.out_dim // self.world_size,
            )
            shard = ark.scale(
                local_result, 1.0, output_tensor_shards[self.local_rank]
            )
            gather_result = ark.identity(output_tensor, deps=[shard])
            return ark.local_all_gather_msll(
                gather_result, self.local_rank, self.world_size
            )
        else:
            gathered_list = ark.all_gather(
                local_result, self.local_rank, self.world_size
            )
            # We need to concat the output_tensor_shards along the last dimension
            output_tensor = ark.tensor(
                [x.shape()[0], x.shape()[1], self.out_dim], self.dtype
            )
            output_tensor_shards = ark.sharding(
                output_tensor,
                axis=2,
                dim_per_shard=self.out_dim // self.world_size,
            )
            deps = []
            # Copy all tensors in gathered_list to output_tensor_shards
            for i in range(self.world_size):
                shard = ark.scale(
                    gathered_list[i], 1.0, output_tensor_shards[i]
                )
                deps.append(shard)
            # The output_tensor should depend on the scale operators
            return ark.identity(output_tensor, deps=deps)
>>>>>>> e7bd04de


class RowParallelLinear(ark.Module):
    """Linear layer with row parallelism.

    The linear layer is defined as Y = XA + b. A is parallelized along
    its first dimension and X along its second dimension as:
               -   -
              | A_1 |
              | .   |
          A = | .   |        X = [X_1, ..., X_p]
              | .   |
              | A_p |
               -   -

    Here the weight = A^T, so we need to partition the weight matrix along
    its second dimension.
    """

    def __init__(
        self,
        in_dim: int,
        out_dim: int,
        dtype: ark.DataType = ark.fp16,
        input_is_parallel: bool = False,
        local_rank: int = 0,
        world_size: int = 1,
    ):
        super().__init__()
        self.in_dim = in_dim
        self.out_dim = out_dim
        self.dtype = dtype
        self.local_rank = local_rank
        self.world_size = world_size
        self.input_is_parallel = input_is_parallel

        self.weight = ark.parameter([out_dim, in_dim // world_size], dtype)

    def forward(self, x):
        if self.world_size == 1:
            return ark.matmul(x, self.weight, transpose_other=True)
        x_ndims = len(x.shape())
<<<<<<< HEAD
        if self.input_is_parallel:
            input_parallel = x
        else:
            x_shards = ark.sharding(
                x, x_ndims - 1, self.in_dim // self.world_size
            )
            input_parallel = x_shards[self.local_rank]
        local_result = ark.matmul(
            input_parallel, self.weight, transpose_other=True
        )
        reduced_result = ark.local_all_reduce_mscclpp(
            local_result, self.local_rank, self.world_size
        )
=======
        x_shards = ark.sharding(x, x_ndims - 1, self.in_dim // self.world_size)
        local_result = ark.matmul(
            x_shards[self.local_rank], self.weight, transpose_other=True
        )
        if os.environ.get("ARK_USE_MSLL", "0") == "1":
            reduced_result = ark.local_all_reduce_msll(
                local_result, self.local_rank, self.world_size
            )
        else:
            reduced_result = ark.all_reduce(
                local_result, self.local_rank, self.world_size
            )
>>>>>>> e7bd04de
        return reduced_result


class ParallelEmbedding(ark.Module):
    """Embedding layer."""

    # TODO: support parallelism
    def __init__(
        self,
        vocab_size: int,
        dim: int,
        dtype: ark.DataType,
        local_rank: int = 0,
        world_size: int = 1,
    ):
        super().__init__()
        self.vocab_size = vocab_size
        self.dim = dim
        self.weight = ark.parameter([vocab_size, dim // world_size], dtype)
        self.out_dim = dim
        self.dtype = dtype
        self.world_size = world_size
        self.local_rank = local_rank

    def forward(self, x):
        if self.world_size == 1:
            return ark.embedding(x, self.weight)
        output_tensor = ark.tensor(
            [x.shape()[0], x.shape()[1], self.out_dim], self.dtype
        )
        output_tensor_shards = ark.sharding(
            output_tensor, axis=2, dim_per_shard=self.out_dim // self.world_size
        )
        local_result = ark.identity(
            output_tensor_shards[self.local_rank], deps=output_tensor_shards
        )
        local_result = ark.embedding(x, self.weight, local_result)
        gather_input = ark.identity(output_tensor, deps=[local_result])
        gather_reshape = ark.reshape(
            gather_input, [x.shape()[0] * x.shape()[1], self.out_dim]
        )
        gather_out = ark.local_all_gather_mscclpp(
            gather_reshape, self.local_rank, self.world_size, 1
        )
        return ark.reshape(
            gather_out, [x.shape()[0], x.shape()[1], self.out_dim]
        )


class Linear(ark.Module):
    """
    Linear layer module with weights and no bias.
    """

    def __init__(
        self, in_dim: int, out_dim: int, dtype: ark.DataType = ark.fp16
    ):
        super().__init__()
        self.dtype = dtype
        self.weight = ark.parameter([out_dim, in_dim], dtype)

    def forward(self, x):
        return ark.matmul(x, self.weight, transpose_other=True)


class Silu(ark.Module):
    """
    Silu activation function, silu(x) = x * sigmoid(x)
    """

    def __init__(self):
        super().__init__()

    def forward(self, x: ark.Tensor):
        # We need to specify output tensor so that the sigmoid op will not be an in-place operator
        output = ark.tensor(x.shape(), x.dtype())
        x1 = ark.sigmoid(x, output)
        return ark.mul(x, x1)


class FeedForward(ark.Module):
    def __init__(
        self,
        dim: int,
        hidden_dim: int,
        multiple_of: int,
        ffn_dim_multiplier: Optional[float],
        dtype: ark.DataType = ark.fp16,
        local_rank: int = 0,
        world_size: int = 1,
    ):
        super().__init__()
        hidden_dim = int(2 * hidden_dim / 3)
        # custom dim factor multiplier
        if ffn_dim_multiplier is not None:
            hidden_dim = int(ffn_dim_multiplier * hidden_dim)
        hidden_dim = multiple_of * (
            (hidden_dim + multiple_of - 1) // multiple_of
        )

        self.w1 = ColumnParallelLinear(
            dim, hidden_dim, dtype, False, local_rank, world_size
        )
        self.w2 = RowParallelLinear(
            hidden_dim, dim, dtype, True, local_rank, world_size
        )
        self.w3 = ColumnParallelLinear(
            dim, hidden_dim, dtype, False, local_rank, world_size
        )

    def forward(self, x):
        # self.w2(F.silu(self.w1(x)) * self.w3(x))
        x1 = self.w1(x)
        x1 = Silu()(x1)
        x2 = self.w3(x)
        x3 = ark.mul(x1, x2)
        x4 = self.w2(x3)
        return x4


def apply_rotary_emb(xq, xk, freqs_cis):
    """
    Apply rotary embeddings to xq and xk.
    """
    xq_out = ark.rope(xq, freqs_cis)
    xk_out = ark.rope(xk, freqs_cis)
    return xq_out, xk_out


class Attention(ark.Module):
    def __init__(
        self,
        args: ModelArgs,
        dtype: ark.DataType = ark.fp16,
        local_rank: int = 0,
        world_size: int = 1,
    ):
        super().__init__()
        self.n_kv_heads = (
            args.n_heads if args.n_kv_heads is None else args.n_kv_heads
        )
        model_parallel_size = world_size
        self.dtype = dtype
        self.n_local_heads = args.n_heads // model_parallel_size
        self.n_local_kv_heads = self.n_kv_heads // model_parallel_size
        self.n_rep = self.n_local_heads // self.n_local_kv_heads
        self.head_dim = args.dim // args.n_heads
        self.wq = ColumnParallelLinear(
            args.dim,
            args.n_heads * self.head_dim,
            dtype,
            False,
            local_rank,
            world_size,
        )
        self.wk = ColumnParallelLinear(
            args.dim,
            self.n_kv_heads * self.head_dim,
            dtype,
            False,
            local_rank,
            world_size,
        )
        self.wv = ColumnParallelLinear(
            args.dim,
            self.n_kv_heads * self.head_dim,
            dtype,
            False,
            local_rank,
            world_size,
        )
        self.wo = RowParallelLinear(
            args.n_heads * self.head_dim,
            args.dim,
            dtype,
            True,
            local_rank,
            world_size,
        )

    def forward(
        self,
        x: ark.Tensor,
        start_pos: int,
        freqs_cis: ark.Tensor,
        mask: Optional[ark.Tensor],
    ):
        bsz, seqlen, _ = x.shape()
        xq, xk, xv = self.wq(x), self.wk(x), self.wv(x)
        # xq = xq.view(bsz, seqlen, self.n_local_heads, self.head_dim)
        # xk = xk.view(bsz, seqlen, self.n_local_kv_heads, self.head_dim)
        # xv = xv.view(bsz, seqlen, self.n_local_kv_heads, self.head_dim)
        xq = ark.reshape(xq, [bsz, seqlen, self.n_local_heads, self.head_dim])
        xk = ark.reshape(
            xk, [bsz, seqlen, self.n_local_kv_heads, self.head_dim]
        )
        xv = ark.reshape(
            xv, [bsz, seqlen, self.n_local_kv_heads, self.head_dim]
        )
        if freqs_cis is not None:
            xq, xk = apply_rotary_emb(xq, xk, freqs_cis=freqs_cis)
        # print(f"freqs_cis shape() is {freqs_cis.shape()}")
        # TODO: enable kv cache later
        keys = xk
        values = xv
        # (bs, n_local_heads, seqlen, head_dim)
        xq = ark.transpose(xq, [0, 2, 1, 3])
        values = ark.transpose(values, [0, 2, 1, 3])

        # (bs, n_local_heads, head_dim, seqlen)
        keys = ark.transpose(keys, [0, 2, 3, 1])
        scores = ark.matmul(xq, keys)
        scores = ark.scale(scores, 1.0 / math.sqrt(self.head_dim))

        if mask is not None:
            scores = ark.add(scores, mask)
        # if self.dtype == ark.fp16:
        #     scores = ark.cast(scores, ark.fp32)
        scores = ark.softmax(scores)
        # if self.dtype == ark.fp16:
        #     scores = ark.cast(scores, ark.fp16)

        output = ark.matmul(
            scores, values
        )  # (bs, n_local_heads, seqlen, head_dim)
        output = ark.transpose(output, [0, 2, 1, 3])
        output = ark.reshape(
            output, [bsz, seqlen, self.head_dim * self.n_local_heads]
        )
        return self.wo(output)


class TransformerBlock(ark.Module):
    def __init__(
        self,
        layer_id: int,
        args: ModelArgs,
        dtype: ark.DataType = ark.fp16,
        local_rank: int = 0,
        world_size: int = 1,
    ):
        super().__init__()
        self.n_heads = args.n_heads
        self.dim = args.dim
        self.head_dim = args.dim // args.n_heads
        self.attention = Attention(args, dtype, local_rank, world_size)
        self.feed_forward = FeedForward(
            dim=args.dim,
            hidden_dim=4 * args.dim,
            multiple_of=args.multiple_of,
            ffn_dim_multiplier=args.ffn_dim_multiplier,
            dtype=dtype,
            local_rank=local_rank,
            world_size=world_size,
        )
        self.layer_id = layer_id
        self.attention_norm = RMSNorm(args.dim, eps=args.norm_eps, dtype=dtype)
        self.ffn_norm = RMSNorm(args.dim, eps=args.norm_eps, dtype=dtype)

    def forward(
        self,
        x: ark.Tensor,
        start_pos: int,
        freqs_cis: ark.Tensor,
        mask: Optional[ark.Tensor],
    ):
        attention_norm_x = self.attention_norm(x)
        h = self.attention.forward(attention_norm_x, start_pos, freqs_cis, mask)
        h = ark.add(x, h)
        out = ark.add(h, self.feed_forward(self.ffn_norm(h)))
        return out


class Transformer(ark.Module):
    def __init__(
        self,
        params: ModelArgs,
        dtype: ark.DataType = ark.fp16,
        local_rank: int = 0,
        world_size: int = 1,
    ):
        super().__init__()
        self.params = params
        self.vocab_size = params.vocab_size
        self.n_layers = params.n_layers

        self.tok_embeddings = ParallelEmbedding(
            params.vocab_size, params.dim, dtype, local_rank, world_size
        )

        self.layers = []
        for layer_id in range(self.n_layers):
            self.layers.append(
                TransformerBlock(
                    layer_id, params, dtype, local_rank, world_size
                )
            )
            self.register_module(f"layers.{layer_id}", self.layers[layer_id])
        self.norm = RMSNorm(params.dim, eps=params.norm_eps, dtype=dtype)
        # TODO: parallize
        self.output = ColumnParallelLinear(
<<<<<<< HEAD
            params.dim, params.vocab_size, dtype, True, local_rank, world_size
=======
            params.dim, params.vocab_size, dtype, 0, 1
>>>>>>> e7bd04de
        )

    def forward(
        self,
        tokens: ark.Tensor,
        start_pos: int,
        freqs_cis: ark.Tensor,
        mask: Optional[ark.Tensor],
    ):
        h = self.tok_embeddings(tokens)

        for layer in self.layers:
            h = layer(h, start_pos, freqs_cis, mask)
        h = self.norm(h)
        output = self.output(h)
        return output<|MERGE_RESOLUTION|>--- conflicted
+++ resolved
@@ -132,52 +132,35 @@
     def forward(self, x):
         if self.world_size == 1 or self.gather_output == False:
             return ark.matmul(x, self.weight, transpose_other=True)
-<<<<<<< HEAD
-        # We need to concat the output_tensor_shards along the last dimension
-        output_tensor = ark.tensor(
-            [x.shape()[0], x.shape()[1], self.out_dim], self.dtype
-        )
-        output_tensor_shards = ark.sharding(
-            output_tensor, axis=2, dim_per_shard=self.out_dim // self.world_size
-        )
-        local_result = ark.identity(
-            output_tensor_shards[self.local_rank], deps=output_tensor_shards
-        )
-        # (batch_size, seq_len, out_dim // world_size)
-        local_result = ark.matmul(
-            x, self.weight, local_result, transpose_other=True
-        )
-        gather_input = ark.identity(output_tensor, deps=[local_result])
-        # return gather_input
-        gather_reshape = ark.reshape(
-            gather_input, [x.shape()[0] * x.shape()[1], self.out_dim]
-        )
-        gather_out = ark.local_all_gather_mscclpp(
-            gather_reshape, self.local_rank, self.world_size, 1
-        )
-        return ark.reshape(
-            gather_out, [x.shape()[0], x.shape()[1], self.out_dim]
-        )
-=======
-        # (batch_size, seq_len, out_dim // world_size)
-        local_result = ark.matmul(x, self.weight, transpose_other=True)
         if os.environ.get("ARK_USE_MSLL", "0") == "1":
+            # We need to concat the output_tensor_shards along the last dimension
             output_tensor = ark.tensor(
                 [x.shape()[0], x.shape()[1], self.out_dim], self.dtype
             )
             output_tensor_shards = ark.sharding(
-                output_tensor,
-                axis=2,
-                dim_per_shard=self.out_dim // self.world_size,
-            )
-            shard = ark.scale(
-                local_result, 1.0, output_tensor_shards[self.local_rank]
-            )
-            gather_result = ark.identity(output_tensor, deps=[shard])
-            return ark.local_all_gather_msll(
-                gather_result, self.local_rank, self.world_size
+                output_tensor, axis=2, dim_per_shard=self.out_dim // self.world_size
+            )
+            local_result = ark.identity(
+                output_tensor_shards[self.local_rank], deps=output_tensor_shards
+            )
+            # (batch_size, seq_len, out_dim // world_size)
+            local_result = ark.matmul(
+                x, self.weight, local_result, transpose_other=True
+            )
+            gather_input = ark.identity(output_tensor, deps=[local_result])
+            # return gather_input
+            gather_reshape = ark.reshape(
+                gather_input, [x.shape()[0] * x.shape()[1], self.out_dim]
+            )
+            gather_out = ark.local_all_gather_msll(
+                gather_reshape, self.local_rank, self.world_size, 1
+            )
+            return ark.reshape(
+                gather_out, [x.shape()[0], x.shape()[1], self.out_dim]
             )
         else:
+            # (batch_size, seq_len, out_dim // world_size)
+            local_result = ark.matmul(x, self.weight, transpose_other=True)
             gathered_list = ark.all_gather(
                 local_result, self.local_rank, self.world_size
             )
@@ -199,7 +182,6 @@
                 deps.append(shard)
             # The output_tensor should depend on the scale operators
             return ark.identity(output_tensor, deps=deps)
->>>>>>> e7bd04de
 
 
 class RowParallelLinear(ark.Module):
@@ -242,7 +224,6 @@
         if self.world_size == 1:
             return ark.matmul(x, self.weight, transpose_other=True)
         x_ndims = len(x.shape())
-<<<<<<< HEAD
         if self.input_is_parallel:
             input_parallel = x
         else:
@@ -253,14 +234,6 @@
         local_result = ark.matmul(
             input_parallel, self.weight, transpose_other=True
         )
-        reduced_result = ark.local_all_reduce_mscclpp(
-            local_result, self.local_rank, self.world_size
-        )
-=======
-        x_shards = ark.sharding(x, x_ndims - 1, self.in_dim // self.world_size)
-        local_result = ark.matmul(
-            x_shards[self.local_rank], self.weight, transpose_other=True
-        )
         if os.environ.get("ARK_USE_MSLL", "0") == "1":
             reduced_result = ark.local_all_reduce_msll(
                 local_result, self.local_rank, self.world_size
@@ -269,7 +242,6 @@
             reduced_result = ark.all_reduce(
                 local_result, self.local_rank, self.world_size
             )
->>>>>>> e7bd04de
         return reduced_result
 
 
@@ -571,11 +543,7 @@
         self.norm = RMSNorm(params.dim, eps=params.norm_eps, dtype=dtype)
         # TODO: parallize
         self.output = ColumnParallelLinear(
-<<<<<<< HEAD
             params.dim, params.vocab_size, dtype, True, local_rank, world_size
-=======
-            params.dim, params.vocab_size, dtype, 0, 1
->>>>>>> e7bd04de
         )
 
     def forward(
