# Copyright (c) Microsoft Corporation.
# Licensed under the MIT license.

import ark
import numpy as np

def main():
    # Initialize the ARK runtime
    ark.init()

    # Create a Model instance
    model = ark.Model()

    # Create two tensors
    input = model.tensor(ark.Dims(32,), ark.TensorType.FP16)
    other = model.tensor(ark.Dims(32,), ark.TensorType.FP16)

    # Add input and other to get output tensor
    output = model.add(input, other)

    # Create the executor instance, the scheduler will be created and
    # start scheduling the model when the executor is created
    exe = ark.Executor(0, 0, 1, model, "tutorial_model")

    # Compile the generated code from the code generator
    exe.compile()

    # Initialize the input tensors
    input_np = np.random.rand(1, 32).astype(np.float16)
    other_np = np.random.rand(1, 32).astype(np.float16)

    exe.tensor_memcpy_host_to_device(input, input_np)
    exe.tensor_memcpy_host_to_device(other, other_np)

<<<<<<< HEAD
    # Launch the kernel and run for 1 iteration
    exe.launch()
    exe.run(1)
=======
print("input: ", input_np)
print("other: ", other_np)

# Launch the kernel and run for 1 iteration
exe.launch()
exe.run(1)
>>>>>>> c8b4869d

    # Wait for the kernel to finish
    exe.stop()

    # Copy the output tensor back to host
    output_np = np.zeros((1, 32), dtype=np.float16)
    exe.tensor_memcpy_device_to_host(output_np, output)

<<<<<<< HEAD
    # test if the result is correct
    assert np.allclose(output_np, input_np + other_np)

if __name__ == "__main__":
    main()
=======
print("output: ", output_np)

# test if the result is correct
assert np.allclose(output_np, input_np + other_np)

max_error = np.max(np.abs(output_np - (input_np + other_np)))
mean_error = np.mean(np.abs(output_np - (input_np + other_np)))

print("max error: ", max_error, "mean error: ", mean_error)
print("test_add passed")
>>>>>>> c8b4869d
<|MERGE_RESOLUTION|>--- conflicted
+++ resolved
@@ -32,18 +32,12 @@
     exe.tensor_memcpy_host_to_device(input, input_np)
     exe.tensor_memcpy_host_to_device(other, other_np)
 
-<<<<<<< HEAD
+    print("input: ", input_np)
+    print("other: ", other_np)
+
     # Launch the kernel and run for 1 iteration
     exe.launch()
     exe.run(1)
-=======
-print("input: ", input_np)
-print("other: ", other_np)
-
-# Launch the kernel and run for 1 iteration
-exe.launch()
-exe.run(1)
->>>>>>> c8b4869d
 
     # Wait for the kernel to finish
     exe.stop()
@@ -52,21 +46,13 @@
     output_np = np.zeros((1, 32), dtype=np.float16)
     exe.tensor_memcpy_device_to_host(output_np, output)
 
-<<<<<<< HEAD
+    print("output: ", output_np)
+
     # test if the result is correct
     assert np.allclose(output_np, input_np + other_np)
 
-if __name__ == "__main__":
-    main()
-=======
-print("output: ", output_np)
+    max_error = np.max(np.abs(output_np - (input_np + other_np)))
+    mean_error = np.mean(np.abs(output_np - (input_np + other_np)))
 
-# test if the result is correct
-assert np.allclose(output_np, input_np + other_np)
-
-max_error = np.max(np.abs(output_np - (input_np + other_np)))
-mean_error = np.mean(np.abs(output_np - (input_np + other_np)))
-
-print("max error: ", max_error, "mean error: ", mean_error)
-print("test_add passed")
->>>>>>> c8b4869d
+    print("max error: ", max_error, "mean error: ", mean_error)
+    print("test_add passed")